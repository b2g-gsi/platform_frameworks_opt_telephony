--- conflicted
+++ resolved
@@ -33,11 +33,8 @@
 import android.net.NetworkCapabilities;
 import android.net.NetworkRequest;
 import android.net.TelephonyNetworkSpecifier;
-<<<<<<< HEAD
-=======
 import android.os.PersistableBundle;
 import android.telephony.CarrierConfigManager;
->>>>>>> f10bf7ed
 import android.telephony.CellIdentityLte;
 import android.telephony.NetworkRegistrationInfo;
 import android.telephony.PhoneCapability;
@@ -274,11 +271,7 @@
         testValidateSuccess();
 
         // Mark mValidationCacheTtl to only 1 second.
-<<<<<<< HEAD
-        mValidatorUT.mValidationCacheTtl = 1000;
-=======
         setCacheTtlInCarrierConfig(1000);
->>>>>>> f10bf7ed
         waitForMs(1100);
 
         resetStates();
@@ -457,8 +450,6 @@
     private void resetStates() {
         clearInvocations(mConnectivityManager);
         clearInvocations(mCallback);
-<<<<<<< HEAD
-=======
     }
 
     private void setCacheTtlInCarrierConfig(long ttl) {
@@ -467,6 +458,5 @@
                 mContext.getSystemService(Context.CARRIER_CONFIG_SERVICE);
         PersistableBundle bundle = carrierConfigManager.getConfigForSubId(anyInt());
         bundle.putLong(CarrierConfigManager.KEY_DATA_SWITCH_VALIDATION_MIN_GAP_LONG, ttl);
->>>>>>> f10bf7ed
     }
 }