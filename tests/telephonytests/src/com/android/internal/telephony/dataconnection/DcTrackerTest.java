/*
 * Copyright (C) 2016 The Android Open Source Project
 *
 * Licensed under the Apache License, Version 2.0 (the "License");
 * you may not use this file except in compliance with the License.
 * You may obtain a copy of the License at
 *
 *      http://www.apache.org/licenses/LICENSE-2.0
 *
 * Unless required by applicable law or agreed to in writing, software
 * distributed under the License is distributed on an "AS IS" BASIS,
 * WITHOUT WARRANTIES OR CONDITIONS OF ANY KIND, either express or implied.
 * See the License for the specific language governing permissions and
 * limitations under the License.
 */

package com.android.internal.telephony.dataconnection;

import static com.android.internal.telephony.TelephonyTestUtils.waitForMs;
import static com.android.internal.telephony.dataconnection.ApnSettingTest.createApnSetting;

import static org.junit.Assert.assertArrayEquals;
import static org.junit.Assert.assertEquals;
import static org.junit.Assert.assertFalse;
import static org.junit.Assert.assertNotEquals;
import static org.junit.Assert.assertTrue;
import static org.junit.Assert.fail;
import static org.mockito.Matchers.any;
import static org.mockito.Matchers.anyInt;
import static org.mockito.Matchers.anyLong;
import static org.mockito.Matchers.anyString;
import static org.mockito.Matchers.eq;
import static org.mockito.Mockito.atLeastOnce;
import static org.mockito.Mockito.clearInvocations;
import static org.mockito.Mockito.doAnswer;
import static org.mockito.Mockito.doReturn;
import static org.mockito.Mockito.never;
import static org.mockito.Mockito.spy;
import static org.mockito.Mockito.timeout;
import static org.mockito.Mockito.times;
import static org.mockito.Mockito.verify;

import android.app.AlarmManager;
import android.app.PendingIntent;
import android.content.ContentResolver;
import android.content.ContentValues;
import android.content.Context;
import android.content.Intent;
import android.content.IntentFilter;
import android.content.pm.ServiceInfo;
import android.database.Cursor;
import android.database.MatrixCursor;
import android.hardware.radio.V1_0.SetupDataCallResult;
import android.net.LinkProperties;
import android.net.NetworkAgent;
import android.net.NetworkCapabilities;
import android.net.NetworkPolicyManager;
import android.net.NetworkRequest;
import android.net.Uri;
import android.os.AsyncResult;
import android.os.Handler;
import android.os.HandlerThread;
import android.os.IBinder;
import android.os.Message;
import android.os.PersistableBundle;
import android.provider.Settings;
import android.provider.Telephony;
import android.telephony.AccessNetworkConstants;
import android.telephony.AccessNetworkConstants.AccessNetworkType;
import android.telephony.CarrierConfigManager;
import android.telephony.NetworkRegistrationInfo;
import android.telephony.ServiceState;
import android.telephony.SignalStrength;
import android.telephony.SubscriptionInfo;
import android.telephony.SubscriptionManager;
import android.telephony.SubscriptionPlan;
import android.telephony.TelephonyDisplayInfo;
import android.telephony.TelephonyManager;
import android.telephony.data.ApnSetting;
import android.telephony.data.DataProfile;
import android.telephony.data.DataService;
import android.test.mock.MockContentProvider;
import android.test.mock.MockContentResolver;
import android.test.suitebuilder.annotation.MediumTest;
import android.test.suitebuilder.annotation.SmallTest;
import android.text.TextUtils;
import android.util.Pair;

import androidx.test.filters.FlakyTest;

import com.android.internal.R;
import com.android.internal.telephony.DctConstants;
import com.android.internal.telephony.ISub;
import com.android.internal.telephony.PhoneConstants;
import com.android.internal.telephony.TelephonyTest;

import org.junit.After;
import org.junit.Before;
import org.junit.Ignore;
import org.junit.Test;
import org.mockito.ArgumentCaptor;
import org.mockito.Mock;
import org.mockito.invocation.InvocationOnMock;
import org.mockito.stubbing.Answer;

import java.lang.reflect.Field;
import java.lang.reflect.Method;
import java.time.Period;
import java.time.ZonedDateTime;
import java.util.ArrayList;
import java.util.Arrays;
import java.util.HashMap;
import java.util.List;
import java.util.Map;
import java.util.Objects;
import java.util.Optional;
import java.util.concurrent.atomic.AtomicInteger;
import java.util.stream.Collectors;

public class DcTrackerTest extends TelephonyTest {
    public static final String FAKE_APN1 = "FAKE APN 1";
    public static final String FAKE_APN2 = "FAKE APN 2";
    public static final String FAKE_APN3 = "FAKE APN 3";
    public static final String FAKE_APN4 = "FAKE APN 4";
    public static final String FAKE_APN5 = "FAKE APN 5";
    public static final String FAKE_APN6 = "FAKE APN 6";
    public static final String FAKE_IFNAME = "FAKE IFNAME";
    public static final String FAKE_PCSCF_ADDRESS = "22.33.44.55";
    public static final String FAKE_GATEWAY = "11.22.33.44";
    public static final String FAKE_DNS = "55.66.77.88";
    public static final String FAKE_ADDRESS = "99.88.77.66";
    private static final int NETWORK_TYPE_LTE_BITMASK =
            1 << (TelephonyManager.NETWORK_TYPE_LTE - 1);
    private static final int NETWORK_TYPE_EHRPD_BITMASK =
            1 << (TelephonyManager.NETWORK_TYPE_EHRPD - 1);
    private static final Uri PREFERAPN_URI = Uri.parse(
            Telephony.Carriers.CONTENT_URI + "/preferapn");
    private static final int DATA_ENABLED_CHANGED = 0;
    private static final String FAKE_PLMN = "44010";
    private static final long TEST_TIMEOUT = 1000;

    @Mock
    ISub mIsub;
    @Mock
    IBinder mBinder;
    @Mock
    SubscriptionInfo mSubscriptionInfo;
    @Mock
    ApnContext mApnContext;
    @Mock
    DataConnection mDataConnection;
    @Mock
    Handler mHandler;
    @Mock
    NetworkPolicyManager mNetworkPolicyManager;

    private DcTracker mDct;
    private DcTrackerTestHandler mDcTrackerTestHandler;

    private AlarmManager mAlarmManager;

    private PersistableBundle mBundle;

    private SubscriptionManager.OnSubscriptionsChangedListener mOnSubscriptionsChangedListener;

    private final ApnSettingContentProvider mApnSettingContentProvider =
            new ApnSettingContentProvider();

    private Message mMessage;

    private CellularDataService mCellularDataService;

    private void addDataService() {
        mCellularDataService = new CellularDataService();
        ServiceInfo serviceInfo = new ServiceInfo();
        serviceInfo.packageName = "com.android.phone";
        serviceInfo.permission = "android.permission.BIND_TELEPHONY_DATA_SERVICE";
        IntentFilter filter = new IntentFilter();
        mContextFixture.addService(
                DataService.SERVICE_INTERFACE,
                null,
                "com.android.phone",
                mCellularDataService.mBinder,
                serviceInfo,
                filter);
    }

    private class DcTrackerTestHandler extends HandlerThread {

        private DcTrackerTestHandler(String name) {
            super(name);
        }

        @Override
        public void onLooperPrepared() {
            mDct = new DcTracker(mPhone, AccessNetworkConstants.TRANSPORT_TYPE_WWAN);
            setReady(true);
        }
    }

    private class ApnSettingContentProvider extends MockContentProvider {
        private int mPreferredApnSet = 0;

        private String mFakeApn1Types = "default,supl";

        private int mRowIdOffset = 0;

        public void setFakeApn1Types(String apnTypes) {
            mFakeApn1Types = apnTypes;
        }

        public void setRowIdOffset(int rowIdOffset) {
            mRowIdOffset = rowIdOffset;
        }

        @Override
        public Cursor query(Uri uri, String[] projection, String selection, String[] selectionArgs,
                            String sortOrder) {
            logd("ApnSettingContentProvider: query");
            logd("   uri = " + uri);
            logd("   projection = " + Arrays.toString(projection));
            logd("   selection = " + selection);
            logd("   selectionArgs = " + Arrays.toString(selectionArgs));
            logd("   sortOrder = " + sortOrder);

            if (uri.compareTo(Telephony.Carriers.CONTENT_URI) == 0
                    || uri.toString().startsWith(Uri.withAppendedPath(
                            Telephony.Carriers.CONTENT_URI, "filtered").toString())
                    || uri.toString().startsWith(Uri.withAppendedPath(
                            Telephony.Carriers.SIM_APN_URI, "filtered").toString())) {
                if (projection == null) {

                    logd("Query '" + FAKE_PLMN + "' APN settings");
                    MatrixCursor mc = new MatrixCursor(
                            new String[]{Telephony.Carriers._ID, Telephony.Carriers.NUMERIC,
                                    Telephony.Carriers.NAME, Telephony.Carriers.APN,
                                    Telephony.Carriers.PROXY, Telephony.Carriers.PORT,
                                    Telephony.Carriers.MMSC, Telephony.Carriers.MMSPROXY,
                                    Telephony.Carriers.MMSPORT, Telephony.Carriers.USER,
                                    Telephony.Carriers.PASSWORD, Telephony.Carriers.AUTH_TYPE,
                                    Telephony.Carriers.TYPE,
                                    Telephony.Carriers.PROTOCOL,
                                    Telephony.Carriers.ROAMING_PROTOCOL,
                                    Telephony.Carriers.CARRIER_ENABLED, Telephony.Carriers.BEARER,
                                    Telephony.Carriers.BEARER_BITMASK,
                                    Telephony.Carriers.PROFILE_ID,
                                    Telephony.Carriers.MODEM_PERSIST,
                                    Telephony.Carriers.MAX_CONNECTIONS,
                                    Telephony.Carriers.WAIT_TIME_RETRY,
                                    Telephony.Carriers.TIME_LIMIT_FOR_MAX_CONNECTIONS,
                                    Telephony.Carriers.MTU,
                                    Telephony.Carriers.MVNO_TYPE,
                                    Telephony.Carriers.MVNO_MATCH_DATA,
                                    Telephony.Carriers.NETWORK_TYPE_BITMASK,
                                    Telephony.Carriers.APN_SET_ID,
                                    Telephony.Carriers.CARRIER_ID,
                                    Telephony.Carriers.SKIP_464XLAT});

                    mc.addRow(new Object[]{
                            2163 + mRowIdOffset,    // id
                            FAKE_PLMN,              // numeric
                            "sp-mode",              // name
                            FAKE_APN1,              // apn
                            "",                     // proxy
                            "",                     // port
                            "",                     // mmsc
                            "",                     // mmsproxy
                            "",                     // mmsport
                            "",                     // user
                            "",                     // password
                            -1,                     // authtype
                            mFakeApn1Types,         // types
                            "IP",                   // protocol
                            "IP",                   // roaming_protocol
                            1,                      // carrier_enabled
                            ServiceState.RIL_RADIO_TECHNOLOGY_LTE, // bearer
                            0,                      // bearer_bitmask
                            0,                      // profile_id
                            1,                      // modem_cognitive
                            0,                      // max_conns
                            0,                      // wait_time
                            0,                      // max_conns_time
                            0,                      // mtu
                            "",                     // mvno_type
                            "",                     // mnvo_match_data
                            NETWORK_TYPE_LTE_BITMASK, // network_type_bitmask
                            0,                      // apn_set_id
                            -1,                     // carrier_id
                            -1                      // skip_464xlat
                    });

                    mc.addRow(new Object[]{
                            2164 + mRowIdOffset,    // id
                            FAKE_PLMN,              // numeric
                            "mopera U",             // name
                            FAKE_APN2,              // apn
                            "",                     // proxy
                            "",                     // port
                            "",                     // mmsc
                            "",                     // mmsproxy
                            "",                     // mmsport
                            "",                     // user
                            "",                     // password
                            -1,                     // authtype
                            "default,supl",         // types
                            "IP",                   // protocol
                            "IP",                   // roaming_protocol
                            1,                      // carrier_enabled
                            ServiceState.RIL_RADIO_TECHNOLOGY_LTE, // bearer,
                            0,                      // bearer_bitmask
                            0,                      // profile_id
                            1,                      // modem_cognitive
                            0,                      // max_conns
                            0,                      // wait_time
                            0,                      // max_conns_time
                            0,                      // mtu
                            "",                     // mvno_type
                            "",                     // mnvo_match_data
                            NETWORK_TYPE_LTE_BITMASK, // network_type_bitmask
                            0,                      // apn_set_id
                            -1,                     // carrier_id
                            -1                      // skip_464xlat
                    });

                    mc.addRow(new Object[]{
                            2165 + mRowIdOffset,    // id
                            FAKE_PLMN,              // numeric
                            "b-mobile for Nexus",   // name
                            FAKE_APN3,              // apn
                            "",                     // proxy
                            "",                     // port
                            "",                     // mmsc
                            "",                     // mmsproxy
                            "",                     // mmsport
                            "",                     // user
                            "",                     // password
                            -1,                     // authtype
                            "ims",                  // types
                            "IP",                   // protocol
                            "IP",                   // roaming_protocol
                            1,                      // carrier_enabled
                            0,                      // bearer
                            0,                      // bearer_bitmask
                            0,                      // profile_id
                            1,                      // modem_cognitive
                            0,                      // max_conns
                            0,                      // wait_time
                            0,                      // max_conns_time
                            0,                      // mtu
                            "",                     // mvno_type
                            "",                     // mnvo_match_data
                            0,                      // network_type_bitmask
                            0,                      // apn_set_id
                            -1,                     // carrier_id
                            -1                      // skip_464xlat
                    });

                    mc.addRow(new Object[]{
                            2166 + mRowIdOffset,    // id
                            FAKE_PLMN,              // numeric
                            "sp-mode ehrpd",        // name
                            FAKE_APN4,              // apn
                            "",                     // proxy
                            "",                     // port
                            "",                     // mmsc
                            "",                     // mmsproxy
                            "",                     // mmsport
                            "",                     // user
                            "",                     // password
                            -1,                     // authtype
                            "default,supl",         // types
                            "IP",                   // protocol
                            "IP",                   // roaming_protocol
                            1,                      // carrier_enabled
                            ServiceState.RIL_RADIO_TECHNOLOGY_EHRPD, // bearer
                            0,                      // bearer_bitmask
                            0,                      // profile_id
                            1,                      // modem_cognitive
                            0,                      // max_conns
                            0,                      // wait_time
                            0,                      // max_conns_time
                            0,                      // mtu
                            "",                     // mvno_type
                            "",                     // mnvo_match_data
                            NETWORK_TYPE_EHRPD_BITMASK, // network_type_bitmask
                            0,                      // apn_set_id
                            -1,                     // carrier_id
                            -1                      // skip_464xlat
                    });

                    mc.addRow(new Object[]{
                            2167 + mRowIdOffset,    // id
                            FAKE_PLMN,              // numeric
                            "b-mobile for Nexus",   // name
                            FAKE_APN5,              // apn
                            "",                     // proxy
                            "",                     // port
                            "",                     // mmsc
                            "",                     // mmsproxy
                            "",                     // mmsport
                            "",                     // user
                            "",                     // password
                            -1,                     // authtype
                            "dun",                  // types
                            "IP",                   // protocol
                            "IP",                   // roaming_protocol
                            1,                      // carrier_enabled
                            0,                      // bearer
                            0,                      // bearer_bitmask
                            0,                      // profile_id
                            1,                      // modem_cognitive
                            0,                      // max_conns
                            0,                      // wait_time
                            0,                      // max_conns_time
                            0,                      // mtu
                            "",                     // mvno_type
                            "",                     // mnvo_match_data
                            0,                      // network_type_bitmask
                            0,                      // apn_set_id
                            -1,                     // carrier_id
                            -1                      // skip_464xlat
                    });

                    mc.addRow(new Object[]{
                            2168 + mRowIdOffset,    // id
                            FAKE_PLMN,              // numeric
                            "sp-mode",              // name
                            FAKE_APN6,              // apn
                            "",                     // proxy
                            "",                     // port
                            "",                     // mmsc
                            "",                     // mmsproxy
                            "",                     // mmsport
                            "",                     // user
                            "",                     // password
                            -1,                     // authtype
                            "mms,xcap",             // types
                            "IP",                   // protocol
                            "IP",                   // roaming_protocol
                            1,                      // carrier_enabled
                            ServiceState.RIL_RADIO_TECHNOLOGY_LTE, // bearer
                            0,                      // bearer_bitmask
                            0,                      // profile_id
                            1,                      // modem_cognitive
                            0,                      // max_conns
                            0,                      // wait_time
                            0,                      // max_conns_time
                            0,                      // mtu
                            "",                     // mvno_type
                            "",                     // mnvo_match_data
                            NETWORK_TYPE_LTE_BITMASK, // network_type_bitmask
                            0,                      // apn_set_id
                            -1,                     // carrier_id
                            -1                      // skip_464xlat
                    });

                    return mc;
                }
            } else if (isPathPrefixMatch(uri,
                    Uri.withAppendedPath(Telephony.Carriers.CONTENT_URI, "preferapnset"))) {
                MatrixCursor mc = new MatrixCursor(
                        new String[]{Telephony.Carriers.APN_SET_ID});
                // apn_set_id is the only field used with this URL
                mc.addRow(new Object[]{ mPreferredApnSet });
                mc.addRow(new Object[]{ 0 });
                return mc;
            }

            return null;
        }

        @Override
        public int update(Uri url, ContentValues values, String where, String[] whereArgs) {
            mPreferredApnSet = values.getAsInteger(Telephony.Carriers.APN_SET_ID);
            return 1;
        }

        @Override
        public int delete(Uri uri, String selection, String[] selectionArgs) {
            return 0;
        }

        @Override
        public Uri insert(Uri uri, ContentValues values) {
            return null;
        }
    }

    @Before
    public void setUp() throws Exception {
        logd("DcTrackerTest +Setup!");
        super.setUp(getClass().getSimpleName());

        doReturn("fake.action_detached").when(mPhone).getActionDetached();
        doReturn("fake.action_attached").when(mPhone).getActionAttached();
        doReturn(ServiceState.RIL_RADIO_TECHNOLOGY_LTE).when(mServiceState)
                .getRilDataRadioTechnology();

        mContextFixture.putStringArrayResource(com.android.internal.R.array
                .config_mobile_tcp_buffers, new String[]{
                    "umts:131072,262144,1452032,4096,16384,399360",
                    "hspa:131072,262144,2441216,4096,16384,399360",
                    "hsupa:131072,262144,2441216,4096,16384,399360",
                    "hsdpa:131072,262144,2441216,4096,16384,399360",
                    "hspap:131072,262144,2441216,4096,16384,399360",
                    "edge:16384,32768,131072,4096,16384,65536",
                    "gprs:4096,8192,24576,4096,8192,24576",
                    "1xrtt:16384,32768,131070,4096,16384,102400",
                    "evdo:131072,262144,1048576,4096,16384,524288",
                    "lte:524288,1048576,8388608,262144,524288,4194304"});

        mContextFixture.putResource(R.string.config_wwan_data_service_package,
                "com.android.phone");

        ((MockContentResolver) mContext.getContentResolver()).addProvider(
                Telephony.Carriers.CONTENT_URI.getAuthority(), mApnSettingContentProvider);
        Settings.Global.putInt(mContext.getContentResolver(),
                Settings.Global.DATA_STALL_RECOVERY_ON_BAD_NETWORK, 0);

        doReturn(PhoneConstants.State.IDLE).when(mCT).getState();
        doReturn(true).when(mSST).getDesiredPowerState();
        doReturn(true).when(mSST).getPowerStateFromCarrier();
        doAnswer(
                new Answer<Void>() {
                    @Override
                    public Void answer(InvocationOnMock invocation) throws Throwable {
                        mOnSubscriptionsChangedListener =
                                (SubscriptionManager.OnSubscriptionsChangedListener)
                                        invocation.getArguments()[0];
                        return null;
                    }
                }
        ).when(mSubscriptionManager).addOnSubscriptionsChangedListener(any());
        doReturn(mSubscriptionInfo).when(mSubscriptionManager).getActiveSubscriptionInfo(anyInt());
        doReturn(mNetworkPolicyManager).when(mContext)
                .getSystemService(Context.NETWORK_POLICY_SERVICE);
        doReturn(1).when(mIsub).getDefaultDataSubId();
        doReturn(mIsub).when(mBinder).queryLocalInterface(anyString());
        mServiceManagerMockedServices.put("isub", mBinder);

        mContextFixture.putStringArrayResource(
                com.android.internal.R.array.config_cell_retries_per_error_code,
                new String[]{"36,2"});

        mAlarmManager = (AlarmManager) mContext.getSystemService(Context.ALARM_SERVICE);
        mBundle = mContextFixture.getCarrierConfigBundle();

        mBundle.putBoolean(CarrierConfigManager.KEY_CARRIER_CONFIG_APPLIED_BOOL, true);

        mSimulatedCommands.setDataCallResult(true, createSetupDataCallResult());
        addDataService();

        mDcTrackerTestHandler = new DcTrackerTestHandler(getClass().getSimpleName());
        mDcTrackerTestHandler.start();
        waitUntilReady();

        Intent intent = new Intent(CarrierConfigManager.ACTION_CARRIER_CONFIG_CHANGED);
        intent.putExtra(CarrierConfigManager.EXTRA_SLOT_INDEX, mPhone.getPhoneId());
        intent.putExtra(SubscriptionManager.EXTRA_SUBSCRIPTION_INDEX, mPhone.getSubId());
        mContext.sendBroadcast(intent);

        waitForMs(600);
        logd("DcTrackerTest -Setup!");
    }

    @After
    public void tearDown() throws Exception {
        logd("DcTrackerTest -tearDown");
        mDct.removeCallbacksAndMessages(null);
        mDct.stopHandlerThread();
        mDct = null;
        mDcTrackerTestHandler.quit();
        mDcTrackerTestHandler.join();
        mCellularDataService.onDestroy();
        waitForMs(100);
        super.tearDown();
    }

    // Create a successful data response
    private static SetupDataCallResult createSetupDataCallResult() throws Exception {
        SetupDataCallResult result = new SetupDataCallResult();
        result.status = 0;
        result.suggestedRetryTime = -1;
        result.cid = 1;
        result.active = 2;
        result.type = "IP";
        result.ifname = FAKE_IFNAME;
        result.addresses = FAKE_ADDRESS;
        result.dnses = FAKE_DNS;
        result.gateways = FAKE_GATEWAY;
        result.pcscf = FAKE_PCSCF_ADDRESS;
        result.mtu = 1440;
        return result;
    }

    private void verifyDataProfile(DataProfile dp, String apn, int profileId,
                                   int supportedApnTypesBitmap, int type, int bearerBitmask) {
        assertEquals(profileId, dp.getProfileId());
        assertEquals(apn, dp.getApn());
        assertEquals(ApnSetting.PROTOCOL_IP, dp.getProtocolType());
        assertEquals(0, dp.getAuthType());
        assertEquals("", dp.getUserName());
        assertEquals("", dp.getPassword());
        assertEquals(type, dp.getType());
        assertEquals(0, dp.getWaitTime());
        assertTrue(dp.isEnabled());
        assertEquals(supportedApnTypesBitmap, dp.getSupportedApnTypesBitmask());
        assertEquals(ApnSetting.PROTOCOL_IP, dp.getRoamingProtocolType());
        assertEquals(bearerBitmask, dp.getBearerBitmask());
        assertEquals(0, dp.getMtu());
        assertTrue(dp.isPersistent());
        assertFalse(dp.isPreferred());
    }

    private void verifyDataConnected(final String apnSetting) {
        verify(mPhone, atLeastOnce()).notifyDataConnection(
                eq(PhoneConstants.APN_TYPE_DEFAULT));

        verify(mAlarmManager, times(1)).set(eq(AlarmManager.ELAPSED_REALTIME), anyLong(),
                any(PendingIntent.class));

        assertEquals(apnSetting, mDct.getActiveApnString(PhoneConstants.APN_TYPE_DEFAULT));
        assertArrayEquals(new String[]{PhoneConstants.APN_TYPE_DEFAULT}, mDct.getActiveApnTypes());

        assertTrue(mDct.isAnyDataConnected());
        assertEquals(DctConstants.State.CONNECTED, mDct.getState(PhoneConstants.APN_TYPE_DEFAULT));

        LinkProperties linkProperties = mDct.getLinkProperties(PhoneConstants.APN_TYPE_DEFAULT);
        assertEquals(FAKE_IFNAME, linkProperties.getInterfaceName());
        assertEquals(1, linkProperties.getAddresses().size());
        assertEquals(FAKE_ADDRESS, linkProperties.getAddresses().get(0).getHostAddress());
        assertEquals(1, linkProperties.getDnsServers().size());
        assertEquals(FAKE_DNS, linkProperties.getDnsServers().get(0).getHostAddress());
        assertEquals(FAKE_GATEWAY, linkProperties.getRoutes().get(0).getGateway().getHostAddress());
    }

    private boolean isDataAllowed(DataConnectionReasons dataConnectionReasons) {
        try {
            Method method = DcTracker.class.getDeclaredMethod("isDataAllowed",
                    DataConnectionReasons.class);
            method.setAccessible(true);
            return (boolean) method.invoke(mDct, dataConnectionReasons);
        } catch (Exception e) {
            fail(e.toString());
            return false;
        }
    }

    private void sendInitializationEvents() {
        sendCarrierConfigChanged("");

        sendSimStateUpdated("");

        sendEventDataConnectionAttached("");

        waitForMs(200);
    }

    private void sendCarrierConfigChanged(String messagePrefix) {
        logd(messagePrefix + "Sending EVENT_CARRIER_CONFIG_CHANGED");
        mDct.sendEmptyMessage(DctConstants.EVENT_CARRIER_CONFIG_CHANGED);
        waitForLastHandlerAction(mDcTrackerTestHandler.getThreadHandler());
    }

    private void sendSimStateUpdated(String messagePrefix) {
        logd(messagePrefix + "Sending EVENT_SIM_STATE_UPDATED");
        mDct.sendMessage(mDct.obtainMessage(DctConstants.EVENT_SIM_STATE_UPDATED,
                TelephonyManager.SIM_STATE_LOADED, 0));
        waitForLastHandlerAction(mDcTrackerTestHandler.getThreadHandler());
    }

    private void sendEventDataConnectionAttached(String messagePrefix) {
        logd(messagePrefix + "Sending EVENT_DATA_CONNECTION_ATTACHED");
        mDct.sendMessage(mDct.obtainMessage(DctConstants.EVENT_DATA_CONNECTION_ATTACHED, null));
        waitForLastHandlerAction(mDcTrackerTestHandler.getThreadHandler());
    }

    // Test the unmetered APN setup when data is disabled.
    @Test
    @SmallTest
    public void testTrySetupDataUnmeteredDefaultNotSelected() throws Exception {
        initApns(PhoneConstants.APN_TYPE_XCAP, new String[]{PhoneConstants.APN_TYPE_XCAP});
        doReturn(SubscriptionManager.INVALID_SUBSCRIPTION_ID).when(mIsub).getDefaultDataSubId();

        mBundle.putStringArray(CarrierConfigManager.KEY_CARRIER_METERED_APN_TYPES_STRINGS,
                new String[]{PhoneConstants.APN_TYPE_DEFAULT});

        sendInitializationEvents();

        mDct.enableApn(ApnSetting.TYPE_XCAP, DcTracker.REQUEST_TYPE_NORMAL, null);
        waitForLastHandlerAction(mDcTrackerTestHandler.getThreadHandler());

        // Data connection is running on a different thread. Have to wait.
        waitForMs(200);
        verify(mSimulatedCommandsVerifier, times(1)).setupDataCall(
                eq(AccessNetworkType.EUTRAN), any(DataProfile.class),
                eq(false), eq(false), eq(DataService.REQUEST_REASON_NORMAL), any(),
                any(Message.class));
    }

    // Test the normal data call setup scenario.
    @Test
    @MediumTest
    public void testDataSetup() throws Exception {
        mSimulatedCommands.setDataCallResult(true, createSetupDataCallResult());

        DataConnectionReasons dataConnectionReasons = new DataConnectionReasons();
        boolean allowed = isDataAllowed(dataConnectionReasons);
        assertFalse(dataConnectionReasons.toString(), allowed);

        logd("Sending EVENT_ENABLE_APN");
        // APN id 0 is APN_TYPE_DEFAULT
        mDct.enableApn(ApnSetting.TYPE_DEFAULT, DcTracker.REQUEST_TYPE_NORMAL, null);
        waitForLastHandlerAction(mDcTrackerTestHandler.getThreadHandler());

        sendInitializationEvents();

        dataConnectionReasons = new DataConnectionReasons();
        allowed = isDataAllowed(dataConnectionReasons);
        assertTrue(dataConnectionReasons.toString(), allowed);

        ArgumentCaptor<DataProfile> dpCaptor = ArgumentCaptor.forClass(DataProfile.class);
        // Verify if RIL command was sent properly.
        verify(mSimulatedCommandsVerifier, times(1)).setupDataCall(
                eq(AccessNetworkType.EUTRAN), dpCaptor.capture(),
                eq(false), eq(false), eq(DataService.REQUEST_REASON_NORMAL), any(),
                any(Message.class));
        verifyDataProfile(dpCaptor.getValue(), FAKE_APN1, 0, 21, 1, NETWORK_TYPE_LTE_BITMASK);

        verifyDataConnected(FAKE_APN1);
    }

    // Test the scenario where the first data call setup is failed, and then retry the setup later.
    @Test
    @MediumTest
    public void testDataRetry() throws Exception {
        AsyncResult ar = new AsyncResult(null,
                new Pair<>(true, DataEnabledSettings.REASON_USER_DATA_ENABLED), null);
        mDct.sendMessage(mDct.obtainMessage(DctConstants.EVENT_DATA_ENABLED_CHANGED, ar));
        waitForLastHandlerAction(mDcTrackerTestHandler.getThreadHandler());

        // LOST_CONNECTION(0x10004) is a non-permanent failure, so we'll retry data setup later.
        SetupDataCallResult result = createSetupDataCallResult();
        result.status = 0x10004;

        // Simulate RIL fails the data call setup
        mSimulatedCommands.setDataCallResult(true, result);

        DataConnectionReasons dataConnectionReasons = new DataConnectionReasons();
        boolean allowed = isDataAllowed(dataConnectionReasons);
        assertFalse(dataConnectionReasons.toString(), allowed);

        logd("Sending EVENT_ENABLE_APN");
        // APN id 0 is APN_TYPE_DEFAULT
        mDct.enableApn(ApnSetting.TYPE_DEFAULT, DcTracker.REQUEST_TYPE_NORMAL, null);
        waitForLastHandlerAction(mDcTrackerTestHandler.getThreadHandler());

        sendInitializationEvents();

        dataConnectionReasons = new DataConnectionReasons();
        allowed = isDataAllowed(dataConnectionReasons);
        assertTrue(dataConnectionReasons.toString(), allowed);

        ArgumentCaptor<DataProfile> dpCaptor = ArgumentCaptor.forClass(DataProfile.class);
        // Verify if RIL command was sent properly.
        verify(mSimulatedCommandsVerifier, times(1)).setupDataCall(
                eq(AccessNetworkType.EUTRAN), dpCaptor.capture(),
                eq(false), eq(false), eq(DataService.REQUEST_REASON_NORMAL), any(),
                any(Message.class));
        verifyDataProfile(dpCaptor.getValue(), FAKE_APN1, 0, 21, 1, NETWORK_TYPE_LTE_BITMASK);

        // This time we'll let RIL command succeed.
        mSimulatedCommands.setDataCallResult(true, createSetupDataCallResult());

        //Send event for reconnecting data
        initApns(PhoneConstants.APN_TYPE_DEFAULT, new String[]{PhoneConstants.APN_TYPE_ALL});
        mDct.sendMessage(mDct.obtainMessage(DctConstants.EVENT_DATA_RECONNECT,
                        mPhone.getPhoneId(), AccessNetworkConstants.TRANSPORT_TYPE_WWAN,
                        mApnContext));
        waitForLastHandlerAction(mDcTrackerTestHandler.getThreadHandler());

        // Data connection is running on a different thread. Have to wait.
        waitForMs(200);
        dpCaptor = ArgumentCaptor.forClass(DataProfile.class);
        // Verify if RIL command was sent properly.
        verify(mSimulatedCommandsVerifier, times(2)).setupDataCall(
                eq(AccessNetworkType.EUTRAN), dpCaptor.capture(),
                eq(false), eq(false), eq(DataService.REQUEST_REASON_NORMAL), any(),
                any(Message.class));
        verifyDataProfile(dpCaptor.getValue(), FAKE_APN2, 0, 21, 1, NETWORK_TYPE_LTE_BITMASK);

        // Verify connected with APN2 setting.
        verifyDataConnected(FAKE_APN2);
    }

    @Test
    @MediumTest
    @Ignore
    @FlakyTest
    public void testUserDisableData() throws Exception {
        //step 1: setup two DataCalls one for Metered: default, another one for Non-metered: IMS
        //set Default and MMS to be metered in the CarrierConfigManager
        mBundle.putStringArray(CarrierConfigManager.KEY_CARRIER_METERED_APN_TYPES_STRINGS,
                new String[]{PhoneConstants.APN_TYPE_DEFAULT, PhoneConstants.APN_TYPE_MMS});
        mDct.enableApn(ApnSetting.TYPE_IMS, DcTracker.REQUEST_TYPE_NORMAL, null);
        mDct.enableApn(ApnSetting.TYPE_DEFAULT, DcTracker.REQUEST_TYPE_NORMAL, null);

        sendInitializationEvents();

        ArgumentCaptor<DataProfile> dpCaptor = ArgumentCaptor.forClass(DataProfile.class);
        verify(mSimulatedCommandsVerifier, times(2)).setupDataCall(
                eq(AccessNetworkType.EUTRAN), dpCaptor.capture(),
                eq(false), eq(false), eq(DataService.REQUEST_REASON_NORMAL), any(),
                any(Message.class));
        verifyDataProfile(dpCaptor.getValue(), FAKE_APN1, 0, 5, 1, NETWORK_TYPE_LTE_BITMASK);

        logd("Sending DATA_DISABLED_CMD");
        doReturn(false).when(mDataEnabledSettings).isDataEnabled();
        doReturn(false).when(mDataEnabledSettings).isDataEnabled(anyInt());
        AsyncResult ar = new AsyncResult(null,
                new Pair<>(false, DataEnabledSettings.REASON_USER_DATA_ENABLED), null);
        mDct.sendMessage(mDct.obtainMessage(DctConstants.EVENT_DATA_ENABLED_CHANGED, ar));
        waitForLastHandlerAction(mDcTrackerTestHandler.getThreadHandler());

        // Data connection is running on a different thread. Have to wait.
        waitForMs(200);
        // expected tear down all metered DataConnections
        verify(mSimulatedCommandsVerifier, times(1)).deactivateDataCall(
                eq(DataService.REQUEST_REASON_NORMAL), anyInt(),
                any(Message.class));
        assertTrue(mDct.isAnyDataConnected());
        assertEquals(DctConstants.State.IDLE, mDct.getState(PhoneConstants.APN_TYPE_DEFAULT));
        assertEquals(DctConstants.State.CONNECTED, mDct.getState(PhoneConstants.APN_TYPE_IMS));
    }

    @Test
    @MediumTest
    public void testTrySetupDataMmsAllowedDataDisabled() throws Exception {
        mBundle.putStringArray(CarrierConfigManager.KEY_CARRIER_METERED_APN_TYPES_STRINGS,
                new String[]{PhoneConstants.APN_TYPE_DEFAULT, PhoneConstants.APN_TYPE_MMS});
        mDct.enableApn(ApnSetting.TYPE_MMS, DcTracker.REQUEST_TYPE_NORMAL, null);
        mDct.enableApn(ApnSetting.TYPE_DEFAULT, DcTracker.REQUEST_TYPE_NORMAL, null);

        sendInitializationEvents();

        ArgumentCaptor<DataProfile> dpCaptor = ArgumentCaptor.forClass(DataProfile.class);
        verify(mSimulatedCommandsVerifier, times(2)).setupDataCall(
                eq(AccessNetworkType.EUTRAN), dpCaptor.capture(),
                eq(false), eq(false), eq(DataService.REQUEST_REASON_NORMAL), any(),
                any(Message.class));


        List<DataProfile> dataProfiles = dpCaptor.getAllValues();
        assertEquals(2, dataProfiles.size());

        //Verify FAKE_APN1
        Optional<DataProfile> fakeApn1 = dataProfiles.stream()
                .filter(dp -> dp.getApn().equals(FAKE_APN1))
                .findFirst();
        assertTrue(fakeApn1.isPresent());
        verifyDataProfile(fakeApn1.get(), FAKE_APN1, 0, 21, 1, NETWORK_TYPE_LTE_BITMASK);

        //Verify FAKE_APN6
        Optional<DataProfile> fakeApn6 = dataProfiles.stream()
                .filter(dp -> dp.getApn().equals(FAKE_APN6))
                .findFirst();
        assertTrue(fakeApn6.isPresent());
        verifyDataProfile(fakeApn6.get(), FAKE_APN6, 0, ApnSetting.TYPE_MMS | ApnSetting.TYPE_XCAP,
                1, NETWORK_TYPE_LTE_BITMASK);

        logd("Sending DATA_DISABLED_CMD for default data");
        doReturn(false).when(mDataEnabledSettings).isDataEnabled();
        doReturn(false).when(mDataEnabledSettings).isDataEnabled(anyInt());
        mDct.obtainMessage(DctConstants.EVENT_DATA_ENABLED_OVERRIDE_RULES_CHANGED).sendToTarget();
        waitForLastHandlerAction(mDcTrackerTestHandler.getThreadHandler());

        // Data connection is running on a different thread. Have to wait.
        waitForMs(200);
        // expected tear down all metered DataConnections
        verify(mSimulatedCommandsVerifier, times(2)).deactivateDataCall(
                eq(DataService.REQUEST_REASON_NORMAL), anyInt(),
                any(Message.class));
        assertEquals(DctConstants.State.IDLE, mDct.getState(PhoneConstants.APN_TYPE_DEFAULT));
        assertEquals(DctConstants.State.IDLE, mDct.getState(PhoneConstants.APN_TYPE_MMS));

        clearInvocations(mSimulatedCommandsVerifier);
        doReturn(true).when(mDataEnabledSettings).isDataEnabled(ApnSetting.TYPE_MMS);
        mDct.obtainMessage(DctConstants.EVENT_DATA_ENABLED_OVERRIDE_RULES_CHANGED).sendToTarget();
        waitForLastHandlerAction(mDcTrackerTestHandler.getThreadHandler());

        // Data connection is running on a different thread. Have to wait.
        waitForMs(200);
        verify(mSimulatedCommandsVerifier, times(1)).setupDataCall(
                eq(AccessNetworkType.EUTRAN), dpCaptor.capture(),
                eq(false), eq(false), eq(DataService.REQUEST_REASON_NORMAL), any(),
                any(Message.class));
        assertEquals(DctConstants.State.IDLE, mDct.getState(PhoneConstants.APN_TYPE_DEFAULT));
        assertEquals(DctConstants.State.CONNECTED, mDct.getState(PhoneConstants.APN_TYPE_MMS));
    }

    @Test
    @MediumTest
    public void testUserDisableRoaming() throws Exception {
        //step 1: setup two DataCalls one for Metered: default, another one for Non-metered: IMS
        //step 2: set roaming disabled, data is enabled
        //step 3: under roaming service
        //step 4: only tear down metered data connections.

        //set Default and MMS to be metered in the CarrierConfigManager
        boolean roamingEnabled = mDct.getDataRoamingEnabled();

        mBundle.putStringArray(CarrierConfigManager.KEY_CARRIER_METERED_ROAMING_APN_TYPES_STRINGS,
                new String[]{PhoneConstants.APN_TYPE_DEFAULT, PhoneConstants.APN_TYPE_MMS});

        mDct.enableApn(ApnSetting.TYPE_IMS, DcTracker.REQUEST_TYPE_NORMAL, null);
        waitForHandlerAction(mDct, 1000);
        mDct.enableApn(ApnSetting.TYPE_DEFAULT, DcTracker.REQUEST_TYPE_NORMAL, null);
        waitForHandlerAction(mDct, 1000);

        sendInitializationEvents();

        ArgumentCaptor<DataProfile> dpCaptor = ArgumentCaptor.forClass(DataProfile.class);
        verify(mSimulatedCommandsVerifier, times(2)).setupDataCall(
                eq(AccessNetworkType.EUTRAN), dpCaptor.capture(),
                eq(false), eq(false), eq(DataService.REQUEST_REASON_NORMAL), any(),
                any(Message.class));
        verifyDataProfile(dpCaptor.getValue(), FAKE_APN1, 0, 21, 1, NETWORK_TYPE_LTE_BITMASK);

        //user is in roaming
        doReturn(true).when(mServiceState).getDataRoaming();
        logd("Sending DISABLE_ROAMING_CMD");
        mDct.setDataRoamingEnabledByUser(false);
        mDct.sendMessage(mDct.obtainMessage(DctConstants.EVENT_ROAMING_ON));
        waitForLastHandlerAction(mDcTrackerTestHandler.getThreadHandler());

        // Data connection is running on a different thread. Have to wait.
        waitForMs(200);
        // expected tear down all metered DataConnections
        verify(mSimulatedCommandsVerifier, times(1)).deactivateDataCall(
                eq(DataService.REQUEST_REASON_NORMAL), anyInt(),
                any(Message.class));
        assertTrue(mDct.isAnyDataConnected());
        assertEquals(DctConstants.State.IDLE, mDct.getState(PhoneConstants.APN_TYPE_DEFAULT));
        assertEquals(DctConstants.State.CONNECTED, mDct.getState(PhoneConstants.APN_TYPE_IMS));

        // reset roaming settings / data enabled settings at end of this test
        mDct.setDataRoamingEnabledByUser(roamingEnabled);
        waitForLastHandlerAction(mDcTrackerTestHandler.getThreadHandler());
    }

    @Test
    @MediumTest
    public void testDataCallOnUserDisableRoaming() throws Exception {
        //step 1: mock under roaming service and user disabled roaming from settings.
        //step 2: user toggled data settings on
        //step 3: only non-metered data call is established

        boolean roamingEnabled = mDct.getDataRoamingEnabled();
        doReturn(true).when(mServiceState).getDataRoaming();

        //set Default and MMS to be metered in the CarrierConfigManager
        mBundle.putStringArray(CarrierConfigManager.KEY_CARRIER_METERED_ROAMING_APN_TYPES_STRINGS,
                new String[]{PhoneConstants.APN_TYPE_DEFAULT, PhoneConstants.APN_TYPE_MMS});
        mDct.enableApn(ApnSetting.TYPE_IMS, DcTracker.REQUEST_TYPE_NORMAL, null);
        mDct.enableApn(ApnSetting.TYPE_DEFAULT, DcTracker.REQUEST_TYPE_NORMAL, null);

        logd("Sending DISABLE_ROAMING_CMD");
        mDct.setDataRoamingEnabledByUser(false);

        sendInitializationEvents();

        ArgumentCaptor<DataProfile> dpCaptor = ArgumentCaptor.forClass(DataProfile.class);

        verify(mSimulatedCommandsVerifier, times(1)).setupDataCall(
                eq(AccessNetworkType.EUTRAN), dpCaptor.capture(),
                eq(false), eq(false), eq(DataService.REQUEST_REASON_NORMAL), any(),
                any(Message.class));
        verifyDataProfile(dpCaptor.getValue(), FAKE_APN3, 2, 64, 0, 0);

        assertTrue(mDct.isAnyDataConnected());
        assertEquals(DctConstants.State.IDLE, mDct.getState(PhoneConstants.APN_TYPE_DEFAULT));
        assertEquals(DctConstants.State.CONNECTED, mDct.getState(PhoneConstants.APN_TYPE_IMS));

        // reset roaming settings / data enabled settings at end of this test
        mDct.setDataRoamingEnabledByUser(roamingEnabled);
        waitForLastHandlerAction(mDcTrackerTestHandler.getThreadHandler());
    }

    // Test the default data switch scenario.
    @FlakyTest /* flakes 1.57% of the time */
    @Test
    @MediumTest
    public void testDDSResetAutoAttach() throws Exception {
        mContextFixture.putBooleanResource(
                com.android.internal.R.bool.config_auto_attach_data_on_creation, true);
        testDataSetup();
        assertTrue(mDct.shouldAutoAttach());
        mDct.sendEmptyMessage(DctConstants.EVENT_CARRIER_CONFIG_CHANGED);
        waitForLastHandlerAction(mDcTrackerTestHandler.getThreadHandler());
        // The auto attach flag should be reset after update
        assertFalse(mDct.shouldAutoAttach());
    }

    // Test for API carrierActionSetMeteredApnsEnabled.
    @FlakyTest
    @Ignore
    @Test
    @MediumTest
    public void testCarrierActionSetMeteredApnsEnabled() throws Exception {
        //step 1: setup two DataCalls one for Internet and IMS
        //step 2: set data is enabled
        //step 3: cold sim is detected
        //step 4: all data connection is torn down
        mBundle.putStringArray(CarrierConfigManager.KEY_CARRIER_METERED_APN_TYPES_STRINGS,
                new String[]{PhoneConstants.APN_TYPE_DEFAULT, PhoneConstants.APN_TYPE_MMS});

        mDct.enableApn(ApnSetting.TYPE_IMS, DcTracker.REQUEST_TYPE_NORMAL, null);
        mDct.enableApn(ApnSetting.TYPE_DEFAULT, DcTracker.REQUEST_TYPE_NORMAL, null);

        sendInitializationEvents();

        ArgumentCaptor<DataProfile> dpCaptor = ArgumentCaptor.forClass(DataProfile.class);
        verify(mSimulatedCommandsVerifier, times(2)).setupDataCall(
                eq(AccessNetworkType.EUTRAN), dpCaptor.capture(),
                eq(false), eq(false), eq(DataService.REQUEST_REASON_NORMAL), any(),
                any(Message.class));
        verifyDataProfile(dpCaptor.getValue(), FAKE_APN1, 0, 5, 1, NETWORK_TYPE_LTE_BITMASK);
        assertTrue(mDct.isAnyDataConnected());

        AsyncResult ar = new AsyncResult(null,
                new Pair<>(false, DataEnabledSettings.REASON_DATA_ENABLED_BY_CARRIER), null);
        mDct.sendMessage(mDct.obtainMessage(DctConstants.EVENT_DATA_ENABLED_CHANGED, ar));
        waitForLastHandlerAction(mDcTrackerTestHandler.getThreadHandler());

        // Data connection is running on a different thread. Have to wait.
        waitForMs(200);
        // Validate all metered data connections have been torn down
        verify(mSimulatedCommandsVerifier, times(1)).deactivateDataCall(
                eq(DataService.REQUEST_REASON_NORMAL), anyInt(),
                any(Message.class));
        assertTrue(mDct.isAnyDataConnected());
        assertEquals(DctConstants.State.IDLE, mDct.getState(PhoneConstants.APN_TYPE_DEFAULT));
    }

    private void initApns(String targetApn, String[] canHandleTypes) {
        doReturn(targetApn).when(mApnContext).getApnType();
        doReturn(ApnSetting.getApnTypesBitmaskFromString(mApnContext.getApnType()))
                .when(mApnContext).getApnTypeBitmask();
        doReturn(true).when(mApnContext).isConnectable();
        ApnSetting apnSetting = createApnSetting(ApnSetting.getApnTypesBitmaskFromString(
                TextUtils.join(",", canHandleTypes)));
        doReturn(apnSetting).when(mApnContext).getNextApnSetting();
        doReturn(apnSetting).when(mApnContext).getApnSetting();
        doReturn(mDataConnection).when(mApnContext).getDataConnection();
        doReturn(true).when(mApnContext).isEnabled();
        doReturn(true).when(mApnContext).isDependencyMet();
        doReturn(true).when(mApnContext).isReady();
        doReturn(false).when(mApnContext).hasRestrictedRequests(eq(true));
    }

    // Test the emergency APN setup.
    @Test
    @SmallTest
    public void testTrySetupDataEmergencyApn() throws Exception {
        initApns(PhoneConstants.APN_TYPE_EMERGENCY,
                new String[]{PhoneConstants.APN_TYPE_EMERGENCY});
        mDct.sendMessage(mDct.obtainMessage(DctConstants.EVENT_TRY_SETUP_DATA, mApnContext));
        waitForLastHandlerAction(mDcTrackerTestHandler.getThreadHandler());

        waitForMs(200);

        verify(mSimulatedCommandsVerifier, times(1)).setupDataCall(
                eq(AccessNetworkType.EUTRAN), any(DataProfile.class), eq(false), eq(false),
                eq(DataService.REQUEST_REASON_NORMAL), any(), any(Message.class));
    }

    // Test the XCAP APN setup.
    @Test
    @SmallTest
    public void testTrySetupDataXcapApn() throws Exception {
        initApns(PhoneConstants.APN_TYPE_XCAP, new String[]{PhoneConstants.APN_TYPE_XCAP});
        mDct.enableApn(ApnSetting.TYPE_XCAP, DcTracker.REQUEST_TYPE_NORMAL, null);

        sendInitializationEvents();

        verify(mSimulatedCommandsVerifier, times(1)).setupDataCall(
                eq(AccessNetworkType.EUTRAN), any(DataProfile.class), eq(false), eq(false),
                eq(DataService.REQUEST_REASON_NORMAL), any(), any(Message.class));
    }

    @Test
    @SmallTest
    public void testGetDataConnectionState() throws Exception {
        initApns(PhoneConstants.APN_TYPE_SUPL,
                new String[]{PhoneConstants.APN_TYPE_SUPL, PhoneConstants.APN_TYPE_DEFAULT});
        mBundle.putStringArray(CarrierConfigManager.KEY_CARRIER_METERED_APN_TYPES_STRINGS,
                new String[]{PhoneConstants.APN_TYPE_DEFAULT});
        mDct.enableApn(ApnSetting.TYPE_DEFAULT, DcTracker.REQUEST_TYPE_NORMAL, null);
        mDct.enableApn(ApnSetting.TYPE_SUPL, DcTracker.REQUEST_TYPE_NORMAL, null);

        sendInitializationEvents();

        // Assert that both APN_TYPE_SUPL & APN_TYPE_DEFAULT are connected even we only setup data
        // for APN_TYPE_SUPL
        assertEquals(DctConstants.State.CONNECTED, mDct.getState(PhoneConstants.APN_TYPE_SUPL));
        assertEquals(DctConstants.State.CONNECTED, mDct.getState(PhoneConstants.APN_TYPE_DEFAULT));
    }

    // Test the unmetered APN setup when data is disabled.
    @Test
    @SmallTest
    public void testTrySetupDataUnmeteredDataDisabled() throws Exception {
        initApns(PhoneConstants.APN_TYPE_SUPL, new String[]{PhoneConstants.APN_TYPE_SUPL});
        doReturn(false).when(mDataEnabledSettings).isDataEnabled();
        doReturn(false).when(mDataEnabledSettings).isDataEnabled(anyInt());

        mBundle.putStringArray(CarrierConfigManager.KEY_CARRIER_METERED_APN_TYPES_STRINGS,
                new String[]{PhoneConstants.APN_TYPE_FOTA});

        mDct.enableApn(ApnSetting.TYPE_SUPL, DcTracker.REQUEST_TYPE_NORMAL, null);

        sendInitializationEvents();

        verify(mSimulatedCommandsVerifier, times(1)).setupDataCall(
                eq(AccessNetworkType.EUTRAN), any(DataProfile.class),
                eq(false), eq(false), eq(DataService.REQUEST_REASON_NORMAL), any(),
                any(Message.class));
    }

    // Test the unmetered default APN setup when data is disabled. Default APN should always honor
    // the users's setting.
    @Test
    @SmallTest
    public void testTrySetupDataUnmeteredDefaultDataDisabled() throws Exception {
        initApns(PhoneConstants.APN_TYPE_DEFAULT, new String[]{PhoneConstants.APN_TYPE_DEFAULT});
        doReturn(false).when(mDataEnabledSettings).isDataEnabled();
        doReturn(false).when(mDataEnabledSettings).isDataEnabled(anyInt());

        mBundle.putStringArray(CarrierConfigManager.KEY_CARRIER_METERED_APN_TYPES_STRINGS,
                new String[]{PhoneConstants.APN_TYPE_MMS});

        mDct.enableApn(ApnSetting.TYPE_DEFAULT, DcTracker.REQUEST_TYPE_NORMAL, null);

        sendInitializationEvents();

        verify(mSimulatedCommandsVerifier, never()).setupDataCall(
                eq(AccessNetworkType.EUTRAN), any(DataProfile.class),
                eq(false), eq(false), eq(DataService.REQUEST_REASON_NORMAL), any(),
                any(Message.class));
    }


    // Test the metered APN setup when data is disabled.
    @Test
    @SmallTest
    public void testTrySetupMeteredDataDisabled() throws Exception {
        initApns(PhoneConstants.APN_TYPE_DEFAULT, new String[]{PhoneConstants.APN_TYPE_DEFAULT});
        doReturn(false).when(mDataEnabledSettings).isDataEnabled();
        doReturn(false).when(mDataEnabledSettings).isDataEnabled(anyInt());

        mBundle.putStringArray(CarrierConfigManager.KEY_CARRIER_METERED_APN_TYPES_STRINGS,
                new String[]{PhoneConstants.APN_TYPE_DEFAULT});

        mDct.enableApn(ApnSetting.TYPE_DEFAULT, DcTracker.REQUEST_TYPE_NORMAL, null);

        sendInitializationEvents();

        verify(mSimulatedCommandsVerifier, times(0)).setupDataCall(anyInt(), any(DataProfile.class),
                eq(false), eq(false), eq(DataService.REQUEST_REASON_NORMAL), any(),
                any(Message.class));
    }

    // Test the restricted data request when data is disabled.
    @Test
    @SmallTest
    public void testTrySetupRestrictedDataDisabled() throws Exception {
        initApns(PhoneConstants.APN_TYPE_DEFAULT, new String[]{PhoneConstants.APN_TYPE_DEFAULT});
        doReturn(false).when(mDataEnabledSettings).isDataEnabled();
        doReturn(false).when(mDataEnabledSettings).isDataEnabled(anyInt());

        mBundle.putStringArray(CarrierConfigManager.KEY_CARRIER_METERED_APN_TYPES_STRINGS,
                new String[]{PhoneConstants.APN_TYPE_DEFAULT});

        sendInitializationEvents();

        NetworkRequest nr = new NetworkRequest.Builder()
                .addCapability(NetworkCapabilities.NET_CAPABILITY_INTERNET)
                .removeCapability(NetworkCapabilities.NET_CAPABILITY_NOT_RESTRICTED)
                .build();
        mDct.requestNetwork(nr, DcTracker.REQUEST_TYPE_NORMAL, null);
        waitForLastHandlerAction(mDcTrackerTestHandler.getThreadHandler());

        // Data connection is running on a different thread. Have to wait.
        waitForMs(200);
        verify(mSimulatedCommandsVerifier, times(1)).setupDataCall(anyInt(), any(DataProfile.class),
                eq(false), eq(false), eq(DataService.REQUEST_REASON_NORMAL), any(),
                any(Message.class));
    }

    // Test the restricted data request when roaming is disabled.
    @Test
    @SmallTest
    public void testTrySetupRestrictedRoamingDisabled() throws Exception {
        initApns(PhoneConstants.APN_TYPE_DEFAULT, new String[]{PhoneConstants.APN_TYPE_DEFAULT});

        mDct.setDataRoamingEnabledByUser(false);
        mBundle.putStringArray(CarrierConfigManager.KEY_CARRIER_METERED_APN_TYPES_STRINGS,
                new String[]{PhoneConstants.APN_TYPE_DEFAULT});
        //user is in roaming
        doReturn(true).when(mServiceState).getDataRoaming();

        sendInitializationEvents();

        NetworkRequest nr = new NetworkRequest.Builder()
                .addCapability(NetworkCapabilities.NET_CAPABILITY_INTERNET)
                .removeCapability(NetworkCapabilities.NET_CAPABILITY_NOT_RESTRICTED)
                .build();
        mDct.requestNetwork(nr, DcTracker.REQUEST_TYPE_NORMAL, null);
        waitForLastHandlerAction(mDcTrackerTestHandler.getThreadHandler());

        // Data connection is running on a different thread. Have to wait.
        waitForMs(200);
        verify(mSimulatedCommandsVerifier, times(1)).setupDataCall(anyInt(), any(DataProfile.class),
                eq(false), eq(false), eq(DataService.REQUEST_REASON_NORMAL), any(),
                any(Message.class));
    }

    // Test the default data when data is not connectable.
    @Test
    @SmallTest
    public void testTrySetupNotConnectable() throws Exception {
        initApns(PhoneConstants.APN_TYPE_DEFAULT, new String[]{PhoneConstants.APN_TYPE_ALL});
        doReturn(false).when(mApnContext).isConnectable();

        mBundle.putStringArray(CarrierConfigManager.KEY_CARRIER_METERED_APN_TYPES_STRINGS,
                new String[]{PhoneConstants.APN_TYPE_DEFAULT});

        sendInitializationEvents();

        verify(mSimulatedCommandsVerifier, times(0)).setupDataCall(anyInt(), any(DataProfile.class),
                eq(false), eq(false), eq(DataService.REQUEST_REASON_NORMAL), any(),
                any(Message.class));
    }

    // Test the default data on IWLAN.
    @Test
    @SmallTest
    public void testTrySetupDefaultOnIWLAN() throws Exception {
        doReturn(true).when(mTransportManager).isInLegacyMode();
        initApns(PhoneConstants.APN_TYPE_DEFAULT, new String[]{PhoneConstants.APN_TYPE_ALL});
        mNetworkRegistrationInfo = new NetworkRegistrationInfo.Builder()
                .setAccessNetworkTechnology(TelephonyManager.NETWORK_TYPE_IWLAN)
                .setRegistrationState(NetworkRegistrationInfo.REGISTRATION_STATE_HOME)
                .build();
        doReturn(mNetworkRegistrationInfo).when(mServiceState).getNetworkRegistrationInfo(
                anyInt(), anyInt());

        mBundle.putStringArray(CarrierConfigManager.KEY_CARRIER_METERED_APN_TYPES_STRINGS,
                new String[]{PhoneConstants.APN_TYPE_DEFAULT});

        sendInitializationEvents();

        verify(mSimulatedCommandsVerifier, times(0)).setupDataCall(anyInt(), any(DataProfile.class),
                eq(false), eq(false), eq(DataService.REQUEST_REASON_NORMAL), any(),
                any(Message.class));
    }

    // Test the default data when the phone is in ECBM.
    @Test
    @SmallTest
    public void testTrySetupDefaultInECBM() throws Exception {
        initApns(PhoneConstants.APN_TYPE_DEFAULT, new String[]{PhoneConstants.APN_TYPE_ALL});
        doReturn(true).when(mPhone).isInEcm();

        mBundle.putStringArray(CarrierConfigManager.KEY_CARRIER_METERED_APN_TYPES_STRINGS,
                new String[]{PhoneConstants.APN_TYPE_DEFAULT});

        sendInitializationEvents();

        verify(mSimulatedCommandsVerifier, times(0)).setupDataCall(anyInt(), any(DataProfile.class),
                eq(false), eq(false), eq(DataService.REQUEST_REASON_NORMAL), any(),
                any(Message.class));
    }

    // Test update waiting apn list when on data rat change
    @FlakyTest /* flakes 0.86% of the time */
    @Ignore
    @Test
    @SmallTest
    public void testUpdateWaitingApnListOnDataRatChange() throws Exception {
        mNetworkRegistrationInfo = new NetworkRegistrationInfo.Builder()
                .setAccessNetworkTechnology(TelephonyManager.NETWORK_TYPE_EHRPD)
                .setRegistrationState(NetworkRegistrationInfo.REGISTRATION_STATE_HOME)
                .build();
        doReturn(mNetworkRegistrationInfo).when(mServiceState).getNetworkRegistrationInfo(
                anyInt(), anyInt());
        mBundle.putStringArray(CarrierConfigManager.KEY_CARRIER_METERED_APN_TYPES_STRINGS,
                new String[]{PhoneConstants.APN_TYPE_DEFAULT});
        mDct.enableApn(ApnSetting.TYPE_DEFAULT, DcTracker.REQUEST_TYPE_NORMAL, null);
        initApns(PhoneConstants.APN_TYPE_DEFAULT, new String[]{PhoneConstants.APN_TYPE_ALL});

        sendInitializationEvents();

        ArgumentCaptor<DataProfile> dpCaptor = ArgumentCaptor.forClass(DataProfile.class);
        // Verify if RIL command was sent properly.
        verify(mSimulatedCommandsVerifier).setupDataCall(
                eq(AccessNetworkType.CDMA2000), dpCaptor.capture(),
                eq(false), eq(false), eq(DataService.REQUEST_REASON_NORMAL), any(),
                any(Message.class));
        verifyDataProfile(dpCaptor.getValue(), FAKE_APN4, 0, 21, 2, NETWORK_TYPE_EHRPD_BITMASK);
        assertTrue(mDct.isAnyDataConnected());

        //data rat change from ehrpd to lte
        logd("Sending EVENT_DATA_RAT_CHANGED");
        mNetworkRegistrationInfo = new NetworkRegistrationInfo.Builder()
                .setAccessNetworkTechnology(TelephonyManager.NETWORK_TYPE_LTE)
                .setRegistrationState(NetworkRegistrationInfo.REGISTRATION_STATE_HOME)
                .build();
        doReturn(mNetworkRegistrationInfo).when(mServiceState).getNetworkRegistrationInfo(
                anyInt(), anyInt());
        mDct.sendMessage(mDct.obtainMessage(DctConstants.EVENT_DATA_RAT_CHANGED, null));
        waitForLastHandlerAction(mDcTrackerTestHandler.getThreadHandler());

        // Data connection is running on a different thread. Have to wait.
        waitForMs(200);
        // Verify the disconnected data call due to rat change and retry manger schedule another
        // data call setup
        verify(mSimulatedCommandsVerifier, times(1)).deactivateDataCall(
                eq(DataService.REQUEST_REASON_NORMAL), anyInt(),
                any(Message.class));
        verify(mAlarmManager, times(1)).setExact(eq(AlarmManager.ELAPSED_REALTIME_WAKEUP),
                anyLong(), any(PendingIntent.class));

        //Send event for reconnecting data
        initApns(PhoneConstants.APN_TYPE_DEFAULT, new String[]{PhoneConstants.APN_TYPE_ALL});
        mDct.sendMessage(mDct.obtainMessage(DctConstants.EVENT_DATA_RECONNECT,
                        mPhone.getPhoneId(), AccessNetworkConstants.TRANSPORT_TYPE_WWAN,
                        mApnContext));
        waitForLastHandlerAction(mDcTrackerTestHandler.getThreadHandler());

        // Data connection is running on a different thread. Have to wait.
        waitForMs(200);
        // Verify if RIL command was sent properly.
        verify(mSimulatedCommandsVerifier).setupDataCall(
                eq(AccessNetworkType.EUTRAN), dpCaptor.capture(),
                eq(false), eq(false), eq(DataService.REQUEST_REASON_NORMAL), any(),
                any(Message.class));
        verifyDataProfile(dpCaptor.getValue(), FAKE_APN1, 0, 21, 1, NETWORK_TYPE_LTE_BITMASK);
        assertTrue(mDct.isAnyDataConnected());
    }

    // Test for fetchDunApns()
    @Test
    @SmallTest
    public void testFetchDunApn() {

        sendInitializationEvents();

        String dunApnString = "[ApnSettingV3]HOT mobile PC,pc.hotm,,,,,,,,,440,10,,DUN,,,true,"
                + "0,,,,,,,,";
        ApnSetting dunApnExpected = ApnSetting.fromString(dunApnString);

        Settings.Global.putString(mContext.getContentResolver(),
                Settings.Global.TETHER_DUN_APN, dunApnString);
        // should return APN from Setting
        ApnSetting dunApn = mDct.fetchDunApns().get(0);
        assertTrue(dunApnExpected.equals(dunApn));

        Settings.Global.putString(mContext.getContentResolver(),
                Settings.Global.TETHER_DUN_APN, null);
        // should return APN from db
        dunApn = mDct.fetchDunApns().get(0);
        assertEquals(FAKE_APN5, dunApn.getApnName());
    }

    // Test for fetchDunApns() with apn set id
    @Test
    @SmallTest
    public void testFetchDunApnWithPreferredApnSet() {
        sendCarrierConfigChanged("testFetchDunApnWithPreferredApnSet: ");

        // apnSetId=1
        String dunApnString1 = "[ApnSettingV5]HOT mobile PC,pc.hotm,,,,,,,,,440,10,,DUN,,,true,"
                + "0,,,,,,,,,,1";
        // apnSetId=0
        String dunApnString2 = "[ApnSettingV5]HOT mobile PC,pc.coldm,,,,,,,,,440,10,,DUN,,,true,"
                + "0,,,,,,,,,,2";

        ApnSetting dunApnExpected = ApnSetting.fromString(dunApnString1);

        ContentResolver cr = mContext.getContentResolver();
        Settings.Global.putString(cr, Settings.Global.TETHER_DUN_APN,
                dunApnString1 + ";" + dunApnString2);

        // set that we prefer apn set 1
        ContentValues values = new ContentValues();
        values.put(Telephony.Carriers.APN_SET_ID, 1);
        cr.update(PREFERAPN_URI, values, null, null);

        // return APN from Setting with apnSetId=1
        ArrayList<ApnSetting> dunApns = mDct.fetchDunApns();
        assertEquals(1, dunApns.size());
        assertEquals(1, dunApns.get(0).getApnSetId());
        assertTrue(dunApnExpected.equals(dunApns.get(0)));

        // set that we prefer apn set 2
        values = new ContentValues();
        values.put(Telephony.Carriers.APN_SET_ID, 2);
        cr.update(PREFERAPN_URI, values, null, null);

        // return APN from Setting with apnSetId=2
        dunApns = mDct.fetchDunApns();
        assertEquals(1, dunApns.size());
        assertEquals(2, dunApns.get(0).getApnSetId());
        dunApnExpected = ApnSetting.fromString(dunApnString2);
        assertTrue(dunApnExpected.equals(dunApns.get(0)));
    }

    @Test
    @SmallTest
    public void testFetchDunApnWhileRoaming() {
        doReturn(true).when(mServiceState).getRoaming();
<<<<<<< HEAD
        mBundle.putBoolean(CarrierConfigManager.KEY_DISABLE_DUN_APN_WHILE_ROAMING, true);
=======
        mBundle.putBoolean(CarrierConfigManager
                .KEY_DISABLE_DUN_APN_WHILE_ROAMING_WITH_PRESET_APN_BOOL, true);
>>>>>>> afc29894

        sendInitializationEvents();

        String dunApnString = "[ApnSettingV3]HOT mobile PC,pc.hotm,,,,,,,,,440,10,,DUN,,,true,"
                + "0,,,,,,,,";

        Settings.Global.putString(mContext.getContentResolver(),
                Settings.Global.TETHER_DUN_APN, dunApnString);
<<<<<<< HEAD
        // Expect empty DUN APN list
        assertEquals(0, mDct.fetchDunApns().size());
=======

        DcTracker spyDct = spy(mDct);
        doReturn(true).when(spyDct).isPreferredApnUserEdited();
        // Expect non-empty DUN APN list
        assertEquals(1, spyDct.fetchDunApns().size());

        doReturn(false).when(spyDct).isPreferredApnUserEdited();
        // Expect empty DUN APN list
        assertEquals(0, spyDct.fetchDunApns().size());
>>>>>>> afc29894

        Settings.Global.putString(mContext.getContentResolver(),
                Settings.Global.TETHER_DUN_APN, null);
    }

<<<<<<< HEAD
=======
    // This tests simulates the race case where the sim status change event is triggered, the
    // default data connection is attached, and then the carrier config gets changed which bumps
    // the database id which we want to ignore when cleaning up connections and matching against
    // the dun APN.  Tests b/158908392.
    @Test
    @SmallTest
    public void testCheckForCompatibleDataConnectionWithDunWhenIdsChange() throws Exception {
        //Set dun as a support apn type of FAKE_APN1
        mApnSettingContentProvider.setFakeApn1Types("default,supl,dun");

        // Enable the default apn
        mSimulatedCommands.setDataCallResult(true, createSetupDataCallResult());
        mDct.enableApn(ApnSetting.TYPE_DEFAULT, DcTracker.REQUEST_TYPE_NORMAL, null);
        waitForLastHandlerAction(mDcTrackerTestHandler.getThreadHandler());

        //Load the sim and attach the data connection without firing the carrier changed event
        final String logMsgPrefix = "testCheckForCompatibleDataConnectionWithDunWhenIdsChange: ";
        sendSimStateUpdated(logMsgPrefix);
        sendEventDataConnectionAttached(logMsgPrefix);
        waitForMs(200);

        // Confirm that FAKE_APN1 comes up as a dun candidate
        ApnSetting dunApn = mDct.fetchDunApns().get(0);
        assertEquals(dunApn.getApnName(), FAKE_APN1);
        Map<Integer, ApnContext> apnContexts = mDct.getApnContexts()
                .stream().collect(Collectors.toMap(ApnContext::getApnTypeBitmask, x -> x));

        //Double check that the default apn content is connected while the dun apn context is not
        assertEquals(apnContexts.get(ApnSetting.TYPE_DEFAULT).getState(),
                DctConstants.State.CONNECTED);
        assertNotEquals(apnContexts.get(ApnSetting.TYPE_DUN).getState(),
                DctConstants.State.CONNECTED);


        //Change the row ids the same way as what happens when we have old apn values in the
        //carrier table
        mApnSettingContentProvider.setRowIdOffset(100);
        sendCarrierConfigChanged(logMsgPrefix);
        waitForMs(200);

        mDct.enableApn(ApnSetting.TYPE_DUN, DcTracker.REQUEST_TYPE_NORMAL, null);
        waitForLastHandlerAction(mDcTrackerTestHandler.getThreadHandler());

        Map<Integer, ApnContext> apnContextsAfterRowIdsChanged = mDct.getApnContexts()
                .stream().collect(Collectors.toMap(ApnContext::getApnTypeBitmask, x -> x));

        //Make sure that the data connection used earlier wasn't cleaned up and still in use.
        assertEquals(apnContexts.get(ApnSetting.TYPE_DEFAULT).getDataConnection(),
                apnContextsAfterRowIdsChanged.get(ApnSetting.TYPE_DEFAULT).getDataConnection());

        //Check that the DUN is using the same active data connection
        assertEquals(apnContexts.get(ApnSetting.TYPE_DEFAULT).getDataConnection(),
                apnContextsAfterRowIdsChanged.get(ApnSetting.TYPE_DUN).getDataConnection());
    }

>>>>>>> afc29894
    // Test oos
    @Test
    @SmallTest
    public void testDataRatChangeOOS() throws Exception {
        mNetworkRegistrationInfo = new NetworkRegistrationInfo.Builder()
                .setAccessNetworkTechnology(TelephonyManager.NETWORK_TYPE_EHRPD)
                .setRegistrationState(NetworkRegistrationInfo.REGISTRATION_STATE_HOME)
                .build();
        doReturn(mNetworkRegistrationInfo).when(mServiceState).getNetworkRegistrationInfo(
                anyInt(), anyInt());

        mBundle.putStringArray(CarrierConfigManager.KEY_CARRIER_METERED_APN_TYPES_STRINGS,
                new String[]{PhoneConstants.APN_TYPE_DEFAULT});
        mDct.enableApn(ApnSetting.TYPE_DEFAULT, DcTracker.REQUEST_TYPE_NORMAL, null);
        initApns(PhoneConstants.APN_TYPE_DEFAULT, new String[]{PhoneConstants.APN_TYPE_ALL});

        sendInitializationEvents();

        ArgumentCaptor<DataProfile> dpCaptor = ArgumentCaptor.forClass(DataProfile.class);
        // Verify if RIL command was sent properly.
        verify(mSimulatedCommandsVerifier).setupDataCall(
                eq(AccessNetworkType.CDMA2000), dpCaptor.capture(),
                eq(false), eq(false), eq(DataService.REQUEST_REASON_NORMAL), any(),
                any(Message.class));
        verifyDataProfile(dpCaptor.getValue(), FAKE_APN4, 0, 21, 2, NETWORK_TYPE_EHRPD_BITMASK);
        assertTrue(mDct.isAnyDataConnected());

        // Data rat change from ehrpd to unknown due to OOS
        logd("Sending EVENT_DATA_RAT_CHANGED");
        mNetworkRegistrationInfo = new NetworkRegistrationInfo.Builder()
                .setAccessNetworkTechnology(TelephonyManager.NETWORK_TYPE_UNKNOWN)
                .setRegistrationState(NetworkRegistrationInfo.REGISTRATION_STATE_HOME)
                .build();
        doReturn(mNetworkRegistrationInfo).when(mServiceState).getNetworkRegistrationInfo(
                anyInt(), anyInt());
        mDct.sendMessage(mDct.obtainMessage(DctConstants.EVENT_DATA_RAT_CHANGED, null));
        waitForLastHandlerAction(mDcTrackerTestHandler.getThreadHandler());

        // Data connection is running on a different thread. Have to wait.
        waitForMs(200);
        // Verify data connection is on
        verify(mSimulatedCommandsVerifier, times(0)).deactivateDataCall(
                eq(DataService.REQUEST_REASON_NORMAL), anyInt(),
                any(Message.class));

        // Data rat resume from unknown to ehrpd
        mNetworkRegistrationInfo = new NetworkRegistrationInfo.Builder()
                .setAccessNetworkTechnology(TelephonyManager.NETWORK_TYPE_EHRPD)
                .setRegistrationState(NetworkRegistrationInfo.REGISTRATION_STATE_HOME)
                .build();
        doReturn(mNetworkRegistrationInfo).when(mServiceState).getNetworkRegistrationInfo(
                anyInt(), anyInt());
        mDct.sendMessage(mDct.obtainMessage(DctConstants.EVENT_DATA_RAT_CHANGED, null));
        waitForLastHandlerAction(mDcTrackerTestHandler.getThreadHandler());

        // Verify the same data connection
        assertEquals(FAKE_APN4, mDct.getActiveApnString(PhoneConstants.APN_TYPE_DEFAULT));
        assertTrue(mDct.isAnyDataConnected());
    }

    // Test provisioning
    /*@Test
    @SmallTest
    public void testDataEnableInProvisioning() throws Exception {
        ContentResolver resolver = mContext.getContentResolver();

        assertEquals(1, Settings.Global.getInt(resolver, Settings.Global.MOBILE_DATA));
        assertTrue(mDct.isDataEnabled());
        assertTrue(mDct.isUserDataEnabled());

        mDct.setUserDataEnabled(false);
        waitForMs(200);

        assertEquals(0, Settings.Global.getInt(resolver, Settings.Global.MOBILE_DATA));
        assertFalse(mDct.isDataEnabled());
        assertFalse(mDct.isUserDataEnabled());

        // Changing provisioned to 0.
        Settings.Global.putInt(resolver, Settings.Global.DEVICE_PROVISIONED, 0);
        mDct.sendMessage(mDct.obtainMessage(DctConstants.EVENT_DEVICE_PROVISIONED_CHANGE, null));
        waitForMs(200);

        assertTrue(mDct.isDataEnabled());
        assertTrue(mDct.isUserDataEnabled());

        // Enable user data during provisioning. It should write to
        // Settings.Global.MOBILE_DATA and keep data enabled when provisioned.
        mDct.setUserDataEnabled(true);
        Settings.Global.putInt(resolver, Settings.Global.DEVICE_PROVISIONED, 1);
        mDct.sendMessage(mDct.obtainMessage(DctConstants.EVENT_DEVICE_PROVISIONED_CHANGE, null));
        waitForMs(200);

        assertTrue(mDct.isDataEnabled());
        assertTrue(mDct.isUserDataEnabled());
        assertEquals(1, Settings.Global.getInt(resolver, Settings.Global.MOBILE_DATA));
    }*/

    /*
    @Test
    @SmallTest
    public void testNotifyDataEnabledChanged() throws Exception {
        doAnswer(invocation -> {
            mMessage = (Message) invocation.getArguments()[0];
            return true;
        }).when(mHandler).sendMessageDelayed(any(), anyLong());

        // Test registration.
        mDct.registerForDataEnabledChanged(mHandler, DATA_ENABLED_CHANGED, null);
        verifyDataEnabledChangedMessage(true, DataEnabledSettings.REASON_REGISTERED);

        // Disable user data. Should receive data enabled change to false.
        mDct.setUserDataEnabled(false);
        waitForMs(200);
        verifyDataEnabledChangedMessage(false, DataEnabledSettings.REASON_USER_DATA_ENABLED);

        // Changing provisioned to 0. Shouldn't receive any message, as data enabled remains false.
        ContentResolver resolver = mContext.getContentResolver();
        Settings.Global.putInt(resolver, Settings.Global.DEVICE_PROVISIONED, 0);
        Settings.Global.putInt(resolver, Settings.Global.DEVICE_PROVISIONING_MOBILE_DATA_ENABLED,
                0);
        mDct.sendMessage(mDct.obtainMessage(DctConstants.EVENT_DEVICE_PROVISIONED_CHANGE, null));
        waitForMs(200);
        assertFalse(mDct.isDataEnabled());
        verify(mHandler, never()).sendMessageDelayed(any(), anyLong());

        // Changing provisioningDataEnabled to 1. It should trigger data enabled change to true.
        Settings.Global.putInt(resolver,
                Settings.Global.DEVICE_PROVISIONING_MOBILE_DATA_ENABLED, 1);
        mDct.sendMessage(mDct.obtainMessage(
                DctConstants.EVENT_DEVICE_PROVISIONING_DATA_SETTING_CHANGE, null));
        waitForMs(200);
        verifyDataEnabledChangedMessage(
                true, DataEnabledSettings.REASON_PROVISIONING_DATA_ENABLED_CHANGED);
    }*/

    @Test
    @SmallTest
    public void testNetworkStatusChangedRecoveryOFF() throws Exception {
        mBundle.putStringArray(CarrierConfigManager.KEY_CARRIER_METERED_APN_TYPES_STRINGS,
                new String[]{PhoneConstants.APN_TYPE_DEFAULT, PhoneConstants.APN_TYPE_MMS});
        mDct.enableApn(ApnSetting.TYPE_IMS, DcTracker.REQUEST_TYPE_NORMAL, null);
        mDct.enableApn(ApnSetting.TYPE_DEFAULT, DcTracker.REQUEST_TYPE_NORMAL, null);

        sendInitializationEvents();

        ArgumentCaptor<DataProfile> dpCaptor = ArgumentCaptor.forClass(DataProfile.class);
        verify(mSimulatedCommandsVerifier, times(2)).setupDataCall(
                eq(AccessNetworkType.EUTRAN), dpCaptor.capture(),
                eq(false), eq(false), eq(DataService.REQUEST_REASON_NORMAL), any(),
                any(Message.class));
        verifyDataProfile(dpCaptor.getValue(), FAKE_APN1, 0, 21, 1, NETWORK_TYPE_LTE_BITMASK);

        logd("Sending EVENT_NETWORK_STATUS_CHANGED");
        mDct.sendMessage(mDct.obtainMessage(DctConstants.EVENT_NETWORK_STATUS_CHANGED,
                NetworkAgent.VALID_NETWORK, 1, null));
        waitForLastHandlerAction(mDcTrackerTestHandler.getThreadHandler());

        logd("Sending EVENT_NETWORK_STATUS_CHANGED");
        mDct.sendMessage(mDct.obtainMessage(DctConstants.EVENT_NETWORK_STATUS_CHANGED,
                NetworkAgent.INVALID_NETWORK, 1, null));
        waitForLastHandlerAction(mDcTrackerTestHandler.getThreadHandler());

        waitForMs(200);

        // Verify that its no-op when the new data stall detection feature is disabled
        verify(mSimulatedCommandsVerifier, times(0)).getDataCallList(any(Message.class));
    }

    @FlakyTest
    @Test
    @SmallTest
    public void testNetworkStatusChangedRecoveryON() throws Exception {
        ContentResolver resolver = mContext.getContentResolver();
        Settings.Global.putInt(resolver, Settings.Global.DATA_STALL_RECOVERY_ON_BAD_NETWORK, 1);
        Settings.System.putInt(resolver, "radio.data.stall.recovery.action", 0);
        doReturn(new SignalStrength()).when(mPhone).getSignalStrength();

        mBundle.putStringArray(CarrierConfigManager.KEY_CARRIER_METERED_APN_TYPES_STRINGS,
                new String[]{PhoneConstants.APN_TYPE_DEFAULT, PhoneConstants.APN_TYPE_MMS});
        mDct.enableApn(ApnSetting.TYPE_IMS, DcTracker.REQUEST_TYPE_NORMAL, null);
        mDct.enableApn(ApnSetting.TYPE_DEFAULT, DcTracker.REQUEST_TYPE_NORMAL, null);

        sendInitializationEvents();

        ArgumentCaptor<DataProfile> dpCaptor = ArgumentCaptor.forClass(DataProfile.class);
        verify(mSimulatedCommandsVerifier, timeout(TEST_TIMEOUT).times(2)).setupDataCall(
                eq(AccessNetworkType.EUTRAN), dpCaptor.capture(),
                eq(false), eq(false), eq(DataService.REQUEST_REASON_NORMAL), any(),
                any(Message.class));
        waitForLastHandlerAction(mDcTrackerTestHandler.getThreadHandler());
        verifyDataProfile(dpCaptor.getValue(), FAKE_APN1, 0, 21, 1, NETWORK_TYPE_LTE_BITMASK);

        logd("Sending EVENT_NETWORK_STATUS_CHANGED");
        mDct.sendMessage(mDct.obtainMessage(DctConstants.EVENT_NETWORK_STATUS_CHANGED,
                NetworkAgent.VALID_NETWORK, 1, null));
        waitForLastHandlerAction(mDcTrackerTestHandler.getThreadHandler());

        logd("Sending EVENT_NETWORK_STATUS_CHANGED");
        mDct.sendMessage(mDct.obtainMessage(DctConstants.EVENT_NETWORK_STATUS_CHANGED,
                NetworkAgent.INVALID_NETWORK, 1, null));
        waitForLastHandlerAction(mDcTrackerTestHandler.getThreadHandler());

        // Data connection is running on a different thread. Have to wait.
        waitForMs(200);
        verify(mSimulatedCommandsVerifier, times(1)).getDataCallList(any(Message.class));
    }

    @FlakyTest
    @Test
    @SmallTest
    public void testRecoveryStepPDPReset() throws Exception {
        ContentResolver resolver = mContext.getContentResolver();
        Settings.Global.putInt(resolver, Settings.Global.DATA_STALL_RECOVERY_ON_BAD_NETWORK, 1);
        Settings.Global.putLong(resolver,
                Settings.Global.MIN_DURATION_BETWEEN_RECOVERY_STEPS_IN_MS, 100);
        Settings.System.putInt(resolver, "radio.data.stall.recovery.action", 1);
        doReturn(new SignalStrength()).when(mPhone).getSignalStrength();

        mBundle.putStringArray(CarrierConfigManager.KEY_CARRIER_METERED_APN_TYPES_STRINGS,
                new String[]{PhoneConstants.APN_TYPE_DEFAULT, PhoneConstants.APN_TYPE_MMS});
        mDct.enableApn(ApnSetting.TYPE_IMS, DcTracker.REQUEST_TYPE_NORMAL, null);
        mDct.enableApn(ApnSetting.TYPE_DEFAULT, DcTracker.REQUEST_TYPE_NORMAL, null);

        sendInitializationEvents();

        ArgumentCaptor<DataProfile> dpCaptor = ArgumentCaptor.forClass(DataProfile.class);
        verify(mSimulatedCommandsVerifier, timeout(TEST_TIMEOUT).times(2)).setupDataCall(
                eq(AccessNetworkType.EUTRAN), dpCaptor.capture(),
                eq(false), eq(false), eq(DataService.REQUEST_REASON_NORMAL), any(),
                any(Message.class));
        verifyDataProfile(dpCaptor.getValue(), FAKE_APN1, 0, 21, 1, NETWORK_TYPE_LTE_BITMASK);

        logd("Sending EVENT_NETWORK_STATUS_CHANGED false");
        mDct.sendMessage(mDct.obtainMessage(DctConstants.EVENT_NETWORK_STATUS_CHANGED,
                NetworkAgent.INVALID_NETWORK, 1, null));
        waitForLastHandlerAction(mDcTrackerTestHandler.getThreadHandler());

        waitForMs(200);

        // expected tear down all DataConnections
        verify(mSimulatedCommandsVerifier, times(1)).deactivateDataCall(
                eq(DataService.REQUEST_REASON_NORMAL), anyInt(),
                any(Message.class));
    }


    @Test
    @SmallTest
    public void testRecoveryStepReRegister() throws Exception {
        ContentResolver resolver = mContext.getContentResolver();
        Settings.Global.putInt(resolver, Settings.Global.DATA_STALL_RECOVERY_ON_BAD_NETWORK, 1);
        Settings.Global.putLong(resolver,
                Settings.Global.MIN_DURATION_BETWEEN_RECOVERY_STEPS_IN_MS, 100);
        Settings.System.putInt(resolver, "radio.data.stall.recovery.action", 2);
        doReturn(new SignalStrength()).when(mPhone).getSignalStrength();
        doReturn(PhoneConstants.State.IDLE).when(mPhone).getState();

        mBundle.putStringArray(CarrierConfigManager.KEY_CARRIER_METERED_APN_TYPES_STRINGS,
                new String[]{PhoneConstants.APN_TYPE_DEFAULT, PhoneConstants.APN_TYPE_MMS});
        mDct.enableApn(ApnSetting.TYPE_DEFAULT, DcTracker.REQUEST_TYPE_NORMAL, null);

        sendInitializationEvents();

        ArgumentCaptor<DataProfile> dpCaptor = ArgumentCaptor.forClass(DataProfile.class);
        verify(mSimulatedCommandsVerifier, times(1)).setupDataCall(
                eq(AccessNetworkType.EUTRAN), dpCaptor.capture(),
                eq(false), eq(false), eq(DataService.REQUEST_REASON_NORMAL), any(),
                any(Message.class));
        verifyDataProfile(dpCaptor.getValue(), FAKE_APN1, 0, 21, 1, NETWORK_TYPE_LTE_BITMASK);

        logd("Sending EVENT_NETWORK_STATUS_CHANGED false");
        mDct.sendMessage(mDct.obtainMessage(DctConstants.EVENT_NETWORK_STATUS_CHANGED,
                NetworkAgent.INVALID_NETWORK, 1, null));
        waitForLastHandlerAction(mDcTrackerTestHandler.getThreadHandler());

        // expected to get preferred network type
        verify(mSST, times(1)).reRegisterNetwork(eq(null));
    }

    @Test
    @SmallTest
    public void testRecoveryStepRestartRadio() throws Exception {
        ContentResolver resolver = mContext.getContentResolver();
        Settings.Global.putInt(resolver, Settings.Global.DATA_STALL_RECOVERY_ON_BAD_NETWORK, 1);
        Settings.Global.putLong(resolver,
                Settings.Global.MIN_DURATION_BETWEEN_RECOVERY_STEPS_IN_MS, 100);
        Settings.System.putInt(resolver, "radio.data.stall.recovery.action", 3);
        doReturn(new SignalStrength()).when(mPhone).getSignalStrength();
        doReturn(PhoneConstants.State.IDLE).when(mPhone).getState();

        mBundle.putStringArray(CarrierConfigManager.KEY_CARRIER_METERED_APN_TYPES_STRINGS,
                new String[]{PhoneConstants.APN_TYPE_DEFAULT, PhoneConstants.APN_TYPE_MMS});
        mDct.enableApn(ApnSetting.TYPE_DEFAULT, DcTracker.REQUEST_TYPE_NORMAL, null);

        sendInitializationEvents();

        ArgumentCaptor<DataProfile> dpCaptor = ArgumentCaptor.forClass(DataProfile.class);
        verify(mSimulatedCommandsVerifier, times(1)).setupDataCall(
                eq(AccessNetworkType.EUTRAN), dpCaptor.capture(),
                eq(false), eq(false), eq(DataService.REQUEST_REASON_NORMAL), any(),
                any(Message.class));
        verifyDataProfile(dpCaptor.getValue(), FAKE_APN1, 0, 21, 1, NETWORK_TYPE_LTE_BITMASK);

        logd("Sending EVENT_NETWORK_STATUS_CHANGED false");
        mDct.sendMessage(mDct.obtainMessage(DctConstants.EVENT_NETWORK_STATUS_CHANGED,
                NetworkAgent.INVALID_NETWORK, 1, null));
        waitForLastHandlerAction(mDcTrackerTestHandler.getThreadHandler());

        // expected to get preferred network type
        verify(mSST, times(1)).powerOffRadioSafely();
    }

    private void verifyDataEnabledChangedMessage(boolean enabled, int reason) {
        verify(mHandler, times(1)).sendMessageDelayed(any(), anyLong());
        Pair<Boolean, Integer> result = (Pair) ((AsyncResult) mMessage.obj).result;
        assertEquals(DATA_ENABLED_CHANGED, mMessage.what);
        assertEquals(enabled, result.first);
        assertEquals(reason, (int) result.second);
        clearInvocations(mHandler);
    }

    private void setUpSubscriptionPlans(boolean is5GUnmetered) throws Exception {
        List<SubscriptionPlan> plans = new ArrayList<>();
        if (is5GUnmetered) {
            plans.add(SubscriptionPlan.Builder
                    .createRecurring(ZonedDateTime.parse("2007-03-14T00:00:00.000Z"),
                            Period.ofMonths(1))
                    .setDataLimit(SubscriptionPlan.BYTES_UNLIMITED,
                            SubscriptionPlan.LIMIT_BEHAVIOR_THROTTLED)
                    .setNetworkTypes(new int[] {TelephonyManager.NETWORK_TYPE_NR})
                    .build());
        }
        plans.add(SubscriptionPlan.Builder
                .createRecurring(ZonedDateTime.parse("2007-03-14T00:00:00.000Z"),
                        Period.ofMonths(1))
                .setDataLimit(1_000_000_000, SubscriptionPlan.LIMIT_BEHAVIOR_DISABLED)
                .setDataUsage(500_000_000, System.currentTimeMillis())
                .build());
        replaceInstance(DcTracker.class, "mSubscriptionPlans", mDct, plans);
    }

    private boolean isNetworkTypeUnmetered(int networkType) throws Exception {
        Method method = DcTracker.class.getDeclaredMethod(
                "isNetworkTypeUnmetered", int.class);
        method.setAccessible(true);
        return (boolean) method.invoke(mDct, networkType);
    }

    private int setUpDataConnection() throws Exception {
        Field dc = DcTracker.class.getDeclaredField("mDataConnections");
        dc.setAccessible(true);
        Field uig = DcTracker.class.getDeclaredField("mUniqueIdGenerator");
        uig.setAccessible(true);
        int id = ((AtomicInteger) uig.get(mDct)).getAndIncrement();
        ((HashMap<Integer, DataConnection>) dc.get(mDct)).put(id, mDataConnection);
        return id;
    }

    private void resetDataConnection(int id) throws Exception {
        Field dc = DcTracker.class.getDeclaredField("mDataConnections");
        dc.setAccessible(true);
        ((HashMap<Integer, DataConnection>) dc.get(mDct)).remove(id);
    }

    private void setUpWatchdogTimer() {
        // Watchdog active for 10s
        mBundle.putLong(CarrierConfigManager.KEY_5G_WATCHDOG_TIME_MS_LONG, 10000);
        Intent intent = new Intent(CarrierConfigManager.ACTION_CARRIER_CONFIG_CHANGED);
        intent.putExtra(CarrierConfigManager.EXTRA_SLOT_INDEX, mPhone.getPhoneId());
        intent.putExtra(SubscriptionManager.EXTRA_SUBSCRIPTION_INDEX, mPhone.getSubId());
        mContext.sendBroadcast(intent);
        waitForLastHandlerAction(mDcTrackerTestHandler.getThreadHandler());
    }

    private boolean getWatchdogStatus() throws Exception {
        Field field = DcTracker.class.getDeclaredField(("mWatchdog"));
        field.setAccessible(true);
        return (boolean) field.get(mDct);
    }

    @Test
    public void testIsNetworkTypeUnmetered() throws Exception {
        initApns(PhoneConstants.APN_TYPE_DEFAULT, new String[]{PhoneConstants.APN_TYPE_ALL});

        // only 5G unmetered
        setUpSubscriptionPlans(true);

        assertTrue(isNetworkTypeUnmetered(TelephonyManager.NETWORK_TYPE_NR));
        assertFalse(isNetworkTypeUnmetered(TelephonyManager.NETWORK_TYPE_LTE));
        assertFalse(isNetworkTypeUnmetered(TelephonyManager.NETWORK_TYPE_UNKNOWN));

        // all network types metered
        setUpSubscriptionPlans(false);

        assertFalse(isNetworkTypeUnmetered(TelephonyManager.NETWORK_TYPE_NR));
        assertFalse(isNetworkTypeUnmetered(TelephonyManager.NETWORK_TYPE_LTE));
        assertFalse(isNetworkTypeUnmetered(TelephonyManager.NETWORK_TYPE_UNKNOWN));

        // all network types unmetered
        List<SubscriptionPlan> plans = new ArrayList<>();
        plans.add(SubscriptionPlan.Builder
                .createRecurring(ZonedDateTime.parse("2007-03-14T00:00:00.000Z"),
                        Period.ofMonths(1))
                .setTitle("Some 5GB Plan")
                .setDataLimit(SubscriptionPlan.BYTES_UNLIMITED,
                        SubscriptionPlan.LIMIT_BEHAVIOR_THROTTLED)
                .build());
        replaceInstance(DcTracker.class, "mSubscriptionPlans", mDct, plans);

        assertTrue(isNetworkTypeUnmetered(TelephonyManager.NETWORK_TYPE_NR));
        assertTrue(isNetworkTypeUnmetered(TelephonyManager.NETWORK_TYPE_LTE));
        assertTrue(isNetworkTypeUnmetered(TelephonyManager.NETWORK_TYPE_UNKNOWN));
    }

    @Test
    public void testIsNrUnmeteredSubscriptionPlans() throws Exception {
        initApns(PhoneConstants.APN_TYPE_DEFAULT, new String[]{PhoneConstants.APN_TYPE_ALL});
        int id = setUpDataConnection();
        setUpSubscriptionPlans(false);
        setUpWatchdogTimer();
        doReturn(new TelephonyDisplayInfo(TelephonyManager.NETWORK_TYPE_LTE,
                TelephonyDisplayInfo.OVERRIDE_NETWORK_TYPE_NR_NSA))
                .when(mDisplayInfoController).getTelephonyDisplayInfo();
        doReturn(1).when(mPhone).getSubId();

        // NetCapability should be metered when connected to 5G with no unmetered plan or frequency
        mDct.sendMessage(mDct.obtainMessage(DctConstants.EVENT_TELEPHONY_DISPLAY_INFO_CHANGED));
        waitForLastHandlerAction(mDcTrackerTestHandler.getThreadHandler());
        verify(mDataConnection, times(1)).onMeterednessChanged(false);

        // Set SubscriptionPlans unmetered
        setUpSubscriptionPlans(true);

        // NetCapability should switch to unmetered with an unmetered plan
        mDct.sendMessage(mDct.obtainMessage(DctConstants.EVENT_TELEPHONY_DISPLAY_INFO_CHANGED));
        waitForLastHandlerAction(mDcTrackerTestHandler.getThreadHandler());
        verify(mDataConnection, times(1)).onMeterednessChanged(true);

        // Set MMWAVE frequency to unmetered
        mBundle.putBoolean(CarrierConfigManager.KEY_UNMETERED_NR_NSA_MMWAVE_BOOL, true);
        Intent intent = new Intent(CarrierConfigManager.ACTION_CARRIER_CONFIG_CHANGED);
        intent.putExtra(CarrierConfigManager.EXTRA_SLOT_INDEX, mPhone.getPhoneId());
        intent.putExtra(SubscriptionManager.EXTRA_SUBSCRIPTION_INDEX, mPhone.getSubId());
        mContext.sendBroadcast(intent);
        waitForLastHandlerAction(mDcTrackerTestHandler.getThreadHandler());

        // NetCapability should switch to metered without fr=MMWAVE
        mDct.sendMessage(mDct.obtainMessage(DctConstants.EVENT_TELEPHONY_DISPLAY_INFO_CHANGED));
        waitForLastHandlerAction(mDcTrackerTestHandler.getThreadHandler());
        verify(mDataConnection, times(2)).onMeterednessChanged(false);

        // NetCapability should switch to unmetered with fr=MMWAVE
        doReturn(new TelephonyDisplayInfo(TelephonyManager.NETWORK_TYPE_LTE,
                TelephonyDisplayInfo.OVERRIDE_NETWORK_TYPE_NR_NSA_MMWAVE))
                .when(mDisplayInfoController).getTelephonyDisplayInfo();
        mDct.sendMessage(mDct.obtainMessage(DctConstants.EVENT_TELEPHONY_DISPLAY_INFO_CHANGED));
        waitForLastHandlerAction(mDcTrackerTestHandler.getThreadHandler());
        verify(mDataConnection, times(2)).onMeterednessChanged(true);

        resetDataConnection(id);
    }

    @Test
    public void testIsNrUnmeteredCarrierConfigs() throws Exception {
        initApns(PhoneConstants.APN_TYPE_DEFAULT, new String[]{PhoneConstants.APN_TYPE_ALL});
        int id = setUpDataConnection();
        setUpSubscriptionPlans(false);
        setUpWatchdogTimer();
        doReturn(new TelephonyDisplayInfo(TelephonyManager.NETWORK_TYPE_LTE,
                TelephonyDisplayInfo.OVERRIDE_NETWORK_TYPE_NR_NSA))
                .when(mDisplayInfoController).getTelephonyDisplayInfo();
        doReturn(1).when(mPhone).getSubId();

        // NetCapability should be metered when connected to 5G with no unmetered plan or frequency
        mDct.sendMessage(mDct.obtainMessage(DctConstants.EVENT_TELEPHONY_DISPLAY_INFO_CHANGED));
        waitForLastHandlerAction(mDcTrackerTestHandler.getThreadHandler());
        verify(mDataConnection, times(1)).onMeterednessChanged(false);

        // Set MMWAVE frequency to unmetered
        mBundle.putBoolean(CarrierConfigManager.KEY_UNMETERED_NR_NSA_BOOL, true);
        mBundle.putBoolean(CarrierConfigManager.KEY_UNMETERED_NR_NSA_MMWAVE_BOOL, true);
        Intent intent = new Intent(CarrierConfigManager.ACTION_CARRIER_CONFIG_CHANGED);
        intent.putExtra(CarrierConfigManager.EXTRA_SLOT_INDEX, mPhone.getPhoneId());
        intent.putExtra(SubscriptionManager.EXTRA_SUBSCRIPTION_INDEX, mPhone.getSubId());
        mContext.sendBroadcast(intent);
        waitForLastHandlerAction(mDcTrackerTestHandler.getThreadHandler());

        // NetCapability should switch to unmetered when fr=MMWAVE and MMWAVE unmetered
        doReturn(new TelephonyDisplayInfo(TelephonyManager.NETWORK_TYPE_LTE,
                TelephonyDisplayInfo.OVERRIDE_NETWORK_TYPE_NR_NSA_MMWAVE))
                .when(mDisplayInfoController).getTelephonyDisplayInfo();
        mDct.sendMessage(mDct.obtainMessage(DctConstants.EVENT_TELEPHONY_DISPLAY_INFO_CHANGED));
        waitForLastHandlerAction(mDcTrackerTestHandler.getThreadHandler());
        verify(mDataConnection, times(1)).onMeterednessChanged(true);

        // NetCapability should switch to metered when fr=SUB6 and MMWAVE unmetered
        doReturn(new TelephonyDisplayInfo(TelephonyManager.NETWORK_TYPE_LTE,
                TelephonyDisplayInfo.OVERRIDE_NETWORK_TYPE_NR_NSA))
                .when(mDisplayInfoController).getTelephonyDisplayInfo();
        mDct.sendMessage(mDct.obtainMessage(DctConstants.EVENT_TELEPHONY_DISPLAY_INFO_CHANGED));
        waitForLastHandlerAction(mDcTrackerTestHandler.getThreadHandler());
        verify(mDataConnection, times(2)).onMeterednessChanged(false);

        // Set SUB6 frequency to unmetered
        doReturn(2).when(mPhone).getSubId();
        mBundle.putBoolean(CarrierConfigManager.KEY_UNMETERED_NR_NSA_MMWAVE_BOOL, false);
        mBundle.putBoolean(CarrierConfigManager.KEY_UNMETERED_NR_NSA_SUB6_BOOL, true);
        intent = new Intent(CarrierConfigManager.ACTION_CARRIER_CONFIG_CHANGED);
        intent.putExtra(CarrierConfigManager.EXTRA_SLOT_INDEX, mPhone.getPhoneId());
        intent.putExtra(SubscriptionManager.EXTRA_SUBSCRIPTION_INDEX, mPhone.getSubId());
        mContext.sendBroadcast(intent);
        waitForLastHandlerAction(mDcTrackerTestHandler.getThreadHandler());

        // NetCapability should switch to unmetered when fr=SUB6 and SUB6 unmetered
        mDct.sendMessage(mDct.obtainMessage(DctConstants.EVENT_TELEPHONY_DISPLAY_INFO_CHANGED));
        waitForLastHandlerAction(mDcTrackerTestHandler.getThreadHandler());
        // Data connection is running on a different thread. Have to wait.
        waitForMs(200);
        verify(mDataConnection, times(2)).onMeterednessChanged(true);

        resetDataConnection(id);
    }

    @Test
    public void testReevaluateUnmeteredConnectionsOnNetworkChange() throws Exception {
        initApns(PhoneConstants.APN_TYPE_DEFAULT, new String[]{PhoneConstants.APN_TYPE_ALL});
        int id = setUpDataConnection();
        setUpSubscriptionPlans(true);
        setUpWatchdogTimer();

        // NetCapability should be unmetered when connected to 5G
        doReturn(new TelephonyDisplayInfo(TelephonyManager.NETWORK_TYPE_LTE,
                TelephonyDisplayInfo.OVERRIDE_NETWORK_TYPE_NR_NSA))
                .when(mDisplayInfoController).getTelephonyDisplayInfo();
        mDct.sendMessage(mDct.obtainMessage(DctConstants.EVENT_TELEPHONY_DISPLAY_INFO_CHANGED));
        waitForLastHandlerAction(mDcTrackerTestHandler.getThreadHandler());
        verify(mDataConnection, times(1)).onMeterednessChanged(true);

        // NetCapability should be metered when disconnected from 5G
        doReturn(new TelephonyDisplayInfo(TelephonyManager.NETWORK_TYPE_LTE,
                TelephonyDisplayInfo.OVERRIDE_NETWORK_TYPE_NONE))
                .when(mDisplayInfoController).getTelephonyDisplayInfo();
        mDct.sendMessage(mDct.obtainMessage(DctConstants.EVENT_TELEPHONY_DISPLAY_INFO_CHANGED));
        waitForLastHandlerAction(mDcTrackerTestHandler.getThreadHandler());
        // Data connection is running on a different thread. Have to wait.
        waitForMs(200);
        verify(mDataConnection, times(1)).onMeterednessChanged(false);

        resetDataConnection(id);
    }

    @Test
    public void testReevaluateUnmeteredConnectionsOnWatchdog() throws Exception {
        initApns(PhoneConstants.APN_TYPE_DEFAULT, new String[]{PhoneConstants.APN_TYPE_ALL});
        int id = setUpDataConnection();
        setUpSubscriptionPlans(true);
        setUpWatchdogTimer();

        // Watchdog inactive when unmetered and not connected to 5G
        doReturn(new TelephonyDisplayInfo(TelephonyManager.NETWORK_TYPE_LTE,
                TelephonyDisplayInfo.OVERRIDE_NETWORK_TYPE_NONE))
                .when(mDisplayInfoController).getTelephonyDisplayInfo();
        mDct.sendMessage(mDct.obtainMessage(DctConstants.EVENT_NR_TIMER_WATCHDOG));
        waitForLastHandlerAction(mDcTrackerTestHandler.getThreadHandler());
        assertFalse(getWatchdogStatus());

        // Watchdog active when unmetered and connected to 5G
        doReturn(new TelephonyDisplayInfo(TelephonyManager.NETWORK_TYPE_LTE,
                TelephonyDisplayInfo.OVERRIDE_NETWORK_TYPE_NR_NSA))
                .when(mDisplayInfoController).getTelephonyDisplayInfo();
        mDct.sendMessage(mDct.obtainMessage(DctConstants.EVENT_TELEPHONY_DISPLAY_INFO_CHANGED));
        waitForLastHandlerAction(mDcTrackerTestHandler.getThreadHandler());
        assertTrue(getWatchdogStatus());

        // Watchdog inactive when metered
        setUpSubscriptionPlans(false);
        mDct.sendMessage(mDct.obtainMessage(DctConstants.EVENT_TELEPHONY_DISPLAY_INFO_CHANGED));
        waitForLastHandlerAction(mDcTrackerTestHandler.getThreadHandler());
        assertFalse(getWatchdogStatus());

        resetDataConnection(id);
    }

    /**
     * Test if this is a path prefix match against the given Uri. Verifies that
     * scheme, authority, and atomic path segments match.
     *
     * Copied from frameworks/base/core/java/android/net/Uri.java
     */
    private boolean isPathPrefixMatch(Uri uriA, Uri uriB) {
        if (!Objects.equals(uriA.getScheme(), uriB.getScheme())) return false;
        if (!Objects.equals(uriA.getAuthority(), uriB.getAuthority())) return false;

        List<String> segA = uriA.getPathSegments();
        List<String> segB = uriB.getPathSegments();

        final int size = segB.size();
        if (segA.size() < size) return false;

        for (int i = 0; i < size; i++) {
            if (!Objects.equals(segA.get(i), segB.get(i))) {
                return false;
            }
        }

        return true;
    }

    @Test
    public void testNoApnContextsWhenDataIsDisabled() throws java.lang.InterruptedException {
        //Check that apn contexts are loaded.
        assertTrue(mDct.getApnContexts().size() > 0);

        //Do work normally done in teardown.
        mDct.removeCallbacksAndMessages(null);
        mDcTrackerTestHandler.quit();
        mDcTrackerTestHandler.join();

        //Set isDataCapable to false for the new DcTracker being created in DcTrackerTestHandler.
        doReturn(false).when(mTelephonyManager).isDataCapable();
        mDcTrackerTestHandler = new DcTrackerTestHandler(getClass().getSimpleName());
        setReady(false);

        mDcTrackerTestHandler.start();
        waitUntilReady();
        assertEquals(0, mDct.getApnContexts().size());

        //No need to clean up handler because that work is done in teardown.
    }

    @Test
    public void testRatChanged() throws Exception {
        mSimulatedCommands.setDataCallResult(true, createSetupDataCallResult());

        DataConnectionReasons dataConnectionReasons = new DataConnectionReasons();
        boolean allowed = isDataAllowed(dataConnectionReasons);
        assertFalse(dataConnectionReasons.toString(), allowed);

        logd("Sending EVENT_ENABLE_APN");
        // APN id 0 is APN_TYPE_DEFAULT
        mDct.enableApn(ApnSetting.TYPE_DEFAULT, DcTracker.REQUEST_TYPE_NORMAL, null);

        sendInitializationEvents();

        dataConnectionReasons = new DataConnectionReasons();
        allowed = isDataAllowed(dataConnectionReasons);
        assertTrue(dataConnectionReasons.toString(), allowed);

        ArgumentCaptor<DataProfile> dpCaptor = ArgumentCaptor.forClass(DataProfile.class);
        // Verify if RIL command was sent properly.
        verify(mSimulatedCommandsVerifier, times(1)).setupDataCall(
                eq(AccessNetworkType.EUTRAN), dpCaptor.capture(),
                eq(false), eq(false), eq(DataService.REQUEST_REASON_NORMAL), any(),
                any(Message.class));
        verifyDataProfile(dpCaptor.getValue(), FAKE_APN1, 0, 21, 1, NETWORK_TYPE_LTE_BITMASK);

        verifyDataConnected(FAKE_APN1);

        doReturn(ServiceState.RIL_RADIO_TECHNOLOGY_UMTS).when(mServiceState)
                .getRilDataRadioTechnology();

        logd("Sending EVENT_DATA_RAT_CHANGED");
        mNetworkRegistrationInfo = new NetworkRegistrationInfo.Builder()
                .setAccessNetworkTechnology(TelephonyManager.NETWORK_TYPE_UMTS)
                .setRegistrationState(NetworkRegistrationInfo.REGISTRATION_STATE_HOME)
                .build();
        doReturn(mNetworkRegistrationInfo).when(mServiceState).getNetworkRegistrationInfo(
                anyInt(), anyInt());
        mDct.sendMessage(mDct.obtainMessage(DctConstants.EVENT_DATA_RAT_CHANGED, null));
        waitForLastHandlerAction(mDcTrackerTestHandler.getThreadHandler());

        // Data connection is running on a different thread. Have to wait.
        waitForMs(200);
        // expected tear down all metered DataConnections
        verify(mSimulatedCommandsVerifier).deactivateDataCall(
                eq(DataService.REQUEST_REASON_NORMAL), anyInt(),
                any(Message.class));
    }

    @Test
    public void testApnConfigRepositoryUpdatedOnCarrierConfigChange() throws Exception {
        assertPriority(ApnSetting.TYPE_CBS_STRING, 2);
        assertPriority(ApnSetting.TYPE_MMS_STRING, 2);

        mBundle.putStringArray(CarrierConfigManager.KEY_APN_PRIORITY_STRING_ARRAY,
                new String[] {
                        ApnSetting.TYPE_CBS_STRING + ":11",
                        ApnSetting.TYPE_MMS_STRING + ":19",
                });

        sendInitializationEvents();

        Intent intent = new Intent(CarrierConfigManager.ACTION_CARRIER_CONFIG_CHANGED);
        intent.putExtra(CarrierConfigManager.EXTRA_SLOT_INDEX, mPhone.getPhoneId());
        intent.putExtra(SubscriptionManager.EXTRA_SUBSCRIPTION_INDEX, mPhone.getSubId());
        mContext.sendBroadcast(intent);
        waitForLastHandlerAction(mDcTrackerTestHandler.getThreadHandler());

        assertPriority(ApnSetting.TYPE_CBS_STRING, 11);
        assertPriority(ApnSetting.TYPE_MMS_STRING, 19);

        //Ensure apns are in sorted order.
        ApnContext lastApnContext = null;
        for (ApnContext apnContext : mDct.getApnContexts()) {
            if (lastApnContext != null) {
                assertTrue(apnContext.getPriority() <= lastApnContext.getPriority());
            }
            lastApnContext = apnContext;
        }
    }

    private void assertPriority(String type, int priority) {
        assertEquals(priority, mDct.getApnContexts().stream()
                .filter(x -> x.getApnType().equals(type))
                .findFirst().get().getPriority());
    }
}<|MERGE_RESOLUTION|>--- conflicted
+++ resolved
@@ -1420,12 +1420,8 @@
     @SmallTest
     public void testFetchDunApnWhileRoaming() {
         doReturn(true).when(mServiceState).getRoaming();
-<<<<<<< HEAD
-        mBundle.putBoolean(CarrierConfigManager.KEY_DISABLE_DUN_APN_WHILE_ROAMING, true);
-=======
         mBundle.putBoolean(CarrierConfigManager
                 .KEY_DISABLE_DUN_APN_WHILE_ROAMING_WITH_PRESET_APN_BOOL, true);
->>>>>>> afc29894
 
         sendInitializationEvents();
 
@@ -1434,10 +1430,6 @@
 
         Settings.Global.putString(mContext.getContentResolver(),
                 Settings.Global.TETHER_DUN_APN, dunApnString);
-<<<<<<< HEAD
-        // Expect empty DUN APN list
-        assertEquals(0, mDct.fetchDunApns().size());
-=======
 
         DcTracker spyDct = spy(mDct);
         doReturn(true).when(spyDct).isPreferredApnUserEdited();
@@ -1447,14 +1439,11 @@
         doReturn(false).when(spyDct).isPreferredApnUserEdited();
         // Expect empty DUN APN list
         assertEquals(0, spyDct.fetchDunApns().size());
->>>>>>> afc29894
 
         Settings.Global.putString(mContext.getContentResolver(),
                 Settings.Global.TETHER_DUN_APN, null);
     }
 
-<<<<<<< HEAD
-=======
     // This tests simulates the race case where the sim status change event is triggered, the
     // default data connection is attached, and then the carrier config gets changed which bumps
     // the database id which we want to ignore when cleaning up connections and matching against
@@ -1510,7 +1499,6 @@
                 apnContextsAfterRowIdsChanged.get(ApnSetting.TYPE_DUN).getDataConnection());
     }
 
->>>>>>> afc29894
     // Test oos
     @Test
     @SmallTest
