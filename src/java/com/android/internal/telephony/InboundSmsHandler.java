/*
 * Copyright (C) 2013 The Android Open Source Project
 *
 * Licensed under the Apache License, Version 2.0 (the "License");
 * you may not use this file except in compliance with the License.
 * You may obtain a copy of the License at
 *
 *      http://www.apache.org/licenses/LICENSE-2.0
 *
 * Unless required by applicable law or agreed to in writing, software
 * distributed under the License is distributed on an "AS IS" BASIS,
 * WITHOUT WARRANTIES OR CONDITIONS OF ANY KIND, either express or implied.
 * See the License for the specific language governing permissions and
 * limitations under the License.
 */

package com.android.internal.telephony;

import static android.provider.Telephony.Sms.Intents.RESULT_SMS_DATABASE_ERROR;
import static android.provider.Telephony.Sms.Intents.RESULT_SMS_DISPATCH_FAILURE;
import static android.provider.Telephony.Sms.Intents.RESULT_SMS_INVALID_URI;
import static android.provider.Telephony.Sms.Intents.RESULT_SMS_NULL_MESSAGE;
import static android.provider.Telephony.Sms.Intents.RESULT_SMS_NULL_PDU;
import static android.service.carrier.CarrierMessagingService.RECEIVE_OPTIONS_SKIP_NOTIFY_WHEN_CREDENTIAL_PROTECTED_STORAGE_UNAVAILABLE;
import static android.telephony.TelephonyManager.PHONE_TYPE_CDMA;

import android.annotation.Nullable;
import android.app.Activity;
import android.app.AppOpsManager;
import android.app.BroadcastOptions;
import android.app.Notification;
import android.app.NotificationManager;
import android.app.PendingIntent;
import android.compat.annotation.UnsupportedAppUsage;
import android.content.BroadcastReceiver;
import android.content.ComponentName;
import android.content.ContentResolver;
import android.content.ContentUris;
import android.content.ContentValues;
import android.content.Context;
import android.content.Intent;
import android.content.IntentFilter;
import android.content.pm.IPackageManager;
import android.content.pm.PackageManager;
import android.database.Cursor;
import android.database.SQLException;
import android.net.Uri;
import android.os.AsyncResult;
import android.os.Build;
import android.os.Bundle;
import android.os.Message;
import android.os.PowerManager;
import android.os.PowerWhitelistManager;
import android.os.RemoteException;
import android.os.ServiceManager;
import android.os.UserHandle;
import android.os.UserManager;
import android.os.storage.StorageManager;
import android.provider.Telephony;
import android.provider.Telephony.Sms.Intents;
import android.service.carrier.CarrierMessagingService;
import android.telephony.SmsMessage;
import android.telephony.SubscriptionManager;
import android.telephony.TelephonyManager;
import android.util.LocalLog;
import android.util.Pair;

import com.android.internal.R;
import com.android.internal.annotations.VisibleForTesting;
import com.android.internal.telephony.SmsConstants.MessageClass;
import com.android.internal.telephony.metrics.TelephonyMetrics;
import com.android.internal.telephony.util.NotificationChannelController;
import com.android.internal.telephony.util.TelephonyUtils;
import com.android.internal.util.HexDump;
import com.android.internal.util.IndentingPrintWriter;
import com.android.internal.util.State;
import com.android.internal.util.StateMachine;
import com.android.telephony.Rlog;

import java.io.ByteArrayOutputStream;
import java.io.FileDescriptor;
import java.io.PrintWriter;
import java.util.ArrayList;
import java.util.Arrays;
import java.util.HashMap;
import java.util.List;
import java.util.ListIterator;
import java.util.Map;

/**
 * This class broadcasts incoming SMS messages to interested apps after storing them in
 * the SmsProvider "raw" table and ACKing them to the SMSC. After each message has been
 * broadcast, its parts are removed from the raw table. If the device crashes after ACKing
 * but before the broadcast completes, the pending messages will be rebroadcast on the next boot.
 *
 * <p>The state machine starts in {@link IdleState} state. When the {@link SMSDispatcher} receives a
 * new SMS from the radio, it calls {@link #dispatchNormalMessage},
 * which sends a message to the state machine, causing the wakelock to be acquired in
 * {@link #haltedProcessMessage}, which transitions to {@link DeliveringState} state, where the message
 * is saved to the raw table, then acknowledged via the {@link SMSDispatcher} which called us.
 *
 * <p>After saving the SMS, if the message is complete (either single-part or the final segment
 * of a multi-part SMS), we broadcast the completed PDUs as an ordered broadcast, then transition to
 * {@link WaitingState} state to wait for the broadcast to complete. When the local
 * {@link BroadcastReceiver} is called with the result, it sends {@link #EVENT_BROADCAST_COMPLETE}
 * to the state machine, causing us to either broadcast the next pending message (if one has
 * arrived while waiting for the broadcast to complete), or to transition back to the halted state
 * after all messages are processed. Then the wakelock is released and we wait for the next SMS.
 */
public abstract class InboundSmsHandler extends StateMachine {
    protected static final boolean DBG = true;
    protected static final boolean VDBG = false; // STOPSHIP if true, logs user data

    /** Query projection for checking for duplicate message segments. */
    private static final String[] PDU_DELETED_FLAG_PROJECTION = {
            "pdu",
            "deleted"
    };

    /** Mapping from DB COLUMN to PDU_SEQUENCE_PORT PROJECTION index */
    private static final Map<Integer, Integer> PDU_DELETED_FLAG_PROJECTION_INDEX_MAPPING =
            new HashMap<Integer, Integer>() {{
            put(PDU_COLUMN, 0);
            put(DELETED_FLAG_COLUMN, 1);
            }};

    /** Query projection for combining concatenated message segments. */
    private static final String[] PDU_SEQUENCE_PORT_PROJECTION = {
            "pdu",
            "sequence",
            "destination_port",
            "display_originating_addr",
            "date"
    };

    /** Mapping from DB COLUMN to PDU_SEQUENCE_PORT PROJECTION index */
    private static final Map<Integer, Integer> PDU_SEQUENCE_PORT_PROJECTION_INDEX_MAPPING =
            new HashMap<Integer, Integer>() {{
                put(PDU_COLUMN, 0);
                put(SEQUENCE_COLUMN, 1);
                put(DESTINATION_PORT_COLUMN, 2);
                put(DISPLAY_ADDRESS_COLUMN, 3);
                put(DATE_COLUMN, 4);
    }};

    public static final int PDU_COLUMN = 0;
    public static final int SEQUENCE_COLUMN = 1;
    public static final int DESTINATION_PORT_COLUMN = 2;
    public static final int DATE_COLUMN = 3;
    public static final int REFERENCE_NUMBER_COLUMN = 4;
    public static final int COUNT_COLUMN = 5;
    public static final int ADDRESS_COLUMN = 6;
    public static final int ID_COLUMN = 7;
    public static final int MESSAGE_BODY_COLUMN = 8;
    public static final int DISPLAY_ADDRESS_COLUMN = 9;
    public static final int DELETED_FLAG_COLUMN = 10;
    public static final int SUBID_COLUMN = 11;

    public static final String SELECT_BY_ID = "_id=?";

    /** New SMS received as an AsyncResult. */
    public static final int EVENT_NEW_SMS = 1;

    /** Message type containing a {@link InboundSmsTracker} ready to broadcast to listeners. */
    public static final int EVENT_BROADCAST_SMS = 2;

    /** Message from resultReceiver notifying {@link WaitingState} of a completed broadcast. */
    public static final int EVENT_BROADCAST_COMPLETE = 3;

    /** Sent on exit from {@link WaitingState} to return to idle after sending all broadcasts. */
    private static final int EVENT_RETURN_TO_IDLE = 4;

    /** Release wakelock after {@link #mWakeLockTimeout} when returning to idle state. */
    private static final int EVENT_RELEASE_WAKELOCK = 5;

    /** Sent by {@link SmsBroadcastUndelivered} after cleaning the raw table. */
    public static final int EVENT_START_ACCEPTING_SMS = 6;

    /** New SMS received as an AsyncResult. */
    public static final int EVENT_INJECT_SMS = 7;

    /** Update the sms tracker */
    public static final int EVENT_UPDATE_TRACKER = 8;

    /** Wakelock release delay when returning to idle state. */
    private static final int WAKELOCK_TIMEOUT = 3000;

    // The notitfication tag used when showing a notification. The combination of notification tag
    // and notification id should be unique within the phone app.
    private static final String NOTIFICATION_TAG = "InboundSmsHandler";
    private static final int NOTIFICATION_ID_NEW_MESSAGE = 1;

    /** URI for raw table of SMS provider. */
    protected static final Uri sRawUri = Uri.withAppendedPath(Telephony.Sms.CONTENT_URI, "raw");
    protected static final Uri sRawUriPermanentDelete =
            Uri.withAppendedPath(Telephony.Sms.CONTENT_URI, "raw/permanentDelete");

    @UnsupportedAppUsage(maxTargetSdk = Build.VERSION_CODES.R, trackingBug = 170729553)
    protected final Context mContext;
    @UnsupportedAppUsage(maxTargetSdk = Build.VERSION_CODES.R, trackingBug = 170729553)
    private final ContentResolver mResolver;

    /** Special handler for WAP push messages. */
    @UnsupportedAppUsage(maxTargetSdk = Build.VERSION_CODES.R, trackingBug = 170729553)
    private final WapPushOverSms mWapPush;

    /** Wake lock to ensure device stays awake while dispatching the SMS intents. */
    @UnsupportedAppUsage(maxTargetSdk = Build.VERSION_CODES.R, trackingBug = 170729553)
    private final PowerManager.WakeLock mWakeLock;

    /** DefaultState throws an exception or logs an error for unhandled message types. */
    private final DefaultState mDefaultState = new DefaultState();

    /** Startup state. Waiting for {@link SmsBroadcastUndelivered} to complete. */
    private final StartupState mStartupState = new StartupState();

    /** Idle state. Waiting for messages to process. */
    @UnsupportedAppUsage(maxTargetSdk = Build.VERSION_CODES.R, trackingBug = 170729553)
    private final IdleState mIdleState = new IdleState();

    /** Delivering state. Saves the PDU in the raw table and acknowledges to SMSC. */
    @UnsupportedAppUsage(maxTargetSdk = Build.VERSION_CODES.R, trackingBug = 170729553)
    private final DeliveringState mDeliveringState = new DeliveringState();

    /** Broadcasting state. Waits for current broadcast to complete before delivering next. */
    @UnsupportedAppUsage(maxTargetSdk = Build.VERSION_CODES.R, trackingBug = 170729553)
    private final WaitingState mWaitingState = new WaitingState();

    /** Helper class to check whether storage is available for incoming messages. */
    protected SmsStorageMonitor mStorageMonitor;

    private final boolean mSmsReceiveDisabled;

    @UnsupportedAppUsage(maxTargetSdk = Build.VERSION_CODES.R, trackingBug = 170729553)
    protected Phone mPhone;

    @UnsupportedAppUsage(maxTargetSdk = Build.VERSION_CODES.R, trackingBug = 170729553)
    private UserManager mUserManager;

    protected TelephonyMetrics mMetrics = TelephonyMetrics.getInstance();

    private LocalLog mLocalLog = new LocalLog(64);
    private LocalLog mCarrierServiceLocalLog = new LocalLog(10);

    PowerWhitelistManager mPowerWhitelistManager;

    protected CellBroadcastServiceManager mCellBroadcastServiceManager;

    // Delete permanently from raw table
    private final int DELETE_PERMANENTLY = 1;
    // Only mark deleted, but keep in db for message de-duping
    private final int MARK_DELETED = 2;

    private static String ACTION_OPEN_SMS_APP =
        "com.android.internal.telephony.OPEN_DEFAULT_SMS_APP";

    /** Timeout for releasing wakelock */
    private int mWakeLockTimeout;

    /** Indicates if last SMS was injected. This is used to recognize SMS received over IMS from
        others in order to update metrics. */
    private boolean mLastSmsWasInjected = false;

    private List<SmsFilter> mSmsFilters;

    /**
     * Create a new SMS broadcast helper.
     * @param name the class name for logging
     * @param context the context of the phone app
     * @param storageMonitor the SmsStorageMonitor to check for storage availability
     */
    protected InboundSmsHandler(String name, Context context, SmsStorageMonitor storageMonitor,
            Phone phone) {
        super(name);

        mContext = context;
        mStorageMonitor = storageMonitor;
        mPhone = phone;
        mResolver = context.getContentResolver();
        mWapPush = new WapPushOverSms(context);

        boolean smsCapable = mContext.getResources().getBoolean(
                com.android.internal.R.bool.config_sms_capable);
        mSmsReceiveDisabled = !TelephonyManager.from(mContext).getSmsReceiveCapableForPhone(
                mPhone.getPhoneId(), smsCapable);

        PowerManager pm = (PowerManager) mContext.getSystemService(Context.POWER_SERVICE);
        mWakeLock = pm.newWakeLock(PowerManager.PARTIAL_WAKE_LOCK, name);
        mWakeLock.acquire();    // wake lock released after we enter idle state
        mUserManager = (UserManager) mContext.getSystemService(Context.USER_SERVICE);
        mPowerWhitelistManager =
                (PowerWhitelistManager) mContext.getSystemService(Context.POWER_WHITELIST_MANAGER);
        mCellBroadcastServiceManager = new CellBroadcastServiceManager(context, phone);

        mSmsFilters = createDefaultSmsFilters();

        addState(mDefaultState);
        addState(mStartupState, mDefaultState);
        addState(mIdleState, mDefaultState);
        addState(mDeliveringState, mDefaultState);
            addState(mWaitingState, mDeliveringState);

        setInitialState(mStartupState);
        if (DBG) log("created InboundSmsHandler");
    }

    /**
     * Tell the state machine to quit after processing all messages.
     */
    public void dispose() {
        quit();
    }

    /**
     * Dispose of the WAP push object and release the wakelock.
     */
    @Override
    protected void onQuitting() {
        mWapPush.dispose();
        mCellBroadcastServiceManager.disable();

        while (mWakeLock.isHeld()) {
            mWakeLock.release();
        }
    }

    // CAF_MSIM Is this used anywhere ? if not remove it
    @UnsupportedAppUsage(maxTargetSdk = Build.VERSION_CODES.R, trackingBug = 170729553)
    public Phone getPhone() {
        return mPhone;
    }

    @Override
    protected String getWhatToString(int what) {
        String whatString;
        switch (what) {
            case EVENT_NEW_SMS:
                whatString = "EVENT_NEW_SMS";
                break;
            case EVENT_BROADCAST_SMS:
                whatString = "EVENT_BROADCAST_SMS";
                break;
            case EVENT_BROADCAST_COMPLETE:
                whatString = "EVENT_BROADCAST_COMPLETE";
                break;
            case EVENT_RETURN_TO_IDLE:
                whatString = "EVENT_RETURN_TO_IDLE";
                break;
            case EVENT_RELEASE_WAKELOCK:
                whatString = "EVENT_RELEASE_WAKELOCK";
                break;
            case EVENT_START_ACCEPTING_SMS:
                whatString = "EVENT_START_ACCEPTING_SMS";
                break;
            case EVENT_INJECT_SMS:
                whatString = "EVENT_INJECT_SMS";
                break;
            case EVENT_UPDATE_TRACKER:
                whatString = "EVENT_UPDATE_TRACKER";
                break;
            default:
                whatString = "UNKNOWN EVENT " + what;
        }
        return whatString;
    }

    /**
     * This parent state throws an exception (for debug builds) or prints an error for unhandled
     * message types.
     */
    private class DefaultState extends State {
        @Override
        public boolean processMessage(Message msg) {
            switch (msg.what) {
                default: {
                    String errorText = "processMessage: unhandled message type "
                            + getWhatToString(msg.what) + " currState="
                            + getCurrentState().getName();
                    if (TelephonyUtils.IS_DEBUGGABLE) {
                        loge("---- Dumping InboundSmsHandler ----");
                        loge("Total records=" + getLogRecCount());
                        for (int i = Math.max(getLogRecSize() - 20, 0); i < getLogRecSize(); i++) {
                            // getLogRec(i).toString() will call the overridden getWhatToString
                            // method which has more information
                            loge("Rec[%d]: %s\n" + i + getLogRec(i).toString());
                        }
                        loge("---- Dumped InboundSmsHandler ----");

                        throw new RuntimeException(errorText);
                    } else {
                        loge(errorText);
                    }
                    break;
                }
            }
            return HANDLED;
        }
    }

    /**
     * The Startup state waits for {@link SmsBroadcastUndelivered} to process the raw table and
     * notify the state machine to broadcast any complete PDUs that might not have been broadcast.
     */
    private class StartupState extends State {
        @Override
        public void enter() {
            if (DBG) log("StartupState.enter: entering StartupState");
            // Set wakelock timeout to 0 during startup, this will ensure that the wakelock is not
            // held if there are no pending messages to be handled.
            setWakeLockTimeout(0);
        }

        @Override
        public boolean processMessage(Message msg) {
            log("StartupState.processMessage: processing " + getWhatToString(msg.what));
            switch (msg.what) {
                case EVENT_NEW_SMS:
                case EVENT_INJECT_SMS:
                case EVENT_BROADCAST_SMS:
                    deferMessage(msg);
                    return HANDLED;

                case EVENT_START_ACCEPTING_SMS:
                    transitionTo(mIdleState);
                    return HANDLED;

                case EVENT_BROADCAST_COMPLETE:
                case EVENT_RETURN_TO_IDLE:
                case EVENT_RELEASE_WAKELOCK:
                default:
                    // let DefaultState handle these unexpected message types
                    return NOT_HANDLED;
            }
        }
    }

    /**
     * In the idle state the wakelock is released until a new SM arrives, then we transition
     * to Delivering mode to handle it, acquiring the wakelock on exit.
     */
    private class IdleState extends State {
        @Override
        public void enter() {
            if (DBG) log("IdleState.enter: entering IdleState");
            sendMessageDelayed(EVENT_RELEASE_WAKELOCK, getWakeLockTimeout());
        }

        @Override
        public void exit() {
            mWakeLock.acquire();
            if (DBG) log("IdleState.exit: acquired wakelock, leaving IdleState");
        }

        @Override
        public boolean processMessage(Message msg) {
            if (DBG) log("IdleState.processMessage: processing " + getWhatToString(msg.what));
            switch (msg.what) {
                case EVENT_NEW_SMS:
                case EVENT_INJECT_SMS:
                case EVENT_BROADCAST_SMS:
                    deferMessage(msg);
                    transitionTo(mDeliveringState);
                    return HANDLED;

                case EVENT_RELEASE_WAKELOCK:
                    mWakeLock.release();
                    if (DBG) {
                        if (mWakeLock.isHeld()) {
                            // this is okay as long as we call release() for every acquire()
                            log("IdleState.processMessage: EVENT_RELEASE_WAKELOCK: mWakeLock is "
                                    + "still held after release");
                        } else {
                            log("IdleState.processMessage: EVENT_RELEASE_WAKELOCK: mWakeLock "
                                    + "released");
                        }
                    }
                    return HANDLED;

                case EVENT_RETURN_TO_IDLE:
                    // already in idle state; ignore
                    return HANDLED;

                case EVENT_BROADCAST_COMPLETE:
                case EVENT_START_ACCEPTING_SMS:
                default:
                    // let DefaultState handle these unexpected message types
                    return NOT_HANDLED;
            }
        }
    }

    /**
     * In the delivering state, the inbound SMS is processed and stored in the raw table.
     * The message is acknowledged before we exit this state. If there is a message to broadcast,
     * transition to {@link WaitingState} state to send the ordered broadcast and wait for the
     * results. When all messages have been processed, the halting state will release the wakelock.
     */
    private class DeliveringState extends State {
        @Override
        public void enter() {
            if (DBG) log("DeliveringState.enter: entering DeliveringState");
        }

        @Override
        public void exit() {
            if (DBG) log("DeliveringState.exit: leaving DeliveringState");
        }

        @Override
        public boolean processMessage(Message msg) {
            if (DBG) log("DeliveringState.processMessage: processing " + getWhatToString(msg.what));
            switch (msg.what) {
                case EVENT_NEW_SMS:
                    // handle new SMS from RIL
                    handleNewSms((AsyncResult) msg.obj);
                    sendMessage(EVENT_RETURN_TO_IDLE);
                    return HANDLED;

                case EVENT_INJECT_SMS:
                    // handle new injected SMS
                    handleInjectSms((AsyncResult) msg.obj);
                    sendMessage(EVENT_RETURN_TO_IDLE);
                    return HANDLED;

                case EVENT_BROADCAST_SMS:
                    // if any broadcasts were sent, transition to waiting state
                    InboundSmsTracker inboundSmsTracker = (InboundSmsTracker) msg.obj;
                    if (processMessagePart(inboundSmsTracker)) {
                        sendMessage(obtainMessage(EVENT_UPDATE_TRACKER, msg.obj));
                        transitionTo(mWaitingState);
                    } else {
                        // if event is sent from SmsBroadcastUndelivered.broadcastSms(), and
                        // processMessagePart() returns false, the state machine will be stuck in
                        // DeliveringState until next message is received. Send message to
                        // transition to idle to avoid that so that wakelock can be released
                        log("DeliveringState.processMessage: EVENT_BROADCAST_SMS: No broadcast "
                                + "sent. Return to IdleState");
                        sendMessage(EVENT_RETURN_TO_IDLE);
                    }
                    return HANDLED;

                case EVENT_RETURN_TO_IDLE:
                    // return to idle after processing all other messages
                    transitionTo(mIdleState);
                    return HANDLED;

                case EVENT_RELEASE_WAKELOCK:
                    mWakeLock.release();    // decrement wakelock from previous entry to Idle
                    if (!mWakeLock.isHeld()) {
                        // wakelock should still be held until 3 seconds after we enter Idle
                        loge("mWakeLock released while delivering/broadcasting!");
                    }
                    return HANDLED;

                case EVENT_UPDATE_TRACKER:
                    logd("process tracker message in DeliveringState " + msg.arg1);
                    return HANDLED;

                // we shouldn't get this message type in this state, log error and halt.
                case EVENT_BROADCAST_COMPLETE:
                case EVENT_START_ACCEPTING_SMS:
                default:
                    logeWithLocalLog("Unhandled msg in delivering state, msg.what = "
                            + getWhatToString(msg.what));
                    // let DefaultState handle these unexpected message types
                    return NOT_HANDLED;
            }
        }
    }

    /**
     * The waiting state delegates handling of new SMS to parent {@link DeliveringState}, but
     * defers handling of the {@link #EVENT_BROADCAST_SMS} phase until after the current
     * result receiver sends {@link #EVENT_BROADCAST_COMPLETE}. Before transitioning to
     * {@link DeliveringState}, {@link #EVENT_RETURN_TO_IDLE} is sent to transition to
     * {@link IdleState} after any deferred {@link #EVENT_BROADCAST_SMS} messages are handled.
     */
    private class WaitingState extends State {

        private InboundSmsTracker mLastDeliveredSmsTracker;

        @Override
        public void enter() {
            if (DBG) log("WaitingState.enter: entering WaitingState");
        }

        @Override
        public void exit() {
            if (DBG) log("WaitingState.exit: leaving WaitingState");
            // Before moving to idle state, set wakelock timeout to WAKE_LOCK_TIMEOUT milliseconds
            // to give any receivers time to take their own wake locks
            setWakeLockTimeout(WAKELOCK_TIMEOUT);
            mPhone.getIccSmsInterfaceManager().mDispatchersController.sendEmptyMessage(
                    SmsDispatchersController.EVENT_SMS_HANDLER_EXITING_WAITING_STATE);
        }

        @Override
        public boolean processMessage(Message msg) {
            if (DBG) log("WaitingState.processMessage: processing " + getWhatToString(msg.what));
            switch (msg.what) {
                case EVENT_BROADCAST_SMS:
                    // defer until the current broadcast completes
                    if (mLastDeliveredSmsTracker != null) {
                        String str = "Defer sms broadcast due to undelivered sms, "
                                + " messageCount = " + mLastDeliveredSmsTracker.getMessageCount()
                                + " destPort = " + mLastDeliveredSmsTracker.getDestPort()
                                + " timestamp = " + mLastDeliveredSmsTracker.getTimestamp()
                                + " currentTimestamp = " + System.currentTimeMillis();
                        logWithLocalLog(str, mLastDeliveredSmsTracker.getMessageId());
                    }
                    deferMessage(msg);
                    return HANDLED;

                case EVENT_BROADCAST_COMPLETE:
                    mLastDeliveredSmsTracker = null;
                    // return to idle after handling all deferred messages
                    sendMessage(EVENT_RETURN_TO_IDLE);
                    transitionTo(mDeliveringState);
                    return HANDLED;

                case EVENT_RETURN_TO_IDLE:
                    // not ready to return to idle; ignore
                    return HANDLED;

                case EVENT_UPDATE_TRACKER:
                    mLastDeliveredSmsTracker = (InboundSmsTracker) msg.obj;
                    return HANDLED;

                default:
                    // parent state handles the other message types
                    return NOT_HANDLED;
            }
        }
    }

    @UnsupportedAppUsage(maxTargetSdk = Build.VERSION_CODES.R, trackingBug = 170729553)
    private void handleNewSms(AsyncResult ar) {
        if (ar.exception != null) {
            loge("Exception processing incoming SMS: " + ar.exception);
            return;
        }

        int result;
        try {
            SmsMessage sms = (SmsMessage) ar.result;
            mLastSmsWasInjected = false;
            result = dispatchMessage(sms.mWrappedSmsMessage);
        } catch (RuntimeException ex) {
            loge("Exception dispatching message", ex);
            result = RESULT_SMS_DISPATCH_FAILURE;
        }

        // RESULT_OK means that the SMS will be acknowledged by special handling,
        // e.g. for SMS-PP data download. Any other result, we should ack here.
        if (result != Activity.RESULT_OK) {
            boolean handled = (result == Intents.RESULT_SMS_HANDLED);
            notifyAndAcknowledgeLastIncomingSms(handled, result, null);
        }
    }

    /**
     * This method is called when a new SMS PDU is injected into application framework.
     * @param ar is the AsyncResult that has the SMS PDU to be injected.
     */
    @UnsupportedAppUsage
    private void handleInjectSms(AsyncResult ar) {
        int result;
        SmsDispatchersController.SmsInjectionCallback callback = null;
        try {
            callback = (SmsDispatchersController.SmsInjectionCallback) ar.userObj;
            SmsMessage sms = (SmsMessage) ar.result;
            if (sms == null) {
                loge("Null injected sms");
                result = RESULT_SMS_NULL_PDU;
            } else {
                mLastSmsWasInjected = true;
                result = dispatchMessage(sms.mWrappedSmsMessage);
            }
        } catch (RuntimeException ex) {
            loge("Exception dispatching message", ex);
            result = RESULT_SMS_DISPATCH_FAILURE;
        }

        if (callback != null) {
            callback.onSmsInjectedResult(result);
        }
    }

    /**
     * Process an SMS message from the RIL, calling subclass methods to handle 3GPP and
     * 3GPP2-specific message types.
     *
     * @param smsb the SmsMessageBase object from the RIL
     * @return a result code from {@link android.provider.Telephony.Sms.Intents},
     *  or {@link Activity#RESULT_OK} for delayed acknowledgment to SMSC
     */
    private int dispatchMessage(SmsMessageBase smsb) {
        // If sms is null, there was a parsing error.
        if (smsb == null) {
            loge("dispatchSmsMessage: message is null");
            return RESULT_SMS_NULL_MESSAGE;
        }

        if (mSmsReceiveDisabled) {
            // Device doesn't support receiving SMS,
            log("Received short message on device which doesn't support "
                    + "receiving SMS. Ignored.");
            return Intents.RESULT_SMS_HANDLED;
        }

        // onlyCore indicates if the device is in cryptkeeper
        boolean onlyCore = false;
        try {
            onlyCore = IPackageManager.Stub.asInterface(ServiceManager.getService("package"))
                    .isOnlyCoreApps();
        } catch (RemoteException e) {
        }
        if (onlyCore) {
            // Device is unable to receive SMS in encrypted state
            log("Received a short message in encrypted state. Rejecting.");
            return Intents.RESULT_SMS_RECEIVED_WHILE_ENCRYPTED;
        }

        int result = dispatchMessageRadioSpecific(smsb);

        // In case of error, add to metrics. This is not required in case of success, as the
        // data will be tracked when the message is processed (processMessagePart).
        if (result != Intents.RESULT_SMS_HANDLED) {
            mMetrics.writeIncomingSmsError(mPhone.getPhoneId(), mLastSmsWasInjected, result);
        }
        return result;
    }

    /**
     * Process voicemail notification, SMS-PP data download, CDMA CMAS, CDMA WAP push, and other
     * 3GPP/3GPP2-specific messages. Regular SMS messages are handled by calling the shared
     * {@link #dispatchNormalMessage} from this class.
     *
     * @param smsb the SmsMessageBase object from the RIL
     * @return a result code from {@link android.provider.Telephony.Sms.Intents},
     *  or {@link Activity#RESULT_OK} for delayed acknowledgment to SMSC
     */
    protected abstract int dispatchMessageRadioSpecific(SmsMessageBase smsb);

    /**
     * Send an acknowledge message to the SMSC.
     * @param success indicates that last message was successfully received.
     * @param result result code indicating any error
     * @param response callback message sent when operation completes.
     */
    @UnsupportedAppUsage(maxTargetSdk = Build.VERSION_CODES.R, trackingBug = 170729553)
    protected abstract void acknowledgeLastIncomingSms(boolean success,
            int result, Message response);

    /**
     * Notify interested apps if the framework has rejected an incoming SMS,
     * and send an acknowledge message to the network.
     * @param success indicates that last message was successfully received.
     * @param result result code indicating any error
     * @param response callback message sent when operation completes.
     */
    private void notifyAndAcknowledgeLastIncomingSms(boolean success,
            int result, Message response) {
        if (!success) {
            // broadcast SMS_REJECTED_ACTION intent
            Intent intent = new Intent(Intents.SMS_REJECTED_ACTION);
            intent.putExtra("result", result);
            intent.putExtra("subId", mPhone.getSubId());
            mContext.sendBroadcast(intent, android.Manifest.permission.RECEIVE_SMS);
        }
        acknowledgeLastIncomingSms(success, result, response);
    }

    /**
     * Return true if this handler is for 3GPP2 messages; false for 3GPP format.
     * @return true for the 3GPP2 handler; false for the 3GPP handler
     */
    protected abstract boolean is3gpp2();

    /**
     * Dispatch a normal incoming SMS. This is called from {@link #dispatchMessageRadioSpecific}
     * if no format-specific handling was required. Saves the PDU to the SMS provider raw table,
     * creates an {@link InboundSmsTracker}, then sends it to the state machine as an
     * {@link #EVENT_BROADCAST_SMS}. Returns {@link Intents#RESULT_SMS_HANDLED} or an error value.
     *
     * @param sms the message to dispatch
     * @return {@link Intents#RESULT_SMS_HANDLED} if the message was accepted, or an error status
     */
    @UnsupportedAppUsage
    protected int dispatchNormalMessage(SmsMessageBase sms) {
        SmsHeader smsHeader = sms.getUserDataHeader();
        InboundSmsTracker tracker;

        if ((smsHeader == null) || (smsHeader.concatRef == null)) {
            // Message is not concatenated.
            int destPort = -1;
            if (smsHeader != null && smsHeader.portAddrs != null) {
                // The message was sent to a port.
                destPort = smsHeader.portAddrs.destPort;
                if (DBG) log("destination port: " + destPort);
            }
            tracker = TelephonyComponentFactory.getInstance()
                    .inject(InboundSmsTracker.class.getName())
                    .makeInboundSmsTracker(mContext, sms.getPdu(),
                    sms.getTimestampMillis(), destPort, is3gpp2(), false,
                    sms.getOriginatingAddress(), sms.getDisplayOriginatingAddress(),
                    sms.getMessageBody(), sms.getMessageClass() == MessageClass.CLASS_0,
                            mPhone.getSubId());
        } else {
            // Create a tracker for this message segment.
            SmsHeader.ConcatRef concatRef = smsHeader.concatRef;
            SmsHeader.PortAddrs portAddrs = smsHeader.portAddrs;
            int destPort = (portAddrs != null ? portAddrs.destPort : -1);
            tracker = TelephonyComponentFactory.getInstance()
                    .inject(InboundSmsTracker.class.getName())
                    .makeInboundSmsTracker(mContext, sms.getPdu(),
                    sms.getTimestampMillis(), destPort, is3gpp2(), sms.getOriginatingAddress(),
                    sms.getDisplayOriginatingAddress(), concatRef.refNumber, concatRef.seqNumber,
                    concatRef.msgCount, false, sms.getMessageBody(),
                    sms.getMessageClass() == MessageClass.CLASS_0, mPhone.getSubId());
        }

        if (VDBG) log("created tracker: " + tracker);

        // de-duping is done only for text messages
        // destPort = -1 indicates text messages, otherwise it's a data sms
        return addTrackerToRawTableAndSendMessage(tracker,
                tracker.getDestPort() == -1 /* de-dup if text message */);
    }

    /**
     * Helper to add the tracker to the raw table and then send a message to broadcast it, if
     * successful. Returns the SMS intent status to return to the SMSC.
     * @param tracker the tracker to save to the raw table and then deliver
     * @return {@link Intents#RESULT_SMS_HANDLED} or one of these errors:<br>
     * <code>RESULT_SMS_UNSUPPORTED</code><br>
     * <code>RESULT_SMS_DUPLICATED</code><br>
     * <code>RESULT_SMS_DISPATCH_FAILURE</code><br>
     * <code>RESULT_SMS_NULL_PDU</code><br>
     * <code>RESULT_SMS_NULL_MESSAGE</code><br>
     * <code>RESULT_SMS_RECEIVED_WHILE_ENCRYPTED</code><br>
     * <code>RESULT_SMS_DATABASE_ERROR</code><br>
     * <code>RESULT_SMS_INVALID_URI</code><br>
     */
    protected int addTrackerToRawTableAndSendMessage(InboundSmsTracker tracker, boolean deDup) {
        int result = addTrackerToRawTable(tracker, deDup);
        switch(result) {
            case Intents.RESULT_SMS_HANDLED:
                sendMessage(EVENT_BROADCAST_SMS, tracker);
                return Intents.RESULT_SMS_HANDLED;

            case Intents.RESULT_SMS_DUPLICATED:
                return Intents.RESULT_SMS_HANDLED;

            default:
                return result;
        }
    }

    /**
     * Process the inbound SMS segment. If the message is complete, send it as an ordered
     * broadcast to interested receivers and return true. If the message is a segment of an
     * incomplete multi-part SMS, return false.
     * @param tracker the tracker containing the message segment to process
     * @return true if an ordered broadcast was sent; false if waiting for more message segments
     */
    @UnsupportedAppUsage(maxTargetSdk = Build.VERSION_CODES.R, trackingBug = 170729553)
    private boolean processMessagePart(InboundSmsTracker tracker) {
        int messageCount = tracker.getMessageCount();
        byte[][] pdus;
        long[] timestamps;
        int destPort = tracker.getDestPort();
        boolean block = false;
        String address = tracker.getAddress();

        // Do not process when the message count is invalid.
        if (messageCount <= 0) {
            loge("processMessagePart: returning false due to invalid message count "
                    + messageCount, tracker.getMessageId());
            return false;
        }

        if (messageCount == 1) {
            // single-part message
            pdus = new byte[][]{tracker.getPdu()};
            timestamps = new long[]{tracker.getTimestamp()};
            block = BlockChecker.isBlocked(mContext, tracker.getDisplayAddress(), null);
        } else {
            // multi-part message
            Cursor cursor = null;
            try {
                // used by several query selection arguments
                String refNumber = Integer.toString(tracker.getReferenceNumber());
                String count = Integer.toString(tracker.getMessageCount());

                // query for all segments and broadcast message if we have all the parts
                String[] whereArgs = {address, refNumber, count};
                cursor = mResolver.query(sRawUri, PDU_SEQUENCE_PORT_PROJECTION,
                        tracker.getQueryForSegments(), whereArgs, null);

                int cursorCount = cursor.getCount();
                if (cursorCount < messageCount) {
                    // Wait for the other message parts to arrive. It's also possible for the last
                    // segment to arrive before processing the EVENT_BROADCAST_SMS for one of the
                    // earlier segments. In that case, the broadcast will be sent as soon as all
                    // segments are in the table, and any later EVENT_BROADCAST_SMS messages will
                    // get a row count of 0 and return.
                    log("processMessagePart: returning false. Only " + cursorCount + " of "
                            + messageCount + " segments " + " have arrived. refNumber: "
                            + refNumber, tracker.getMessageId());
                    return false;
                }

                // All the parts are in place, deal with them
                pdus = new byte[messageCount][];
                timestamps = new long[messageCount];
                while (cursor.moveToNext()) {
                    // subtract offset to convert sequence to 0-based array index
                    int index = cursor.getInt(PDU_SEQUENCE_PORT_PROJECTION_INDEX_MAPPING
                            .get(SEQUENCE_COLUMN)) - tracker.getIndexOffset();

                    // The invalid PDUs can be received and stored in the raw table. The range
                    // check ensures the process not crash even if the seqNumber in the
                    // UserDataHeader is invalid.
                    if (index >= pdus.length || index < 0) {
                        loge(String.format(
                                "processMessagePart: invalid seqNumber = %d, messageCount = %d",
                                index + tracker.getIndexOffset(),
                                messageCount),
                                tracker.getMessageId());
                        continue;
                    }

                    pdus[index] = HexDump.hexStringToByteArray(cursor.getString(
                            PDU_SEQUENCE_PORT_PROJECTION_INDEX_MAPPING.get(PDU_COLUMN)));

                    // Read the destination port from the first segment (needed for CDMA WAP PDU).
                    // It's not a bad idea to prefer the port from the first segment in other cases.
                    if (index == 0 && !cursor.isNull(PDU_SEQUENCE_PORT_PROJECTION_INDEX_MAPPING
                            .get(DESTINATION_PORT_COLUMN))) {
                        int port = cursor.getInt(PDU_SEQUENCE_PORT_PROJECTION_INDEX_MAPPING
                                .get(DESTINATION_PORT_COLUMN));
                        // strip format flags and convert to real port number, or -1
                        port = InboundSmsTracker.getRealDestPort(port);
                        if (port != -1) {
                            destPort = port;
                        }
                    }

                    timestamps[index] = cursor.getLong(
                            PDU_SEQUENCE_PORT_PROJECTION_INDEX_MAPPING.get(DATE_COLUMN));

                    // check if display address should be blocked or not
                    if (!block) {
                        // Depending on the nature of the gateway, the display origination address
                        // is either derived from the content of the SMS TP-OA field, or the TP-OA
                        // field contains a generic gateway address and the from address is added
                        // at the beginning in the message body. In that case only the first SMS
                        // (part of Multi-SMS) comes with the display originating address which
                        // could be used for block checking purpose.
                        block = BlockChecker.isBlocked(mContext,
                                cursor.getString(PDU_SEQUENCE_PORT_PROJECTION_INDEX_MAPPING
                                        .get(DISPLAY_ADDRESS_COLUMN)), null);
                    }
                }
                log("processMessagePart: all " + messageCount + " segments "
                        + " received. refNumber: " + refNumber, tracker.getMessageId());
            } catch (SQLException e) {
                loge("processMessagePart: Can't access multipart SMS database, id: "
                        + tracker.getMessageId(), e);
                return false;
            } finally {
                if (cursor != null) {
                    cursor.close();
                }
            }
        }

        final boolean isWapPush = (destPort == SmsHeader.PORT_WAP_PUSH);

        // At this point, all parts of the SMS are received. Update metrics for incoming SMS.
        // WAP-PUSH messages are handled below to also keep track of the result of the processing.
        String format = tracker.getFormat();
        if (!isWapPush) {
            mMetrics.writeIncomingSmsSession(mPhone.getPhoneId(), mLastSmsWasInjected,
                    format, timestamps, block, tracker.getMessageId());
        }

        // Do not process null pdu(s). Check for that and return false in that case.
        List<byte[]> pduList = Arrays.asList(pdus);
        if (pduList.size() == 0 || pduList.contains(null)) {
            String errorMsg = "processMessagePart: returning false due to "
                    + (pduList.size() == 0 ? "pduList.size() == 0" : "pduList.contains(null)");
            logeWithLocalLog(errorMsg, tracker.getMessageId());
            return false;
        }

        ByteArrayOutputStream output = new ByteArrayOutputStream();
        if (isWapPush) {
            for (byte[] pdu : pdus) {
                // 3GPP needs to extract the User Data from the PDU; 3GPP2 has already done this
                if (format == SmsConstants.FORMAT_3GPP) {
                    SmsMessage msg = SmsMessage.createFromPdu(pdu, SmsConstants.FORMAT_3GPP);
                    if (msg != null) {
                        pdu = msg.getUserData();
                    } else {
                        loge("processMessagePart: SmsMessage.createFromPdu returned null",
                                tracker.getMessageId());
                        mMetrics.writeIncomingWapPush(mPhone.getPhoneId(), mLastSmsWasInjected,
                                SmsConstants.FORMAT_3GPP, timestamps, false,
                                tracker.getMessageId());
                        return false;
                    }
                }
                output.write(pdu, 0, pdu.length);
            }
        }

        SmsBroadcastReceiver resultReceiver = new SmsBroadcastReceiver(tracker);

        if (!mUserManager.isUserUnlocked()) {
            log("processMessagePart: !isUserUnlocked; calling processMessagePartWithUserLocked. "
                    + "Port: " + destPort, tracker.getMessageId());
            return processMessagePartWithUserLocked(
                    tracker,
                    (isWapPush ? new byte[][] {output.toByteArray()} : pdus),
                    destPort,
                    resultReceiver);
        }

        if (isWapPush) {
            int result = mWapPush.dispatchWapPdu(output.toByteArray(), resultReceiver,
                    this, address, tracker.getSubId(), tracker.getMessageId());
            if (DBG) {
                log("processMessagePart: dispatchWapPdu() returned " + result,
                        tracker.getMessageId());
            }
            // Add result of WAP-PUSH into metrics. RESULT_SMS_HANDLED indicates that the WAP-PUSH
            // needs to be ignored, so treating it as a success case.
            if (result == Activity.RESULT_OK || result == Intents.RESULT_SMS_HANDLED) {
                mMetrics.writeIncomingWapPush(mPhone.getPhoneId(), mLastSmsWasInjected,
                        format, timestamps, true, tracker.getMessageId());
            } else {
                mMetrics.writeIncomingWapPush(mPhone.getPhoneId(), mLastSmsWasInjected,
                        format, timestamps, false, tracker.getMessageId());
            }
            // result is Activity.RESULT_OK if an ordered broadcast was sent
            if (result == Activity.RESULT_OK) {
                return true;
            } else {
                deleteFromRawTable(tracker.getDeleteWhere(), tracker.getDeleteWhereArgs(),
                        MARK_DELETED);
                loge("processMessagePart: returning false as the ordered broadcast for WAP push "
                        + "was not sent", tracker.getMessageId());
                return false;
            }
        }

        // Always invoke SMS filters, even if the number ends up being blocked, to prevent
        // surprising bugs due to blocking numbers that happen to be used for visual voicemail SMS
        // or other carrier system messages.
        boolean filterInvoked = filterSms(
                pdus, destPort, tracker, resultReceiver, true /* userUnlocked */, block);

        if (!filterInvoked) {
            // Block now if the filter wasn't invoked. Otherwise, it will be the responsibility of
            // the filter to delete the SMS once processing completes.
            if (block) {
                deleteFromRawTable(tracker.getDeleteWhere(), tracker.getDeleteWhereArgs(),
                        DELETE_PERMANENTLY);
                log("processMessagePart: returning false as the phone number is blocked",
                        tracker.getMessageId());
                return false;
            }

            dispatchSmsDeliveryIntent(pdus, format, destPort, resultReceiver,
                    tracker.isClass0(), tracker.getSubId(), tracker.getMessageId());
        }

        return true;
    }

    /**
     * Processes the message part while the credential-encrypted storage is still locked.
     *
     * <p>If the message is a regular MMS, show a new message notification. If the message is a
     * SMS, ask the carrier app to filter it and show the new message notification if the carrier
     * app asks to keep the message.
     *
     * @return true if an ordered broadcast was sent to the carrier app; false otherwise.
     */
    private boolean processMessagePartWithUserLocked(InboundSmsTracker tracker,
            byte[][] pdus, int destPort, SmsBroadcastReceiver resultReceiver) {
        if (destPort == SmsHeader.PORT_WAP_PUSH && mWapPush.isWapPushForMms(pdus[0], this)) {
            showNewMessageNotification();
            return false;
        }
        if (destPort == -1) {
            // This is a regular SMS - hand it to the carrier or system app for filtering.
            boolean filterInvoked = filterSms(
                    pdus, destPort, tracker, resultReceiver, false /* userUnlocked */,
                    false /* block */);
            if (filterInvoked) {
                // filter invoked, wait for it to return the result.
                return true;
            } else {
                // filter not invoked, show the notification and do nothing further.
                showNewMessageNotification();
                return false;
            }
        }
        return false;
    }

    @UnsupportedAppUsage(maxTargetSdk = Build.VERSION_CODES.R, trackingBug = 170729553)
    private void showNewMessageNotification() {
        // Do not show the notification on non-FBE devices.
        if (!StorageManager.isFileEncryptedNativeOrEmulated()) {
            return;
        }
        log("Show new message notification.");
        PendingIntent intent = PendingIntent.getBroadcast(
            mContext,
            0,
            new Intent(ACTION_OPEN_SMS_APP),
                PendingIntent.FLAG_ONE_SHOT | PendingIntent.FLAG_IMMUTABLE);
        Notification.Builder mBuilder = new Notification.Builder(mContext)
                .setSmallIcon(com.android.internal.R.drawable.sym_action_chat)
                .setAutoCancel(true)
                .setVisibility(Notification.VISIBILITY_PUBLIC)
                .setDefaults(Notification.DEFAULT_ALL)
                .setContentTitle(mContext.getString(R.string.new_sms_notification_title))
                .setContentText(mContext.getString(R.string.new_sms_notification_content))
                .setContentIntent(intent)
                .setChannelId(NotificationChannelController.CHANNEL_ID_SMS);
        NotificationManager mNotificationManager =
            (NotificationManager) mContext.getSystemService(Context.NOTIFICATION_SERVICE);
        mNotificationManager.notify(
                NOTIFICATION_TAG, NOTIFICATION_ID_NEW_MESSAGE, mBuilder.build());
    }

    static void cancelNewMessageNotification(Context context) {
        NotificationManager mNotificationManager =
            (NotificationManager) context.getSystemService(Context.NOTIFICATION_SERVICE);
        mNotificationManager.cancel(InboundSmsHandler.NOTIFICATION_TAG,
            InboundSmsHandler.NOTIFICATION_ID_NEW_MESSAGE);
    }

    /**
     * Creates the default filters used to filter SMS messages.
     *
     * <p>Currently 3 filters exist: the carrier package, the VisualVoicemailSmsFilter, and the
     * missed incoming call SMS filter.
     *
     * <p>Since the carrier filter is asynchronous, if a message passes through the carrier filter,
     * the remaining filters will be applied in the callback.
     */
    private List<SmsFilter> createDefaultSmsFilters() {
        List<SmsFilter> smsFilters = new ArrayList<>(3);
        smsFilters.add(
                (pdus, destPort, tracker, resultReceiver, userUnlocked, block, remainingFilters)
                        -> {
                    CarrierServicesSmsFilterCallback filterCallback =
                            new CarrierServicesSmsFilterCallback(
                                    pdus, destPort, tracker, tracker.getFormat(), resultReceiver,
                                    userUnlocked,
                                    tracker.isClass0(), tracker.getSubId(), tracker.getMessageId(),
                                    block, remainingFilters);
                    CarrierServicesSmsFilter carrierServicesFilter = new CarrierServicesSmsFilter(
                            mContext, mPhone, pdus, destPort, tracker.getFormat(),
                            filterCallback, getName() + "::CarrierServicesSmsFilter",
                            mCarrierServiceLocalLog, tracker.getMessageId());
                    if (carrierServicesFilter.filter()) {
                        log("SMS is being handled by carrier service", tracker.getMessageId());
                        return true;
                    } else {
                        return false;
                    }
                });
        smsFilters.add(
                (pdus, destPort, tracker, resultReceiver, userUnlocked, block, remainingFilters)
                        -> {
                    if (VisualVoicemailSmsFilter.filter(
                            mContext, pdus, tracker.getFormat(), destPort, tracker.getSubId())) {
                        logWithLocalLog("Visual voicemail SMS dropped", tracker.getMessageId());
                        dropFilteredSms(tracker, resultReceiver, block);
                        return true;
                    }
                    return false;
                });
        smsFilters.add(
                (pdus, destPort, tracker, resultReceiver, userUnlocked, block, remainingFilters)
                        -> {
                    MissedIncomingCallSmsFilter missedIncomingCallSmsFilter =
                            new MissedIncomingCallSmsFilter(mPhone);
                    if (missedIncomingCallSmsFilter.filter(pdus, tracker.getFormat())) {
                        logWithLocalLog("Missed incoming call SMS received",
                                tracker.getMessageId());
                        dropFilteredSms(tracker, resultReceiver, block);
                        return true;
                    }
                    return false;
                });
        return smsFilters;
    }

    private void dropFilteredSms(
            InboundSmsTracker tracker, SmsBroadcastReceiver resultReceiver, boolean block) {
        if (block) {
            deleteFromRawTable(
                    tracker.getDeleteWhere(), tracker.getDeleteWhereArgs(),
                    DELETE_PERMANENTLY);
            sendMessage(EVENT_BROADCAST_COMPLETE);
        } else {
            dropSms(resultReceiver);
        }
    }

    /**
     * Filters the SMS.
     *
     * <p>Each filter in {@link #mSmsFilters} is invoked sequentially. If any filter returns true,
     * this method returns true and subsequent filters are ignored.
     *
     * @return true if a filter is invoked and the SMS processing flow is diverted, false otherwise.
     */
    private boolean filterSms(byte[][] pdus, int destPort,
            InboundSmsTracker tracker, SmsBroadcastReceiver resultReceiver, boolean userUnlocked,
            boolean block) {
        return filterSms(pdus, destPort, tracker, resultReceiver, userUnlocked, block, mSmsFilters);
    }

    private static boolean filterSms(byte[][] pdus, int destPort,
            InboundSmsTracker tracker, SmsBroadcastReceiver resultReceiver, boolean userUnlocked,
            boolean block, List<SmsFilter> filters) {
        ListIterator<SmsFilter> iterator = filters.listIterator();
        while (iterator.hasNext()) {
            SmsFilter smsFilter = iterator.next();
            if (smsFilter.filterSms(pdus, destPort, tracker, resultReceiver, userUnlocked, block,
                    filters.subList(iterator.nextIndex(), filters.size()))) {
                return true;
            }
        }
        return false;
    }

    /**
     * Dispatch the intent with the specified permission, appOp, and result receiver, using
     * this state machine's handler thread to run the result receiver.
     *
     * @param intent the intent to broadcast
     * @param permission receivers are required to have this permission
     * @param appOp app op that is being performed when dispatching to a receiver
     * @param user user to deliver the intent to
     */
    @UnsupportedAppUsage(maxTargetSdk = Build.VERSION_CODES.R, trackingBug = 170729553)
    public void dispatchIntent(Intent intent, String permission, String appOp,
            Bundle opts, BroadcastReceiver resultReceiver, UserHandle user, int subId) {
        intent.addFlags(Intent.FLAG_RECEIVER_NO_ABORT);
        final String action = intent.getAction();
        SubscriptionManager.putPhoneIdAndSubIdExtra(intent, mPhone.getPhoneId());

        // override the subId value in the intent with the values from tracker as they can be
        // different, specifically if the message is coming from SmsBroadcastUndelivered
        if (SubscriptionManager.isValidSubscriptionId(subId)) {
            SubscriptionManager.putSubscriptionIdExtra(intent, subId);
        }

        if (user.equals(UserHandle.ALL)) {
            // Get a list of currently started users.
            int[] users = null;
            final List<UserHandle> userHandles = mUserManager.getUserHandles(false);
            final List<UserHandle> runningUserHandles = new ArrayList();
            for (UserHandle handle : userHandles) {
                if (mUserManager.isUserRunning(handle)) {
                    runningUserHandles.add(handle);
                }
            }
            if (runningUserHandles.isEmpty()) {
                users = new int[] {user.getIdentifier()};
            } else {
                users = new int[runningUserHandles.size()];
                for (int i = 0; i < runningUserHandles.size(); i++) {
                    users[i] = runningUserHandles.get(i).getIdentifier();
                }
            }
            // Deliver the broadcast only to those running users that are permitted
            // by user policy.
            for (int i = users.length - 1; i >= 0; i--) {
                UserHandle targetUser = UserHandle.of(users[i]);
                if (users[i] != UserHandle.SYSTEM.getIdentifier()) {
                    // Is the user not allowed to use SMS?
                    if (hasUserRestriction(UserManager.DISALLOW_SMS, targetUser)) {
                        continue;
                    }
                    // Skip unknown users and managed profiles as well
                    if (mUserManager.isManagedProfile(users[i])) {
                        continue;
                    }
                }
                // Only pass in the resultReceiver when the user SYSTEM is processed.
                try {
                    mContext.createPackageContextAsUser(mContext.getPackageName(), 0, targetUser)
                            .sendOrderedBroadcast(intent, Activity.RESULT_OK, permission, appOp,
                                    users[i] == UserHandle.SYSTEM.getIdentifier()
                                            ? resultReceiver : null, getHandler(),
                                    null /* initialData */, null /* initialExtras */, opts);
                } catch (PackageManager.NameNotFoundException ignored) {
                }
            }
        } else {
            try {
                mContext.createPackageContextAsUser(mContext.getPackageName(), 0, user)
                        .sendOrderedBroadcast(intent, Activity.RESULT_OK, permission, appOp,
                                resultReceiver, getHandler(), null /* initialData */,
                                null /* initialExtras */, opts);
            } catch (PackageManager.NameNotFoundException ignored) {
            }
        }
    }

    private boolean hasUserRestriction(String restrictionKey, UserHandle userHandle) {
        final List<UserManager.EnforcingUser> sources = mUserManager
                .getUserRestrictionSources(restrictionKey, userHandle);
        return (sources != null && !sources.isEmpty());
    }

    /**
     * Helper for {@link SmsBroadcastUndelivered} to delete an old message in the raw table.
     */
    @UnsupportedAppUsage(maxTargetSdk = Build.VERSION_CODES.R, trackingBug = 170729553)
    private void deleteFromRawTable(String deleteWhere, String[] deleteWhereArgs,
                                    int deleteType) {
        Uri uri = deleteType == DELETE_PERMANENTLY ? sRawUriPermanentDelete : sRawUri;
        int rows = mResolver.delete(uri, deleteWhere, deleteWhereArgs);
        if (rows == 0) {
            loge("No rows were deleted from raw table!");
        } else if (DBG) {
            log("Deleted " + rows + " rows from raw table.");
        }
    }

    @UnsupportedAppUsage(maxTargetSdk = Build.VERSION_CODES.R, trackingBug = 170729553)
    private Bundle handleSmsWhitelisting(ComponentName target, boolean bgActivityStartAllowed) {
        String pkgName;
        String reason;
        if (target != null) {
            pkgName = target.getPackageName();
            reason = "sms-app";
        } else {
            pkgName = mContext.getPackageName();
            reason = "sms-broadcast";
        }
        BroadcastOptions bopts = null;
        Bundle bundle = null;
        if (bgActivityStartAllowed) {
            bopts = BroadcastOptions.makeBasic();
            bopts.setBackgroundActivityStartsAllowed(true);
            bundle = bopts.toBundle();
        }
        long duration = mPowerWhitelistManager.whitelistAppTemporarilyForEvent(
                pkgName, PowerWhitelistManager.EVENT_SMS, reason);
        if (bopts == null) bopts = BroadcastOptions.makeBasic();
        bopts.setTemporaryAppWhitelistDuration(duration);
        bundle = bopts.toBundle();

        return bundle;
    }

    /**
     * Creates and dispatches the intent to the default SMS app, appropriate port or via the {@link
     * AppSmsManager}.
     *
     * @param pdus message pdus
     * @param format the message format, typically "3gpp" or "3gpp2"
     * @param destPort the destination port
     * @param resultReceiver the receiver handling the delivery result
     */
    private void dispatchSmsDeliveryIntent(byte[][] pdus, String format, int destPort,
            SmsBroadcastReceiver resultReceiver, boolean isClass0, int subId, long messageId) {
        Intent intent = new Intent();
        intent.putExtra("pdus", pdus);
        intent.putExtra("format", format);
        if (messageId != 0L) {
            intent.putExtra("messageId", messageId);
        }

        if (destPort == -1) {
            intent.setAction(Intents.SMS_DELIVER_ACTION);
            // Direct the intent to only the default SMS app. If we can't find a default SMS app
            // then sent it to all broadcast receivers.
            // We are deliberately delivering to the primary user's default SMS App.
            ComponentName componentName = SmsApplication.getDefaultSmsApplication(mContext, true);
            if (componentName != null) {
                // Deliver SMS message only to this receiver.
                intent.setComponent(componentName);
                logWithLocalLog("Delivering SMS to: " + componentName.getPackageName()
                        + " " + componentName.getClassName(), messageId);
            } else {
                intent.setComponent(null);
            }

            // Handle app specific sms messages.
            AppSmsManager appManager = mPhone.getAppSmsManager();
            if (appManager.handleSmsReceivedIntent(intent)) {
                // The AppSmsManager handled this intent, we're done.
                dropSms(resultReceiver);
                return;
            }
        } else {
            intent.setAction(Intents.DATA_SMS_RECEIVED_ACTION);
            Uri uri = Uri.parse("sms://localhost:" + destPort);
            intent.setData(uri);
            intent.setComponent(null);
        }

        Bundle options = handleSmsWhitelisting(intent.getComponent(), isClass0);
        dispatchIntent(intent, android.Manifest.permission.RECEIVE_SMS,
                AppOpsManager.OPSTR_RECEIVE_SMS, options, resultReceiver, UserHandle.SYSTEM, subId);
    }

    /**
     * Function to detect and handle duplicate messages. If the received message should replace an
     * existing message in the raw db, this function deletes the existing message. If an existing
     * message takes priority (for eg, existing message has already been broadcast), then this new
     * message should be dropped.
     * @return true if the message represented by the passed in tracker should be dropped,
     * false otherwise
     */
    private boolean checkAndHandleDuplicate(InboundSmsTracker tracker) throws SQLException {
        Pair<String, String[]> exactMatchQuery = tracker.getExactMatchDupDetectQuery();

        Cursor cursor = null;
        try {
            // Check for duplicate message segments
            cursor = mResolver.query(sRawUri, PDU_DELETED_FLAG_PROJECTION, exactMatchQuery.first,
                    exactMatchQuery.second, null);

            // moveToNext() returns false if no duplicates were found
            if (cursor != null && cursor.moveToNext()) {
                if (cursor.getCount() != 1) {
                    logeWithLocalLog("checkAndHandleDuplicate: Exact match query returned "
                            + cursor.getCount() + " rows", tracker.getMessageId());
                }

                // if the exact matching row is marked deleted, that means this message has already
                // been received and processed, and can be discarded as dup
                if (cursor.getInt(
                        PDU_DELETED_FLAG_PROJECTION_INDEX_MAPPING.get(DELETED_FLAG_COLUMN)) == 1) {
                    logWithLocalLog("checkAndHandleDuplicate: Discarding duplicate "
                            + "message/segment: " + tracker);
                    logDupPduMismatch(cursor, tracker);
                    return true;   // reject message
                } else {
                    // exact match duplicate is not marked deleted. If it is a multi-part segment,
                    // the code below for inexact match will take care of it. If it is a single
                    // part message, handle it here.
                    if (tracker.getMessageCount() == 1) {
                        // delete the old message segment permanently
                        deleteFromRawTable(exactMatchQuery.first, exactMatchQuery.second,
                                DELETE_PERMANENTLY);
                        logWithLocalLog("checkAndHandleDuplicate: Replacing duplicate message: "
                                + tracker);
                        logDupPduMismatch(cursor, tracker);
                    }
                }
            }
        } finally {
            if (cursor != null) {
                cursor.close();
            }
        }

        // The code above does an exact match. Multi-part message segments need an additional check
        // on top of that: if there is a message segment that conflicts this new one (may not be an
        // exact match), replace the old message segment with this one.
        if (tracker.getMessageCount() > 1) {
            Pair<String, String[]> inexactMatchQuery = tracker.getInexactMatchDupDetectQuery();
            cursor = null;
            try {
                // Check for duplicate message segments
                cursor = mResolver.query(sRawUri, PDU_DELETED_FLAG_PROJECTION,
                        inexactMatchQuery.first, inexactMatchQuery.second, null);

                // moveToNext() returns false if no duplicates were found
                if (cursor != null && cursor.moveToNext()) {
                    if (cursor.getCount() != 1) {
                        logeWithLocalLog("checkAndHandleDuplicate: Inexact match query returned "
                                + cursor.getCount() + " rows", tracker.getMessageId());
                    }
                    // delete the old message segment permanently
                    deleteFromRawTable(inexactMatchQuery.first, inexactMatchQuery.second,
                            DELETE_PERMANENTLY);
                    logWithLocalLog("checkAndHandleDuplicate: Replacing duplicate message segment: "
                            + tracker);
                    logDupPduMismatch(cursor, tracker);
                }
            } finally {
                if (cursor != null) {
                    cursor.close();
                }
            }
        }

        return false;
    }

    private void logDupPduMismatch(Cursor cursor, InboundSmsTracker tracker) {
        String oldPduString = cursor.getString(
                PDU_DELETED_FLAG_PROJECTION_INDEX_MAPPING.get(PDU_COLUMN));
        byte[] pdu = tracker.getPdu();
        byte[] oldPdu = HexDump.hexStringToByteArray(oldPduString);
        if (!Arrays.equals(oldPdu, tracker.getPdu())) {
            logeWithLocalLog("Warning: dup message PDU of length " + pdu.length
                    + " is different from existing PDU of length " + oldPdu.length,
                    tracker.getMessageId());
        }
    }

    /**
     * Insert a message PDU into the raw table so we can acknowledge it immediately.
     * If the device crashes before the broadcast to listeners completes, it will be delivered
     * from the raw table on the next device boot. For single-part messages, the deleteWhere
     * and deleteWhereArgs fields of the tracker will be set to delete the correct row after
     * the ordered broadcast completes.
     *
     * @param tracker the tracker to add to the raw table
     * @return true on success; false on failure to write to database
     */
    private int addTrackerToRawTable(InboundSmsTracker tracker, boolean deDup) {
        if (deDup) {
            try {
                if (checkAndHandleDuplicate(tracker)) {
                    return Intents.RESULT_SMS_DUPLICATED;   // reject message
                }
            } catch (SQLException e) {
                loge("addTrackerToRawTable: Can't access SMS database, id: "
                        + tracker.getMessageId(), e);
                return RESULT_SMS_DATABASE_ERROR;    // reject message
            }
        } else {
            log("addTrackerToRawTable: Skipped message de-duping logic", tracker.getMessageId());
        }

        String address = tracker.getAddress();
        String refNumber = Integer.toString(tracker.getReferenceNumber());
        String count = Integer.toString(tracker.getMessageCount());
        ContentValues values = tracker.getContentValues();

        if (VDBG) {
            log("addTrackerToRawTable: adding content values to raw table: " + values.toString(),
                    tracker.getMessageId());
        }
        Uri newUri = mResolver.insert(sRawUri, values);
        if (DBG) log("addTrackerToRawTable: URI of new row: " + newUri, tracker.getMessageId());

        try {
            long rowId = ContentUris.parseId(newUri);
            if (tracker.getMessageCount() == 1) {
                // set the delete selection args for single-part message
                tracker.setDeleteWhere(SELECT_BY_ID, new String[]{Long.toString(rowId)});
            } else {
                // set the delete selection args for multi-part message
                String[] deleteWhereArgs = {address, refNumber, count};
                tracker.setDeleteWhere(tracker.getQueryForSegments(), deleteWhereArgs);
            }
            return Intents.RESULT_SMS_HANDLED;
        } catch (Exception e) {
            loge("addTrackerToRawTable: error parsing URI for new row: " + newUri + " id: "
                    + tracker.getMessageId(), e);
            return RESULT_SMS_INVALID_URI;
        }
    }

    /**
     * Returns whether the default message format for the current radio technology is 3GPP2.
     * @return true if the radio technology uses 3GPP2 format by default, false for 3GPP format
     */
    static boolean isCurrentFormat3gpp2() {
        int activePhone = TelephonyManager.getDefault().getCurrentPhoneType();
        return (PHONE_TYPE_CDMA == activePhone);
    }

    /**
     * Handler for an {@link InboundSmsTracker} broadcast. Deletes PDUs from the raw table and
     * logs the broadcast duration (as an error if the other receivers were especially slow).
     */
<<<<<<< HEAD
    private final class SmsBroadcastReceiver extends BroadcastReceiver {
        @UnsupportedAppUsage(maxTargetSdk = Build.VERSION_CODES.R, trackingBug = 170729553)
=======
    @VisibleForTesting
    public final class SmsBroadcastReceiver extends BroadcastReceiver {
        @UnsupportedAppUsage
>>>>>>> c309d5ac
        private final String mDeleteWhere;
        @UnsupportedAppUsage(maxTargetSdk = Build.VERSION_CODES.R, trackingBug = 170729553)
        private final String[] mDeleteWhereArgs;
        private long mBroadcastTimeNano;

        SmsBroadcastReceiver(InboundSmsTracker tracker) {
            mDeleteWhere = tracker.getDeleteWhere();
            mDeleteWhereArgs = tracker.getDeleteWhereArgs();
            mBroadcastTimeNano = System.nanoTime();
        }

        @Override
        public void onReceive(Context context, Intent intent) {
            String action = intent.getAction();
            int subId = intent.getIntExtra(SubscriptionManager.EXTRA_SUBSCRIPTION_INDEX,
                    SubscriptionManager.INVALID_SUBSCRIPTION_ID);
            if (action.equals(Intents.SMS_DELIVER_ACTION)) {
                // Now dispatch the notification only intent
                intent.setAction(Intents.SMS_RECEIVED_ACTION);
                // Allow registered broadcast receivers to get this intent even
                // when they are in the background.
                intent.setComponent(null);
                // All running users will be notified of the received sms.
                Bundle options = handleSmsWhitelisting(null, false /* bgActivityStartAllowed */);

                dispatchIntent(intent, android.Manifest.permission.RECEIVE_SMS,
                        AppOpsManager.OPSTR_RECEIVE_SMS,
                        options, this, UserHandle.ALL, subId);
            } else if (action.equals(Intents.WAP_PUSH_DELIVER_ACTION)) {
                // Now dispatch the notification only intent
                intent.setAction(Intents.WAP_PUSH_RECEIVED_ACTION);
                intent.setComponent(null);
                // Only the primary user will receive notification of incoming mms.
                // That app will do the actual downloading of the mms.
                long duration = mPowerWhitelistManager.whitelistAppTemporarilyForEvent(
                        mContext.getPackageName(),
                        PowerWhitelistManager.EVENT_MMS,
                        "mms-broadcast");
                BroadcastOptions bopts = BroadcastOptions.makeBasic();
                bopts.setTemporaryAppWhitelistDuration(duration);
                Bundle options = bopts.toBundle();

                String mimeType = intent.getType();
                dispatchIntent(intent, WapPushOverSms.getPermissionForType(mimeType),
                        WapPushOverSms.getAppOpsStringPermissionForIntent(mimeType), options, this,
                        UserHandle.SYSTEM, subId);
            } else {
                // Now that the intents have been deleted we can clean up the PDU data.
                if (!Intents.DATA_SMS_RECEIVED_ACTION.equals(action)
                        && !Intents.SMS_RECEIVED_ACTION.equals(action)
                        && !Intents.DATA_SMS_RECEIVED_ACTION.equals(action)
                        && !Intents.WAP_PUSH_RECEIVED_ACTION.equals(action)) {
                    loge("unexpected BroadcastReceiver action: " + action);
                }

                int rc = getResultCode();
                if ((rc != Activity.RESULT_OK) && (rc != Intents.RESULT_SMS_HANDLED)) {
                    loge("a broadcast receiver set the result code to " + rc
                            + ", deleting from raw table anyway!");
                } else if (DBG) {
                    log("successful broadcast, deleting from raw table.");
                }

                deleteFromRawTable(mDeleteWhere, mDeleteWhereArgs, MARK_DELETED);
                sendMessage(EVENT_BROADCAST_COMPLETE);

                int durationMillis = (int) ((System.nanoTime() - mBroadcastTimeNano) / 1000000);
                if (durationMillis >= 5000) {
                    loge("Slow ordered broadcast completion time: " + durationMillis + " ms");
                } else if (DBG) {
                    log("ordered broadcast completed in: " + durationMillis + " ms");
                }
            }
        }
    }

    /**
     * Callback that handles filtering results by carrier services.
     */
    private final class CarrierServicesSmsFilterCallback implements
            CarrierServicesSmsFilter.CarrierServicesSmsFilterCallbackInterface {
        private final byte[][] mPdus;
        private final int mDestPort;
        private final InboundSmsTracker mTracker;
        private final String mSmsFormat;
        private final SmsBroadcastReceiver mSmsBroadcastReceiver;
        private final boolean mUserUnlocked;
        private final boolean mIsClass0;
        private final int mSubId;
        private final long mMessageId;
        private final boolean mBlock;
        private final List<SmsFilter> mRemainingFilters;

        CarrierServicesSmsFilterCallback(byte[][] pdus, int destPort, InboundSmsTracker tracker,
                String smsFormat, SmsBroadcastReceiver smsBroadcastReceiver, boolean userUnlocked,
                boolean isClass0, int subId, long messageId, boolean block,
                List<SmsFilter> remainingFilters) {
            mPdus = pdus;
            mDestPort = destPort;
            mTracker = tracker;
            mSmsFormat = smsFormat;
            mSmsBroadcastReceiver = smsBroadcastReceiver;
            mUserUnlocked = userUnlocked;
            mIsClass0 = isClass0;
            mSubId = subId;
            mMessageId = messageId;
            mBlock = block;
            mRemainingFilters = remainingFilters;
        }

        @Override
        public void onFilterComplete(int result) {
            log("onFilterComplete: result is " + result, mMessageId);

            boolean carrierRequestedDrop =
                    (result & CarrierMessagingService.RECEIVE_OPTIONS_DROP) != 0;
            if (carrierRequestedDrop) {
                // Carrier app asked the platform to drop the SMS. Drop it from the database and
                // complete processing.
                dropFilteredSms(mTracker, mSmsBroadcastReceiver, mBlock);
                return;
            }

            boolean filterInvoked = filterSms(mPdus, mDestPort, mTracker, mSmsBroadcastReceiver,
                    mUserUnlocked, mBlock, mRemainingFilters);
            if (filterInvoked) {
                // A remaining filter has assumed responsibility for further message processing.
                return;
            }

            // Now that all filters have been invoked, drop the message if it is blocked.
            // TODO(b/156910035): Remove mUserUnlocked once we stop showing the new message
            // notification for blocked numbers.
            if (mUserUnlocked && mBlock) {
                log("onFilterComplete: dropping message as the sender is blocked",
                        mTracker.getMessageId());
                dropFilteredSms(mTracker, mSmsBroadcastReceiver, mBlock);
                return;
            }

            // Message matched no filters and is not blocked, so complete processing.
            if (mUserUnlocked) {
                dispatchSmsDeliveryIntent(
                        mPdus, mSmsFormat, mDestPort, mSmsBroadcastReceiver, mIsClass0, mSubId,
                        mMessageId);
            } else {
                // Don't do anything further, leave the message in the raw table if the
                // credential-encrypted storage is still locked and show the new message
                // notification if the message is visible to the user.
                if (!isSkipNotifyFlagSet(result)) {
                    showNewMessageNotification();
                }
                sendMessage(EVENT_BROADCAST_COMPLETE);
            }
        }
    }

    private void dropSms(SmsBroadcastReceiver receiver) {
        // Needs phone package permissions.
        deleteFromRawTable(receiver.mDeleteWhere, receiver.mDeleteWhereArgs, MARK_DELETED);
        sendMessage(EVENT_BROADCAST_COMPLETE);
    }

    /** Checks whether the flag to skip new message notification is set in the bitmask returned
     *  from the carrier app.
     */
    @UnsupportedAppUsage(maxTargetSdk = Build.VERSION_CODES.R, trackingBug = 170729553)
    private boolean isSkipNotifyFlagSet(int callbackResult) {
        return (callbackResult
            & RECEIVE_OPTIONS_SKIP_NOTIFY_WHEN_CREDENTIAL_PROTECTED_STORAGE_UNAVAILABLE) > 0;
    }

    /**
     * Log with debug level in logcat and LocalLog
     * @param logMsg msg to log
     */
    protected void logWithLocalLog(String logMsg) {
        log(logMsg);
        mLocalLog.log(logMsg);
    }

    /**
     * Log with debug level in logcat and LocalLog
     * @param logMsg msg to log
     * @param id unique message id
     */
    protected void logWithLocalLog(String logMsg, long id) {
        log(logMsg, id);
        mLocalLog.log(logMsg + ", id: " + id);
    }

    /**
     * Log with error level in logcat and LocalLog
     * @param logMsg msg to log
     */
    protected void logeWithLocalLog(String logMsg) {
        loge(logMsg);
        mLocalLog.log(logMsg);
    }

    /**
     * Log with error level in logcat and LocalLog
     * @param logMsg msg to log
     * @param id unique message id
     */
    protected void logeWithLocalLog(String logMsg, long id) {
        loge(logMsg, id);
        mLocalLog.log(logMsg + ", id: " + id);
    }

    /**
     * Log with debug level.
     * @param s the string to log
     */
    @UnsupportedAppUsage(maxTargetSdk = Build.VERSION_CODES.R, trackingBug = 170729553)
    @Override
    protected void log(String s) {
        Rlog.d(getName(), s);
    }

    /**
     * Log with debug level.
     * @param s the string to log
     * @param id unique message id
     */
    protected void log(String s, long id) {
        log(s + ", id: " + id);
    }

    /**
     * Log with error level.
     * @param s the string to log
     */
    @UnsupportedAppUsage(maxTargetSdk = Build.VERSION_CODES.R, trackingBug = 170729553)
    @Override
    protected void loge(String s) {
        Rlog.e(getName(), s);
    }

    /**
     * Log with error level.
     * @param s the string to log
     * @param id unique message id
     */
    protected void loge(String s, long id) {
        loge(s + ", id: " + id);
    }

    /**
     * Log with error level.
     * @param s the string to log
     * @param e is a Throwable which logs additional information.
     */
    @Override
    protected void loge(String s, Throwable e) {
        Rlog.e(getName(), s, e);
    }

    /**
     * Build up the SMS message body from the SmsMessage array of received SMS
     *
     * @param msgs The SmsMessage array of the received SMS
     * @return The text message body
     */
    private static String buildMessageBodyFromPdus(SmsMessage[] msgs) {
        if (msgs.length == 1) {
            // There is only one part, so grab the body directly.
            return replaceFormFeeds(msgs[0].getDisplayMessageBody());
        } else {
            // Build up the body from the parts.
            StringBuilder body = new StringBuilder();
            for (SmsMessage msg: msgs) {
                // getDisplayMessageBody() can NPE if mWrappedMessage inside is null.
                body.append(msg.getDisplayMessageBody());
            }
            return replaceFormFeeds(body.toString());
        }
    }

    @Override
    public void dump(FileDescriptor fd, PrintWriter printWriter, String[] args) {
        IndentingPrintWriter pw = new IndentingPrintWriter(printWriter, "  ");
        pw.println(getName() + " extends StateMachine:");
        pw.increaseIndent();
        super.dump(fd, pw, args);
        if (mCellBroadcastServiceManager != null) {
            mCellBroadcastServiceManager.dump(fd, pw, args);
        }
        pw.println("mLocalLog:");
        pw.increaseIndent();
        mLocalLog.dump(fd, pw, args);
        pw.decreaseIndent();
        pw.println("mCarrierServiceLocalLog:");
        pw.increaseIndent();
        mCarrierServiceLocalLog.dump(fd, pw, args);
        pw.decreaseIndent();
        pw.decreaseIndent();
    }

    // Some providers send formfeeds in their messages. Convert those formfeeds to newlines.
    private static String replaceFormFeeds(String s) {
        return s == null ? "" : s.replace('\f', '\n');
    }

    @VisibleForTesting
    public PowerManager.WakeLock getWakeLock() {
        return mWakeLock;
    }

    @VisibleForTesting
    public int getWakeLockTimeout() {
        return mWakeLockTimeout;
    }

    /**
    * Sets the wakelock timeout to {@link timeOut} milliseconds
    */
    private void setWakeLockTimeout(int timeOut) {
        mWakeLockTimeout = timeOut;
    }

    /**
     * Set the SMS filters used by {@link #filterSms} for testing purposes.
     *
     * @param smsFilters List of SMS filters, or null to restore the default filters.
     */
    @VisibleForTesting
    public void setSmsFiltersForTesting(@Nullable List<SmsFilter> smsFilters) {
        if (smsFilters == null) {
            mSmsFilters = createDefaultSmsFilters();
        } else {
            mSmsFilters = smsFilters;
        }
    }

    /**
     * Handler for the broadcast sent when the new message notification is clicked. It launches the
     * default SMS app.
     */
    private static class NewMessageNotificationActionReceiver extends BroadcastReceiver {
        @Override
        public void onReceive(Context context, Intent intent) {
            if (ACTION_OPEN_SMS_APP.equals(intent.getAction())) {
                // do nothing if the user had not unlocked the device yet
                UserManager userManager =
                        (UserManager) context.getSystemService(Context.USER_SERVICE);
                if (userManager.isUserUnlocked()) {
                    context.startActivity(context.getPackageManager().getLaunchIntentForPackage(
                            Telephony.Sms.getDefaultSmsPackage(context)));
                }
            }
        }
    }

    protected byte[] decodeHexString(String hexString) {
        if (hexString == null || hexString.length() % 2 == 1) {
            return null;
        }
        byte[] bytes = new byte[hexString.length() / 2];
        for (int i = 0; i < hexString.length(); i += 2) {
            bytes[i / 2] = hexToByte(hexString.substring(i, i + 2));
        }
        return bytes;
    }

    private byte hexToByte(String hexString) {
        int firstDigit = toDigit(hexString.charAt(0));
        int secondDigit = toDigit(hexString.charAt(1));
        return (byte) ((firstDigit << 4) + secondDigit);
    }

    private int toDigit(char hexChar) {
        int digit = Character.digit(hexChar, 16);
        if (digit == -1) {
            return 0;
        }
        return digit;
    }


    /**
     * Registers the broadcast receiver to launch the default SMS app when the user clicks the
     * new message notification.
     */
    static void registerNewMessageNotificationActionHandler(Context context) {
        IntentFilter userFilter = new IntentFilter();
        userFilter.addAction(ACTION_OPEN_SMS_APP);
        context.registerReceiver(new NewMessageNotificationActionReceiver(), userFilter);
    }

    protected abstract class CbTestBroadcastReceiver extends BroadcastReceiver {

        protected abstract void handleTestAction(Intent intent);

        protected final String mTestAction;

        public CbTestBroadcastReceiver(String testAction) {
            mTestAction = testAction;
        }

        @Override
        public void onReceive(Context context, Intent intent) {
            logd("Received test intent action=" + intent.getAction());
            if (intent.getAction().equals(mTestAction)) {
                // Return early if phone_id is explicilty included and does not match mPhone.
                // If phone_id extra is not included, continue.
                int phoneId = mPhone.getPhoneId();
                if (intent.getIntExtra("phone_id", phoneId) != phoneId) {
                    return;
                }
                handleTestAction(intent);
            }
        }
    }

    /** A filter for incoming messages allowing the normal processing flow to be skipped. */
    @VisibleForTesting
    public interface SmsFilter {
        /**
         * Returns true if a filter is invoked and the SMS processing flow should be diverted, false
         * otherwise.
         *
         * <p>If the filter can immediately determine that the message matches, it must call
         * {@link #dropFilteredSms} to drop the message from the database once it has been
         * processed.
         *
         * <p>If the filter must perform some asynchronous work to determine if the message matches,
         * it should return true to defer processing. Once it has made a determination, if it finds
         * the message matches, it must call {@link #dropFilteredSms}. If the message does not
         * match, it must be passed through {@code remainingFilters} and either dropped if the
         * remaining filters all return false or if {@code block} is true, or else it must be
         * broadcast.
         */
        boolean filterSms(byte[][] pdus, int destPort, InboundSmsTracker tracker,
                SmsBroadcastReceiver resultReceiver, boolean userUnlocked, boolean block,
                List<SmsFilter> remainingFilters);
    }
}<|MERGE_RESOLUTION|>--- conflicted
+++ resolved
@@ -1585,14 +1585,9 @@
      * Handler for an {@link InboundSmsTracker} broadcast. Deletes PDUs from the raw table and
      * logs the broadcast duration (as an error if the other receivers were especially slow).
      */
-<<<<<<< HEAD
-    private final class SmsBroadcastReceiver extends BroadcastReceiver {
-        @UnsupportedAppUsage(maxTargetSdk = Build.VERSION_CODES.R, trackingBug = 170729553)
-=======
     @VisibleForTesting
     public final class SmsBroadcastReceiver extends BroadcastReceiver {
-        @UnsupportedAppUsage
->>>>>>> c309d5ac
+        @UnsupportedAppUsage(maxTargetSdk = Build.VERSION_CODES.R, trackingBug = 170729553)
         private final String mDeleteWhere;
         @UnsupportedAppUsage(maxTargetSdk = Build.VERSION_CODES.R, trackingBug = 170729553)
         private final String[] mDeleteWhereArgs;
