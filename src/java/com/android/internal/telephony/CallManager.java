--- conflicted
+++ resolved
@@ -605,25 +605,6 @@
         mHandlerMap.put(phone, handler);
 
         // for common events supported by all phones
-<<<<<<< HEAD
-        phone.registerForPreciseCallStateChanged(mHandler, EVENT_PRECISE_CALL_STATE_CHANGED, null);
-        phone.registerForDisconnect(mHandler, EVENT_DISCONNECT, null);
-        phone.registerForNewRingingConnection(mHandler, EVENT_NEW_RINGING_CONNECTION, null);
-        phone.registerForUnknownConnection(mHandler, EVENT_UNKNOWN_CONNECTION, null);
-        phone.registerForIncomingRing(mHandler, EVENT_INCOMING_RING, null);
-        phone.registerForRingbackTone(mHandler, EVENT_RINGBACK_TONE, null);
-        phone.registerForInCallVoicePrivacyOn(mHandler, EVENT_IN_CALL_VOICE_PRIVACY_ON, null);
-        phone.registerForInCallVoicePrivacyOff(mHandler, EVENT_IN_CALL_VOICE_PRIVACY_OFF, null);
-        phone.registerForDisplayInfo(mHandler, EVENT_DISPLAY_INFO, null);
-        phone.registerForSignalInfo(mHandler, EVENT_SIGNAL_INFO, null);
-        phone.registerForResendIncallMute(mHandler, EVENT_RESEND_INCALL_MUTE, null);
-        phone.registerForMmiInitiate(mHandler, EVENT_MMI_INITIATE, null);
-        phone.registerForMmiComplete(mHandler, EVENT_MMI_COMPLETE, null);
-        phone.registerForSuppServiceFailed(mHandler, EVENT_SUPP_SERVICE_FAILED, null);
-        phone.registerForServiceStateChanged(mHandler, EVENT_SERVICE_STATE_CHANGED, null);
-        // FIXME Taken from klp-sprout-dev but setAudioMode was removed in L.
-        //phone.registerForRadioOffOrNotAvailable(mHandler, EVENT_RADIO_OFF_OR_NOT_AVAILABLE, null);
-=======
         phone.registerForPreciseCallStateChanged(handler, EVENT_PRECISE_CALL_STATE_CHANGED, null);
         phone.registerForDisconnect(handler, EVENT_DISCONNECT, null);
         phone.registerForNewRingingConnection(handler, EVENT_NEW_RINGING_CONNECTION, null);
@@ -639,7 +620,8 @@
         phone.registerForMmiComplete(handler, EVENT_MMI_COMPLETE, null);
         phone.registerForSuppServiceFailed(handler, EVENT_SUPP_SERVICE_FAILED, null);
         phone.registerForServiceStateChanged(handler, EVENT_SERVICE_STATE_CHANGED, null);
->>>>>>> 8574e746
+        // FIXME Taken from klp-sprout-dev but setAudioMode was removed in L.
+        //phone.registerForRadioOffOrNotAvailable(handler, EVENT_RADIO_OFF_OR_NOT_AVAILABLE, null);
 
         // for events supported only by GSM, CDMA and IMS phone
         if (phone.getPhoneType() == PhoneConstants.PHONE_TYPE_GSM ||
@@ -672,25 +654,6 @@
         mHandlerMap.remove(phone);
 
         //  for common events supported by all phones
-<<<<<<< HEAD
-        phone.unregisterForPreciseCallStateChanged(mHandler);
-        phone.unregisterForDisconnect(mHandler);
-        phone.unregisterForNewRingingConnection(mHandler);
-        phone.unregisterForUnknownConnection(mHandler);
-        phone.unregisterForIncomingRing(mHandler);
-        phone.unregisterForRingbackTone(mHandler);
-        phone.unregisterForInCallVoicePrivacyOn(mHandler);
-        phone.unregisterForInCallVoicePrivacyOff(mHandler);
-        phone.unregisterForDisplayInfo(mHandler);
-        phone.unregisterForSignalInfo(mHandler);
-        phone.unregisterForResendIncallMute(mHandler);
-        phone.unregisterForMmiInitiate(mHandler);
-        phone.unregisterForMmiComplete(mHandler);
-        phone.unregisterForSuppServiceFailed(mHandler);
-        phone.unregisterForServiceStateChanged(mHandler);
-        // FIXME Taken from klp-sprout-dev but setAudioMode was removed in L.
-        //phone.unregisterForRadioOffOrNotAvailable(mHandler);
-=======
         phone.unregisterForPreciseCallStateChanged(handler);
         phone.unregisterForDisconnect(handler);
         phone.unregisterForNewRingingConnection(handler);
@@ -706,7 +669,8 @@
         phone.unregisterForMmiComplete(handler);
         phone.unregisterForSuppServiceFailed(handler);
         phone.unregisterForServiceStateChanged(handler);
->>>>>>> 8574e746
+        // FIXME Taken from klp-sprout-dev but setAudioMode was removed in L.
+        //phone.unregisterForRadioOffOrNotAvailable(handler);
 
         // for events supported only by GSM, CDMA and IMS phone
         if (phone.getPhoneType() == PhoneConstants.PHONE_TYPE_GSM ||
@@ -2265,7 +2229,6 @@
         return false;
     }
 
-<<<<<<< HEAD
     /* FIXME Taken from klp-sprout-dev but setAudioMode was removed in L.
     private boolean isServiceStateInService() {
         boolean bInService = false;
@@ -2282,11 +2245,7 @@
     }
     */
 
-    private Handler mHandler = new Handler() {
-
-=======
     private class CallManagerHandler extends Handler {
->>>>>>> 8574e746
         @Override
         public void handleMessage(Message msg) {
 
