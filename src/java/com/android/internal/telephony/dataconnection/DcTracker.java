/*
 * Copyright (C) 2006 The Android Open Source Project
 *
 * Licensed under the Apache License, Version 2.0 (the "License");
 * you may not use this file except in compliance with the License.
 * You may obtain a copy of the License at
 *
 *      http://www.apache.org/licenses/LICENSE-2.0
 *
 * Unless required by applicable law or agreed to in writing, software
 * distributed under the License is distributed on an "AS IS" BASIS,
 * WITHOUT WARRANTIES OR CONDITIONS OF ANY KIND, either express or implied.
 * See the License for the specific language governing permissions and
 * limitations under the License.
 */

package com.android.internal.telephony.dataconnection;

import android.app.AlarmManager;
import android.app.PendingIntent;
import android.content.ActivityNotFoundException;
import android.content.ContentResolver;
import android.content.ContentValues;
import android.content.Context;
import android.content.Intent;
import android.content.IntentFilter;
import android.content.res.Resources;
import android.database.ContentObserver;
import android.database.Cursor;
import android.net.ConnectivityManager;
import android.net.LinkProperties;
import android.net.NetworkCapabilities;
import android.net.NetworkConfig;
import android.net.NetworkFactory;
import android.net.NetworkRequest;
import android.net.NetworkUtils;
import android.net.ProxyInfo;
import android.net.Uri;
import android.os.AsyncResult;
import android.os.Build;
import android.os.Handler;
import android.os.Looper;
import android.os.Message;
import android.os.Messenger;
import android.os.RegistrantList;
import android.os.SystemClock;
import android.os.SystemProperties;
import android.os.UserHandle;
import android.provider.Settings;
import android.provider.Telephony;
import android.telephony.CellLocation;
import android.telephony.TelephonyManager;
import android.telephony.SubscriptionManager;
import android.telephony.cdma.CdmaCellLocation;
import android.telephony.gsm.GsmCellLocation;
import android.text.TextUtils;
import android.util.EventLog;
import android.telephony.Rlog;

import com.android.internal.telephony.cdma.CDMALTEPhone;
import com.android.internal.telephony.Phone;
import com.android.internal.telephony.PhoneBase;
import com.android.internal.telephony.DctConstants;
import com.android.internal.telephony.EventLogTags;
import com.android.internal.telephony.TelephonyIntents;
import com.android.internal.telephony.gsm.GSMPhone;
import com.android.internal.telephony.PhoneConstants;
import com.android.internal.telephony.RILConstants;
import com.android.internal.telephony.uicc.IccRecords;
import com.android.internal.telephony.uicc.UiccController;
import com.android.internal.util.AsyncChannel;
import com.android.internal.util.ArrayUtils;

import java.io.FileDescriptor;
import java.io.PrintWriter;
import java.util.ArrayList;
import java.util.concurrent.atomic.AtomicBoolean;

import android.provider.Settings;

import com.android.internal.telephony.ServiceStateTracker;
/**
 * {@hide}
 */
public final class DcTracker extends DcTrackerBase {
    protected final String LOG_TAG = "DCT";

    /**
     * List of messages that are waiting to be posted, when data call disconnect
     * is complete
     */
    private ArrayList<Message> mDisconnectAllCompleteMsgList = new ArrayList<Message>();

    private RegistrantList mAllDataDisconnectedRegistrants = new RegistrantList();

    protected int mDisconnectPendingCount = 0;

    /**
     * Handles changes to the APN db.
     */
    private class ApnChangeObserver extends ContentObserver {
        public ApnChangeObserver () {
            super(mDataConnectionTracker);
        }

        @Override
        public void onChange(boolean selfChange) {
            sendMessage(obtainMessage(DctConstants.EVENT_APN_CHANGED));
        }
    }

    //***** Instance Variables

    private boolean mReregisterOnReconnectFailure = false;


    //***** Constants

    // Used by puppetmaster/*/radio_stress.py
    private static final String PUPPET_MASTER_RADIO_STRESS_TEST = "gsm.defaultpdpcontext.active";

    private static final int POLL_PDP_MILLIS = 5 * 1000;

    static final Uri PREFERAPN_NO_UPDATE_URI_USING_SUBID =
                        Uri.parse("content://telephony/carriers/preferapn_no_update/subId/");
    static final String APN_ID = "apn_id";

    private boolean mCanSetPreferApn = false;

    private AtomicBoolean mAttached = new AtomicBoolean(false);

    /** Watches for changes to the APN db. */
    private ApnChangeObserver mApnObserver;

    /** Used to send us NetworkRequests from ConnectivityService.  Remeber it so we can
     * unregister on dispose. */
    private Messenger mNetworkFactoryMessenger;
    private NetworkFactory mNetworkFactory;
    private NetworkCapabilities mNetworkFilter;

    public boolean mImsRegistrationState = false;
    private ApnContext mWaitCleanUpApnContext = null;
    private boolean mDeregistrationAlarmState = false;
    private PendingIntent mImsDeregistrationDelayIntent = null;

    //***** Constructor
    public DcTracker(PhoneBase p) {
        super(p);
        if (DBG) log("GsmDCT.constructor");

        mDataConnectionTracker = this;
        update();
        mApnObserver = new ApnChangeObserver();
        p.getContext().getContentResolver().registerContentObserver(
                Telephony.Carriers.CONTENT_URI, true, mApnObserver);

        initApnContexts();

        for (ApnContext apnContext : mApnContexts.values()) {
            // Register the reconnect and restart actions.
            IntentFilter filter = new IntentFilter();
            filter.addAction(INTENT_RECONNECT_ALARM + '.' + apnContext.getApnType());
            filter.addAction(INTENT_RESTART_TRYSETUP_ALARM + '.' + apnContext.getApnType());
            mPhone.getContext().registerReceiver(mIntentReceiver, filter, null, mPhone);
        }

        ConnectivityManager cm = (ConnectivityManager)p.getContext().getSystemService(
                Context.CONNECTIVITY_SERVICE);

        mNetworkFilter = new NetworkCapabilities();
        mNetworkFilter.addTransportType(NetworkCapabilities.TRANSPORT_CELLULAR);
        mNetworkFilter.addCapability(NetworkCapabilities.NET_CAPABILITY_MMS);
        mNetworkFilter.addCapability(NetworkCapabilities.NET_CAPABILITY_SUPL);
        mNetworkFilter.addCapability(NetworkCapabilities.NET_CAPABILITY_DUN);
        mNetworkFilter.addCapability(NetworkCapabilities.NET_CAPABILITY_FOTA);
        mNetworkFilter.addCapability(NetworkCapabilities.NET_CAPABILITY_IMS);
        mNetworkFilter.addCapability(NetworkCapabilities.NET_CAPABILITY_CBS);
        mNetworkFilter.addCapability(NetworkCapabilities.NET_CAPABILITY_IA);
        mNetworkFilter.addCapability(NetworkCapabilities.NET_CAPABILITY_RCS);
        mNetworkFilter.addCapability(NetworkCapabilities.NET_CAPABILITY_XCAP);
        mNetworkFilter.addCapability(NetworkCapabilities.NET_CAPABILITY_EIMS);
        mNetworkFilter.addCapability(NetworkCapabilities.NET_CAPABILITY_NOT_RESTRICTED);
        mNetworkFilter.addCapability(NetworkCapabilities.NET_CAPABILITY_INTERNET);

        mNetworkFactory = new TelephonyNetworkFactory(this.getLooper(), p.getContext(),
                "TelephonyNetworkFactory", mNetworkFilter);
        mNetworkFactory.setScoreFilter(50);
        mNetworkFactoryMessenger = new Messenger(mNetworkFactory);
        cm.registerNetworkFactory(mNetworkFactoryMessenger, "Telephony");

        // Add Emergency APN to APN setting list by default to support EPDN in sim absent cases
        initEmergencyApnSetting();
        addEmergencyApnSetting();
    }

    protected void registerForAllEvents() {
        mPhone.mCi.registerForAvailable(this, DctConstants.EVENT_RADIO_AVAILABLE, null);
        mPhone.mCi.registerForOffOrNotAvailable(this,
               DctConstants.EVENT_RADIO_OFF_OR_NOT_AVAILABLE, null);
        mPhone.mCi.registerForDataNetworkStateChanged(this,
               DctConstants.EVENT_DATA_STATE_CHANGED, null);
        mPhone.getCallTracker().registerForVoiceCallEnded (this,
               DctConstants.EVENT_VOICE_CALL_ENDED, null);
        mPhone.getCallTracker().registerForVoiceCallStarted (this,
               DctConstants.EVENT_VOICE_CALL_STARTED, null);
        mPhone.getServiceStateTracker().registerForDataConnectionAttached(this,
               DctConstants.EVENT_DATA_CONNECTION_ATTACHED, null);
        mPhone.getServiceStateTracker().registerForDataConnectionDetached(this,
               DctConstants.EVENT_DATA_CONNECTION_DETACHED, null);
        mPhone.getServiceStateTracker().registerForRoamingOn(this,
               DctConstants.EVENT_ROAMING_ON, null);
        mPhone.getServiceStateTracker().registerForRoamingOff(this,
               DctConstants.EVENT_ROAMING_OFF, null);
        mPhone.getServiceStateTracker().registerForPsRestrictedEnabled(this,
                DctConstants.EVENT_PS_RESTRICT_ENABLED, null);
        mPhone.getServiceStateTracker().registerForPsRestrictedDisabled(this,
                DctConstants.EVENT_PS_RESTRICT_DISABLED, null);
     //   SubscriptionManager.registerForDdsSwitch(this,
     //          DctConstants.EVENT_CLEAN_UP_ALL_CONNECTIONS, null);
        mPhone.getServiceStateTracker().registerForDataRegStateOrRatChanged(this,
                DctConstants.EVENT_DATA_RAT_CHANGED, null);
    }
    @Override
    public void dispose() {
        if (DBG) log("GsmDCT.dispose");

        ConnectivityManager cm = (ConnectivityManager)mPhone.getContext().getSystemService(
                Context.CONNECTIVITY_SERVICE);
        cm.unregisterNetworkFactory(mNetworkFactoryMessenger);
        mNetworkFactoryMessenger = null;

        cleanUpAllConnections(true, null);

        super.dispose();

        mPhone.getContext().getContentResolver().unregisterContentObserver(mApnObserver);
        mApnContexts.clear();
        mPrioritySortedApnContexts.clear();

        destroyDataConnections();
    }
    protected void unregisterForAllEvents() {
         //Unregister for all events
        mPhone.mCi.unregisterForAvailable(this);
        mPhone.mCi.unregisterForOffOrNotAvailable(this);
        IccRecords r = mIccRecords.get();
        if (r != null) {
            r.unregisterForRecordsLoaded(this);
            mIccRecords.set(null);
        }
        mPhone.mCi.unregisterForDataNetworkStateChanged(this);
        mPhone.getCallTracker().unregisterForVoiceCallEnded(this);
        mPhone.getCallTracker().unregisterForVoiceCallStarted(this);
        mPhone.getServiceStateTracker().unregisterForDataConnectionAttached(this);
        mPhone.getServiceStateTracker().unregisterForDataConnectionDetached(this);
        mPhone.getServiceStateTracker().unregisterForRoamingOn(this);
        mPhone.getServiceStateTracker().unregisterForRoamingOff(this);
        mPhone.getServiceStateTracker().unregisterForPsRestrictedEnabled(this);
        mPhone.getServiceStateTracker().unregisterForPsRestrictedDisabled(this);
        //SubscriptionManager.unregisterForDdsSwitch(this);
    }

    private class TelephonyNetworkFactory extends NetworkFactory {
        public TelephonyNetworkFactory(Looper l, Context c, String TAG, NetworkCapabilities nc) {
            super(l, c, TAG, nc);
        }

        @Override
        protected void needNetworkFor(NetworkRequest networkRequest, int score) {
            // figure out the apn type and enable it
            if (DBG) log("Cellular needs Network for " + networkRequest);
            ApnContext apnContext = apnContextForNetworkRequest(networkRequest);
            if (apnContext != null) apnContext.incRefCount();
        }

        @Override
        protected void releaseNetworkFor(NetworkRequest networkRequest) {
            if (DBG) log("Cellular releasing Network for " + networkRequest);
            ApnContext apnContext = apnContextForNetworkRequest(networkRequest);
            if (apnContext != null) apnContext.decRefCount();
        }
    }

    private ApnContext apnContextForNetworkRequest(NetworkRequest nr) {
        NetworkCapabilities nc = nr.networkCapabilities;
        // for now, ignore the bandwidth stuff
        if (nc.getTransportTypes().length > 0 &&
                nc.hasTransport(NetworkCapabilities.TRANSPORT_CELLULAR) == false) {
            return null;
        }

        // in the near term just do 1-1 matches.
        // TODO - actually try to match the set of capabilities
        int type = -1;
        String name = null;

        boolean error = false;
        if (nc.hasCapability(NetworkCapabilities.NET_CAPABILITY_INTERNET)) {
            if (name != null) error = true;
            name = PhoneConstants.APN_TYPE_DEFAULT;
            type = ConnectivityManager.TYPE_MOBILE;
        }
        if (nc.hasCapability(NetworkCapabilities.NET_CAPABILITY_MMS)) {
            if (name != null) error = true;
            name = PhoneConstants.APN_TYPE_MMS;
            type = ConnectivityManager.TYPE_MOBILE_MMS;
        }
        if (nc.hasCapability(NetworkCapabilities.NET_CAPABILITY_SUPL)) {
            if (name != null) error = true;
            name = PhoneConstants.APN_TYPE_SUPL;
            type = ConnectivityManager.TYPE_MOBILE_SUPL;
        }
        if (nc.hasCapability(NetworkCapabilities.NET_CAPABILITY_DUN)) {
            if (name != null) error = true;
            name = PhoneConstants.APN_TYPE_DUN;
            type = ConnectivityManager.TYPE_MOBILE_DUN;
        }
        if (nc.hasCapability(NetworkCapabilities.NET_CAPABILITY_FOTA)) {
            if (name != null) error = true;
            name = PhoneConstants.APN_TYPE_FOTA;
            type = ConnectivityManager.TYPE_MOBILE_FOTA;
        }
        if (nc.hasCapability(NetworkCapabilities.NET_CAPABILITY_IMS)) {
            if (name != null) error = true;
            name = PhoneConstants.APN_TYPE_IMS;
            type = ConnectivityManager.TYPE_MOBILE_IMS;
        }
        if (nc.hasCapability(NetworkCapabilities.NET_CAPABILITY_CBS)) {
            if (name != null) error = true;
            name = PhoneConstants.APN_TYPE_CBS;
            type = ConnectivityManager.TYPE_MOBILE_CBS;
        }
        if (nc.hasCapability(NetworkCapabilities.NET_CAPABILITY_IA)) {
            if (name != null) error = true;
            name = PhoneConstants.APN_TYPE_IA;
            type = ConnectivityManager.TYPE_MOBILE_IA;
        }
        if (nc.hasCapability(NetworkCapabilities.NET_CAPABILITY_RCS)) {
            if (name != null) error = true;
            name = null;
            loge("RCS APN type not yet supported");
        }
        if (nc.hasCapability(NetworkCapabilities.NET_CAPABILITY_XCAP)) {
            if (name != null) error = true;
            name = null;
            loge("XCAP APN type not yet supported");
        }
        if (nc.hasCapability(NetworkCapabilities.NET_CAPABILITY_EIMS)) {
            if (name != null) error = true;
            name = null;
            loge("EIMS APN type not yet supported");
        }
        if (error) {
            loge("Multiple apn types specified in request - result is unspecified!");
        }
        if (type == -1 || name == null) {
            loge("Unsupported NetworkRequest in Telephony: " + nr);
            return null;
        }
        ApnContext apnContext = mApnContexts.get(name);
        if (apnContext == null) {
            loge("Request for unsupported mobile type: " + type);
        }
        return apnContext;
    }

    @Override
    public boolean isApnTypeActive(String type) {
        ApnContext apnContext = mApnContexts.get(type);
        if (apnContext == null) return false;

        return (apnContext.getDcAc() != null);
    }

    @Override
    public boolean isDataPossible(String apnType) {
        ApnContext apnContext = mApnContexts.get(apnType);
        if (apnContext == null) {
            return false;
        }
        boolean apnContextIsEnabled = apnContext.isEnabled();
        DctConstants.State apnContextState = apnContext.getState();
        boolean apnTypePossible = !(apnContextIsEnabled &&
                (apnContextState == DctConstants.State.FAILED));
        boolean isEmergencyApn = apnContext.getApnType().equals(PhoneConstants.APN_TYPE_EMERGENCY);
        // Set the emergency APN availability status as TRUE irrespective of conditions checked in
        // isDataAllowed() like IN_SERVICE, MOBILE DATA status etc.
        boolean dataAllowed = isEmergencyApn || isDataAllowed();
        boolean possible = dataAllowed && apnTypePossible;

        if (VDBG) {
            log(String.format("isDataPossible(%s): possible=%b isDataAllowed=%b " +
                    "apnTypePossible=%b apnContextisEnabled=%b apnContextState()=%s",
                    apnType, possible, dataAllowed, apnTypePossible,
                    apnContextIsEnabled, apnContextState));
        }
        return possible;
    }

    @Override
    protected void finalize() {
        if(DBG) log("finalize");
    }

    protected void supplyMessenger() {
       // Supply the data connection tracker messenger only if
       // this is corresponding to the current DDS.
       if (!isActiveDataSubscription()) {
           return;
       }

        ConnectivityManager cm = (ConnectivityManager)mPhone.getContext().getSystemService(
                Context.CONNECTIVITY_SERVICE);
        cm.supplyMessenger(ConnectivityManager.TYPE_MOBILE, new Messenger(this));
        cm.supplyMessenger(ConnectivityManager.TYPE_MOBILE_MMS, new Messenger(this));
        cm.supplyMessenger(ConnectivityManager.TYPE_MOBILE_SUPL, new Messenger(this));
        cm.supplyMessenger(ConnectivityManager.TYPE_MOBILE_DUN, new Messenger(this));
        cm.supplyMessenger(ConnectivityManager.TYPE_MOBILE_HIPRI, new Messenger(this));
        cm.supplyMessenger(ConnectivityManager.TYPE_MOBILE_FOTA, new Messenger(this));
        cm.supplyMessenger(ConnectivityManager.TYPE_MOBILE_IMS, new Messenger(this));
        cm.supplyMessenger(ConnectivityManager.TYPE_MOBILE_CBS, new Messenger(this));
        cm.supplyMessenger(ConnectivityManager.TYPE_MOBILE_EMERGENCY, new Messenger(this));
    }

    private ApnContext addApnContext(String type, NetworkConfig networkConfig) {
        ApnContext apnContext = new ApnContext(mPhone.getContext(), type, LOG_TAG, networkConfig,
                this);
        mApnContexts.put(type, apnContext);
        mPrioritySortedApnContexts.add(apnContext);
        return apnContext;
    }

    protected void initApnContexts() {
        log("initApnContexts: E");
        // Load device network attributes from resources
        String[] networkConfigStrings = mPhone.getContext().getResources().getStringArray(
                com.android.internal.R.array.networkAttributes);
        for (String networkConfigString : networkConfigStrings) {
            NetworkConfig networkConfig = new NetworkConfig(networkConfigString);
            ApnContext apnContext = null;

            switch (networkConfig.type) {
            case ConnectivityManager.TYPE_MOBILE:
                apnContext = addApnContext(PhoneConstants.APN_TYPE_DEFAULT, networkConfig);
                break;
            case ConnectivityManager.TYPE_MOBILE_MMS:
                apnContext = addApnContext(PhoneConstants.APN_TYPE_MMS, networkConfig);
                break;
            case ConnectivityManager.TYPE_MOBILE_SUPL:
                apnContext = addApnContext(PhoneConstants.APN_TYPE_SUPL, networkConfig);
                break;
            case ConnectivityManager.TYPE_MOBILE_DUN:
                apnContext = addApnContext(PhoneConstants.APN_TYPE_DUN, networkConfig);
                break;
            case ConnectivityManager.TYPE_MOBILE_HIPRI:
                apnContext = addApnContext(PhoneConstants.APN_TYPE_HIPRI, networkConfig);
                break;
            case ConnectivityManager.TYPE_MOBILE_FOTA:
                apnContext = addApnContext(PhoneConstants.APN_TYPE_FOTA, networkConfig);
                break;
            case ConnectivityManager.TYPE_MOBILE_IMS:
                apnContext = addApnContext(PhoneConstants.APN_TYPE_IMS, networkConfig);
                break;
            case ConnectivityManager.TYPE_MOBILE_CBS:
                apnContext = addApnContext(PhoneConstants.APN_TYPE_CBS, networkConfig);
                break;
            case ConnectivityManager.TYPE_MOBILE_IA:
                apnContext = addApnContext(PhoneConstants.APN_TYPE_IA, networkConfig);
                break;
            case ConnectivityManager.TYPE_MOBILE_EMERGENCY:
                apnContext = addApnContext(PhoneConstants.APN_TYPE_EMERGENCY, networkConfig);
                break;
            default:
                log("initApnContexts: skipping unknown type=" + networkConfig.type);
                continue;
            }
            log("initApnContexts: apnContext=" + apnContext);
        }
        log("initApnContexts: X mApnContexts=" + mApnContexts);
    }

    @Override
    public LinkProperties getLinkProperties(String apnType) {
        ApnContext apnContext = mApnContexts.get(apnType);
        if (apnContext != null) {
            DcAsyncChannel dcac = apnContext.getDcAc();
            if (dcac != null) {
                if (DBG) log("return link properites for " + apnType);
                return dcac.getLinkPropertiesSync();
            }
        }
        if (DBG) log("return new LinkProperties");
        return new LinkProperties();
    }

    @Override
    public NetworkCapabilities getNetworkCapabilities(String apnType) {
        ApnContext apnContext = mApnContexts.get(apnType);
        if (apnContext!=null) {
            DcAsyncChannel dataConnectionAc = apnContext.getDcAc();
            if (dataConnectionAc != null) {
                if (DBG) {
                    log("get active pdp is not null, return NetworkCapabilities for " + apnType);
                }
                return dataConnectionAc.getNetworkCapabilitiesSync();
            }
        }
        if (DBG) log("return new NetworkCapabilities");
        return new NetworkCapabilities();
    }

    @Override
    // Return all active apn types
    public String[] getActiveApnTypes() {
        if (DBG) log("get all active apn types");
        ArrayList<String> result = new ArrayList<String>();

        for (ApnContext apnContext : mApnContexts.values()) {
            if (mAttached.get() && apnContext.isReady()) {
                result.add(apnContext.getApnType());
            }
        }

        return result.toArray(new String[0]);
    }

    @Override
    // Return active apn of specific apn type
    public String getActiveApnString(String apnType) {
        if (VDBG) log( "get active apn string for type:" + apnType);
        ApnContext apnContext = mApnContexts.get(apnType);
        if (apnContext != null) {
            ApnSetting apnSetting = apnContext.getApnSetting();
            if (apnSetting != null) {
                return apnSetting.apn;
            }
        }
        return null;
    }

    @Override
    public boolean isApnTypeEnabled(String apnType) {
        ApnContext apnContext = mApnContexts.get(apnType);
        if (apnContext == null) {
            return false;
        }
        return apnContext.isEnabled();
    }

    @Override
    protected void setState(DctConstants.State s) {
        if (DBG) log("setState should not be used in GSM" + s);
    }

    // Return state of specific apn type
    @Override
    public DctConstants.State getState(String apnType) {
        ApnContext apnContext = mApnContexts.get(apnType);
        if (apnContext != null) {
            return apnContext.getState();
        }
        return DctConstants.State.FAILED;
    }

    // Return if apn type is a provisioning apn.
    @Override
    protected boolean isProvisioningApn(String apnType) {
        ApnContext apnContext = mApnContexts.get(apnType);
        if (apnContext != null) {
            return apnContext.isProvisioningApn();
        }
        return false;
    }

    // Return state of overall
    @Override
    public DctConstants.State getOverallState() {
        boolean isConnecting = false;
        boolean isFailed = true; // All enabled Apns should be FAILED.
        boolean isAnyEnabled = false;

        for (ApnContext apnContext : mApnContexts.values()) {
            if (apnContext.isEnabled()) {
                isAnyEnabled = true;
                switch (apnContext.getState()) {
                case CONNECTED:
                case DISCONNECTING:
                    if (DBG) log("overall state is CONNECTED");
                    return DctConstants.State.CONNECTED;
                case RETRYING:
                case CONNECTING:
                    isConnecting = true;
                    isFailed = false;
                    break;
                case IDLE:
                case SCANNING:
                    isFailed = false;
                    break;
                default:
                    isAnyEnabled = true;
                    break;
                }
            }
        }

        if (!isAnyEnabled) { // Nothing enabled. return IDLE.
            if (DBG) log( "overall state is IDLE");
            return DctConstants.State.IDLE;
        }

        if (isConnecting) {
            if (DBG) log( "overall state is CONNECTING");
            return DctConstants.State.CONNECTING;
        } else if (!isFailed) {
            if (DBG) log( "overall state is IDLE");
            return DctConstants.State.IDLE;
        } else {
            if (DBG) log( "overall state is FAILED");
            return DctConstants.State.FAILED;
        }
    }

    @Override
    protected boolean isApnTypeAvailable(String type) {
        if (type.equals(PhoneConstants.APN_TYPE_DUN) && fetchDunApn() != null) {
            return true;
        }

        if (mAllApnSettings != null) {
            for (ApnSetting apn : mAllApnSettings) {
                if (apn.canHandleType(type)) {
                    return true;
                }
            }
        }
        return false;
    }

    /**
     * Report on whether data connectivity is enabled for any APN.
     * @return {@code false} if data connectivity has been explicitly disabled,
     * {@code true} otherwise.
     */
    @Override
    public boolean getAnyDataEnabled() {
        synchronized (mDataEnabledLock) {
            if (!(mInternalDataEnabled && mUserDataEnabled && sPolicyDataEnabled)) return false;
            for (ApnContext apnContext : mApnContexts.values()) {
                // Make sure we don't have a context that is going down
                // and is explicitly disabled.
                if (isDataAllowed(apnContext)) {
                    return true;
                }
            }
            return false;
        }
    }

    public boolean getAnyDataEnabled(boolean checkUserDataEnabled) {
        synchronized (mDataEnabledLock) {
            if (!(mInternalDataEnabled && (!checkUserDataEnabled || mUserDataEnabled)
                        && (!checkUserDataEnabled || sPolicyDataEnabled)))
                return false;

            for (ApnContext apnContext : mApnContexts.values()) {
                // Make sure we dont have a context that going down
                // and is explicitly disabled.
                if (isDataAllowed(apnContext)) {
                    return true;
                }
            }
            return false;
        }
    }

    private boolean isDataAllowed(ApnContext apnContext) {
        return apnContext.isReady() && isDataAllowed();
    }

    //****** Called from ServiceStateTracker
    /**
     * Invoked when ServiceStateTracker observes a transition from GPRS
     * attach to detach.
     */
    protected void onDataConnectionDetached() {
        /*
         * We presently believe it is unnecessary to tear down the PDP context
         * when GPRS detaches, but we should stop the network polling.
         */
        if (DBG) log ("onDataConnectionDetached: stop polling and notify detached");
        stopNetStatPoll();
        stopDataStallAlarm();
        notifyDataConnection(Phone.REASON_DATA_DETACHED);
        mAttached.set(false);
    }

    private void onDataConnectionAttached() {
        if (DBG) log("onDataConnectionAttached");
        mAttached.set(true);
        if (getOverallState() == DctConstants.State.CONNECTED) {
            if (DBG) log("onDataConnectionAttached: start polling notify attached");
            startNetStatPoll();
            startDataStallAlarm(DATA_STALL_NOT_SUSPECTED);
            notifyDataConnection(Phone.REASON_DATA_ATTACHED);
        } else {
            // update APN availability so that APN can be enabled.
            notifyOffApnsOfAvailability(Phone.REASON_DATA_ATTACHED);
        }
        if (mAutoAttachOnCreationConfig) {
            mAutoAttachOnCreation = true;
        }
        setupDataOnConnectableApns(Phone.REASON_DATA_ATTACHED);
    }

    @Override
    protected boolean isDataAllowed() {
        final boolean internalDataEnabled;
        synchronized (mDataEnabledLock) {
            internalDataEnabled = mInternalDataEnabled;
        }

        boolean attachedState = mAttached.get();
        boolean desiredPowerState = mPhone.getServiceStateTracker().getDesiredPowerState();
        IccRecords r = mIccRecords.get();
        boolean recordsLoaded = (r != null) ? r.getRecordsLoaded() : false;

        //FIXME always attach
        boolean psRestricted = mIsPsRestricted;
        int phoneNum = TelephonyManager.getDefault().getPhoneCount();
        if (phoneNum > 1) {
            attachedState = true;
            psRestricted = false;
        }

        boolean allowed =
                    (attachedState || mAutoAttachOnCreation) &&
                    recordsLoaded &&
                    (mPhone.getState() == PhoneConstants.State.IDLE ||
                     mPhone.getServiceStateTracker().isConcurrentVoiceAndDataAllowed()) &&
                    internalDataEnabled &&
                    (!mPhone.getServiceState().getRoaming() || getDataOnRoamingEnabled()) &&
                    //!mIsPsRestricted &&
                    !psRestricted &&
                    desiredPowerState;
        if (!allowed && DBG) {
            String reason = "";
            if (!(attachedState || mAutoAttachOnCreation)) {
                reason += " - Attached= " + attachedState;
            }
            if (!recordsLoaded) reason += " - SIM not loaded";
            if (mPhone.getState() != PhoneConstants.State.IDLE &&
                    !mPhone.getServiceStateTracker().isConcurrentVoiceAndDataAllowed()) {
                reason += " - PhoneState= " + mPhone.getState();
                reason += " - Concurrent voice and data not allowed";
            }
            if (!internalDataEnabled) reason += " - mInternalDataEnabled= false";
            if (mPhone.getServiceState().getRoaming() && !getDataOnRoamingEnabled()) {
                reason += " - Roaming and data roaming not enabled";
            }
            if (mIsPsRestricted) reason += " - mIsPsRestricted= true";
            if (!desiredPowerState) reason += " - desiredPowerState= false";
            if (DBG) log("isDataAllowed: not allowed due to" + reason);
        }
        return allowed;
    }

    private void setupDataOnConnectableApns(String reason) {
        if (DBG) log("setupDataOnConnectableApns: " + reason);

        if (DBG) log("mPhone.getSubId=" + mPhone.getSubId() + " defaultDataSub="
                + SubscriptionManager.getDefaultDataSubId());
        for (ApnContext apnContext : mPrioritySortedApnContexts) {
            if (DBG) log("setupDataOnConnectableApns: apnContext " + apnContext);
            if (apnContext.getState() == DctConstants.State.FAILED) {
                apnContext.setState(DctConstants.State.IDLE);
            }
            if (apnContext.isConnectable()) {
                log("setupDataOnConnectableApns: isConnectable() call trySetupData");
                apnContext.setReason(reason);
                trySetupData(apnContext);
            }
        }
    }

    private boolean trySetupData(ApnContext apnContext) {
        if (DBG) {
            log("trySetupData for type:" + apnContext.getApnType() +
                    " due to " + apnContext.getReason() + " apnContext=" + apnContext);
            log("trySetupData with mIsPsRestricted=" + mIsPsRestricted);
        }

        if (mPhone.getSimulatedRadioControl() != null) {
            // Assume data is connected on the simulator
            // FIXME  this can be improved
            apnContext.setState(DctConstants.State.CONNECTED);
            mPhone.notifyDataConnection(apnContext.getReason(), apnContext.getApnType());

            log("trySetupData: X We're on the simulator; assuming connected retValue=true");
            return true;
        }

        // Allow SETUP_DATA request for E-APN to be completed during emergency call
        // and MOBILE DATA On/Off cases as well.
        boolean isEmergencyApn = apnContext.getApnType().equals(PhoneConstants.APN_TYPE_EMERGENCY);
        boolean desiredPowerState = mPhone.getServiceStateTracker().getDesiredPowerState();
        boolean checkUserDataEnabled =
                    !(apnContext.getApnType().equals(PhoneConstants.APN_TYPE_IMS));

        if (apnContext.isConnectable() && (isEmergencyApn ||
                (isDataAllowed(apnContext) &&
                getAnyDataEnabled(checkUserDataEnabled) && !isEmergency()))) {
            if (apnContext.getState() == DctConstants.State.FAILED) {
                if (DBG) log("trySetupData: make a FAILED ApnContext IDLE so its reusable");
                apnContext.setState(DctConstants.State.IDLE);
            }
            int radioTech = mPhone.getServiceState().getRilDataRadioTechnology();
            if (apnContext.getState() == DctConstants.State.IDLE) {

                ArrayList<ApnSetting> waitingApns = buildWaitingApns(apnContext.getApnType(),
                        radioTech);
                if (waitingApns.isEmpty()) {
                    notifyNoData(DcFailCause.MISSING_UNKNOWN_APN, apnContext);
                    notifyOffApnsOfAvailability(apnContext.getReason());
                    if (DBG) log("trySetupData: X No APN found retValue=false");
                    return false;
                } else {
                    apnContext.setWaitingApns(waitingApns);
                    if (DBG) {
                        log ("trySetupData: Create from mAllApnSettings : "
                                    + apnListToString(mAllApnSettings));
                    }
                }
            }

            if (DBG) {
                log("trySetupData: call setupData, waitingApns : "
                        + apnListToString(apnContext.getWaitingApns()));
            }
            boolean retValue = setupData(apnContext, radioTech);
            notifyOffApnsOfAvailability(apnContext.getReason());

            if (DBG) log("trySetupData: X retValue=" + retValue);
            return retValue;
        } else {
            if (!apnContext.getApnType().equals(PhoneConstants.APN_TYPE_DEFAULT)
                    && apnContext.isConnectable()) {
                mPhone.notifyDataConnectionFailed(apnContext.getReason(), apnContext.getApnType());
            }
            notifyOffApnsOfAvailability(apnContext.getReason());
            if (DBG) log ("trySetupData: X apnContext not 'ready' retValue=false");
            return false;
        }
    }

    @Override
    // Disabled apn's still need avail/unavail notificiations - send them out
    protected void notifyOffApnsOfAvailability(String reason) {
        for (ApnContext apnContext : mApnContexts.values()) {
            if (!mAttached.get() || !apnContext.isReady()) {
                if (VDBG) log("notifyOffApnOfAvailability type:" + apnContext.getApnType());
                mPhone.notifyDataConnection(reason != null ? reason : apnContext.getReason(),
                                            apnContext.getApnType(),
                                            PhoneConstants.DataState.DISCONNECTED);
            } else {
                if (VDBG) {
                    log("notifyOffApnsOfAvailability skipped apn due to attached && isReady " +
                            apnContext.toString());
                }
            }
        }
    }

    /**
     * If tearDown is true, this only tears down a CONNECTED session. Presently,
     * there is no mechanism for abandoning an CONNECTING session,
     * but would likely involve cancelling pending async requests or
     * setting a flag or new state to ignore them when they came in
     * @param tearDown true if the underlying DataConnection should be
     * disconnected.
     * @param reason reason for the clean up.
     * @return boolean - true if we did cleanup any connections, false if they
     *                   were already all disconnected.
     */
    protected boolean cleanUpAllConnections(boolean tearDown, String reason) {
        if (DBG) log("cleanUpAllConnections: tearDown=" + tearDown + " reason=" + reason);
        boolean didDisconnect = false;
        boolean specificdisable = false;

        if (!TextUtils.isEmpty(reason)) {
            specificdisable = reason.equals(Phone.REASON_DATA_SPECIFIC_DISABLED);
        }

        for (ApnContext apnContext : mApnContexts.values()) {
            if (apnContext.isDisconnected() == false) didDisconnect = true;
            if (specificdisable) {
                if (!apnContext.getApnType().equals(PhoneConstants.APN_TYPE_IMS)) {
                    if (DBG) log("ApnConextType: " + apnContext.getApnType());
                    apnContext.setReason(reason);
                    cleanUpConnection(tearDown, apnContext);
                }
            } else {
                // TODO - only do cleanup if not disconnected
                apnContext.setReason(reason);
                cleanUpConnection(tearDown, apnContext);
            }
        }

        stopNetStatPoll();
        stopDataStallAlarm();

        // TODO: Do we need mRequestedApnType?
        mRequestedApnType = PhoneConstants.APN_TYPE_DEFAULT;

        log("cleanUpConnection: mDisconnectPendingCount = " + mDisconnectPendingCount);
        if (tearDown && mDisconnectPendingCount == 0) {
            notifyDataDisconnectComplete();
            notifyAllDataDisconnected();
        }

        return didDisconnect;
    }

    /**
     * Cleanup all connections.
     *
     * TODO: Cleanup only a specified connection passed as a parameter.
     *       Also, make sure when you clean up a conn, if it is last apply
     *       logic as though it is cleanupAllConnections
     *
     * @param cause for the clean up.
     */

    @Override
    protected void onCleanUpAllConnections(String cause) {
        cleanUpAllConnections(true, cause);
    }

    protected void cleanUpConnection(boolean tearDown, ApnContext apnContext) {

        if (apnContext == null) {
            if (DBG) log("cleanUpConnection: apn context is null");
            return;
        }

        DcAsyncChannel dcac = apnContext.getDcAc();
        if (DBG) {
            log("cleanUpConnection: E tearDown=" + tearDown + " reason=" + apnContext.getReason() +
                    " apnContext=" + apnContext);
        }
        if (tearDown) {
            if (apnContext.isDisconnected()) {
                // The request is tearDown and but ApnContext is not connected.
                // If apnContext is not enabled anymore, break the linkage to the DCAC/DC.
                apnContext.setState(DctConstants.State.IDLE);
                if (!apnContext.isReady()) {
                    if (dcac != null) {
                        dcac.tearDown(apnContext, "", null);
                    }
                    apnContext.setDataConnectionAc(null);
                }
            } else {
                // Connection is still there. Try to clean up.
                if (dcac != null) {
                    if (apnContext.getState() != DctConstants.State.DISCONNECTING) {
                        boolean disconnectAll = false;
                        if (PhoneConstants.APN_TYPE_DUN.equals(apnContext.getApnType())) {
                            // CAF_MSIM is this below condition required.
                            // if (PhoneConstants.APN_TYPE_DUN.equals(PhoneConstants.APN_TYPE_DEFAULT)) {
                            ApnSetting dunSetting = fetchDunApn();
                            if (dunSetting != null &&
                                    dunSetting.equals(apnContext.getApnSetting())) {
                                if (DBG) log("tearing down dedicated DUN connection");
                                // we need to tear it down - we brought it up just for dun and
                                // other people are camped on it and now dun is done.  We need
                                // to stop using it and let the normal apn list get used to find
                                // connections for the remaining desired connections
                                disconnectAll = true;
                            }
                        }
                        if (DBG) {
                            log("cleanUpConnection: tearing down" + (disconnectAll ? " all" :""));
                        }
                        Message msg = obtainMessage(DctConstants.EVENT_DISCONNECT_DONE, apnContext);
                        if (disconnectAll) {
                            apnContext.getDcAc().tearDownAll(apnContext.getReason(), msg);
                        } else {
                            apnContext.getDcAc()
                                .tearDown(apnContext, apnContext.getReason(), msg);
                        }
                        apnContext.setState(DctConstants.State.DISCONNECTING);
                        mDisconnectPendingCount++;
                    }
                } else {
                    // apn is connected but no reference to dcac.
                    // Should not be happen, but reset the state in case.
                    apnContext.setState(DctConstants.State.IDLE);
                    mPhone.notifyDataConnection(apnContext.getReason(),
                                                apnContext.getApnType());
                }
            }
        } else {
            // force clean up the data connection.
            if (dcac != null) dcac.reqReset();
            apnContext.setState(DctConstants.State.IDLE);
            mPhone.notifyDataConnection(apnContext.getReason(), apnContext.getApnType());
            apnContext.setDataConnectionAc(null);
        }

        // Make sure reconnection alarm is cleaned up if there is no ApnContext
        // associated to the connection.
        if (dcac != null) {
            cancelReconnectAlarm(apnContext);
        }
        if (DBG) {
            log("cleanUpConnection: X tearDown=" + tearDown + " reason=" + apnContext.getReason() +
                    " apnContext=" + apnContext + " dcac=" + apnContext.getDcAc());
        }
    }

    /**
     * Cancels the alarm associated with apnContext.
     *
     * @param apnContext on which the alarm should be stopped.
     */
    private void cancelReconnectAlarm(ApnContext apnContext) {
        if (apnContext == null) return;

        PendingIntent intent = apnContext.getReconnectIntent();

        if (intent != null) {
                AlarmManager am =
                    (AlarmManager) mPhone.getContext().getSystemService(Context.ALARM_SERVICE);
                am.cancel(intent);
                apnContext.setReconnectIntent(null);
        }
    }

    /**
     * @param types comma delimited list of APN types
     * @return array of APN types
     */
    private String[] parseTypes(String types) {
        String[] result;
        // If unset, set to DEFAULT.
        if (types == null || types.equals("")) {
            result = new String[1];
            result[0] = PhoneConstants.APN_TYPE_ALL;
        } else {
            result = types.split(",");
        }
        return result;
    }

   private boolean imsiMatches(String imsiDB, String imsiSIM) {
        // Note: imsiDB value has digit number or 'x' character for seperating USIM information
        // for MVNO operator. And then digit number is matched at same order and 'x' character
        // could replace by any digit number.
        // ex) if imsiDB inserted '310260x10xxxxxx' for GG Operator,
        //     that means first 6 digits, 8th and 9th digit
        //     should be set in USIM for GG Operator.
        int len = imsiDB.length();
        int idxCompare = 0;

        if (len <= 0) return false;
        if (len > imsiSIM.length()) return false;

        for (int idx=0; idx<len; idx++) {
            char c = imsiDB.charAt(idx);
            if ((c == 'x') || (c == 'X') || (c == imsiSIM.charAt(idx))) {
                continue;
            } else {
                return false;
            }
        }
        return true;
    }

    @Override
    protected boolean mvnoMatches(IccRecords r, String mvnoType, String mvnoMatchData) {
        if (mvnoType.equalsIgnoreCase("spn")) {
            if ((r.getServiceProviderName() != null) &&
                    r.getServiceProviderName().equalsIgnoreCase(mvnoMatchData)) {
                return true;
            }
        } else if (mvnoType.equalsIgnoreCase("imsi")) {
            String imsiSIM = r.getIMSI();
            if ((imsiSIM != null) && imsiMatches(mvnoMatchData, imsiSIM)) {
                return true;
            }
        } else if (mvnoType.equalsIgnoreCase("gid")) {
            String gid1 = r.getGid1();
            int mvno_match_data_length = mvnoMatchData.length();
            if ((gid1 != null) && (gid1.length() >= mvno_match_data_length) &&
                    gid1.substring(0, mvno_match_data_length).equalsIgnoreCase(mvnoMatchData)) {
                return true;
            }
        }
        return false;
    }

    private ApnSetting makeApnSetting(Cursor cursor) {
        String[] types = parseTypes(
                cursor.getString(cursor.getColumnIndexOrThrow(Telephony.Carriers.TYPE)));
        ApnSetting apn = new ApnSetting(
                cursor.getInt(cursor.getColumnIndexOrThrow(Telephony.Carriers._ID)),
                cursor.getString(cursor.getColumnIndexOrThrow(Telephony.Carriers.NUMERIC)),
                cursor.getString(cursor.getColumnIndexOrThrow(Telephony.Carriers.NAME)),
                cursor.getString(cursor.getColumnIndexOrThrow(Telephony.Carriers.APN)),
                NetworkUtils.trimV4AddrZeros(
                        cursor.getString(
                        cursor.getColumnIndexOrThrow(Telephony.Carriers.PROXY))),
                cursor.getString(cursor.getColumnIndexOrThrow(Telephony.Carriers.PORT)),
                NetworkUtils.trimV4AddrZeros(
                        cursor.getString(
                        cursor.getColumnIndexOrThrow(Telephony.Carriers.MMSC))),
                NetworkUtils.trimV4AddrZeros(
                        cursor.getString(
                        cursor.getColumnIndexOrThrow(Telephony.Carriers.MMSPROXY))),
                cursor.getString(cursor.getColumnIndexOrThrow(Telephony.Carriers.MMSPORT)),
                cursor.getString(cursor.getColumnIndexOrThrow(Telephony.Carriers.USER)),
                cursor.getString(cursor.getColumnIndexOrThrow(Telephony.Carriers.PASSWORD)),
                cursor.getInt(cursor.getColumnIndexOrThrow(Telephony.Carriers.AUTH_TYPE)),
                types,
                cursor.getString(cursor.getColumnIndexOrThrow(Telephony.Carriers.PROTOCOL)),
                cursor.getString(cursor.getColumnIndexOrThrow(
                        Telephony.Carriers.ROAMING_PROTOCOL)),
                cursor.getInt(cursor.getColumnIndexOrThrow(
                        Telephony.Carriers.CARRIER_ENABLED)) == 1,
                cursor.getInt(cursor.getColumnIndexOrThrow(Telephony.Carriers.BEARER)),
                cursor.getInt(cursor.getColumnIndexOrThrow(Telephony.Carriers.PROFILE_ID)),
                cursor.getInt(cursor.getColumnIndexOrThrow(
                        Telephony.Carriers.MODEM_COGNITIVE)) == 1,
                cursor.getInt(cursor.getColumnIndexOrThrow(Telephony.Carriers.MAX_CONNS)),
                cursor.getInt(cursor.getColumnIndexOrThrow(
                        Telephony.Carriers.WAIT_TIME)),
                cursor.getInt(cursor.getColumnIndexOrThrow(Telephony.Carriers.MAX_CONNS_TIME)),
                cursor.getInt(cursor.getColumnIndexOrThrow(Telephony.Carriers.MTU)),
                cursor.getString(cursor.getColumnIndexOrThrow(Telephony.Carriers.MVNO_TYPE)),
                cursor.getString(cursor.getColumnIndexOrThrow(Telephony.Carriers.MVNO_MATCH_DATA)));
        return apn;
    }

    private ArrayList<ApnSetting> createApnList(Cursor cursor) {
        ArrayList<ApnSetting> mnoApns = new ArrayList<ApnSetting>();
        ArrayList<ApnSetting> mvnoApns = new ArrayList<ApnSetting>();
        IccRecords r = mIccRecords.get();

        if (cursor.moveToFirst()) {
            do {
                ApnSetting apn = makeApnSetting(cursor);
                if (apn == null) {
                    continue;
                }

                if (apn.hasMvnoParams()) {
                    if (r != null && mvnoMatches(r, apn.mvnoType, apn.mvnoMatchData)) {
                        mvnoApns.add(apn);
                    }
                } else {
                    mnoApns.add(apn);
                }
            } while (cursor.moveToNext());
        }

        ArrayList<ApnSetting> result = mvnoApns.isEmpty() ? mnoApns : mvnoApns;
        if (DBG) log("createApnList: X result=" + result);
        return result;
    }

    private boolean dataConnectionNotInUse(DcAsyncChannel dcac) {
        if (DBG) log("dataConnectionNotInUse: check if dcac is inuse dcac=" + dcac);
        for (ApnContext apnContext : mApnContexts.values()) {
            if (apnContext.getDcAc() == dcac) {
                if (DBG) log("dataConnectionNotInUse: in use by apnContext=" + apnContext);
                return false;
            }
        }
        // TODO: Fix retry handling so free DataConnections have empty apnlists.
        // Probably move retry handling into DataConnections and reduce complexity
        // of DCT.
        if (DBG) log("dataConnectionNotInUse: tearDownAll");
        dcac.tearDownAll("No connection", null);
        if (DBG) log("dataConnectionNotInUse: not in use return true");
        return true;
    }

    private DcAsyncChannel findFreeDataConnection() {
        for (DcAsyncChannel dcac : mDataConnectionAcHashMap.values()) {
            if (dcac.isInactiveSync() && dataConnectionNotInUse(dcac)) {
                if (DBG) {
                    log("findFreeDataConnection: found free DataConnection=" +
                        " dcac=" + dcac);
                }
                return dcac;
            }
        }
        log("findFreeDataConnection: NO free DataConnection");
        return null;
    }

    private boolean setupData(ApnContext apnContext, int radioTech) {
        if (DBG) log("setupData: apnContext=" + apnContext);
        ApnSetting apnSetting;
        DcAsyncChannel dcac;

        apnSetting = apnContext.getNextWaitingApn();
        if (apnSetting == null) {
            if (DBG) log("setupData: return for no apn found!");
            return false;
        }

        int profileId = apnSetting.profileId;
        if (profileId == 0) {
            profileId = getApnProfileID(apnContext.getApnType());
        }

        dcac = checkForCompatibleConnectedApnContext(apnContext);
        if (dcac != null) {
            // Get the dcacApnSetting for the connection we want to share.
            ApnSetting dcacApnSetting = dcac.getApnSettingSync();
            if (dcacApnSetting != null) {
                // Setting is good, so use it.
                apnSetting = dcacApnSetting;
            }
        }
        if (dcac == null) {
            if (isOnlySingleDcAllowed(radioTech)) {
                if (isHigherPriorityApnContextActive(apnContext)) {
                    if (DBG) {
                        log("setupData: Higher priority ApnContext active.  Ignoring call");
                    }
                    return false;
                }

                // Only lower priority calls left.  Disconnect them all in this single PDP case
                // so that we can bring up the requested higher priority call (once we receive
                // repsonse for deactivate request for the calls we are about to disconnect
                if (cleanUpAllConnections(true, Phone.REASON_SINGLE_PDN_ARBITRATION)) {
                    // If any call actually requested to be disconnected, means we can't
                    // bring up this connection yet as we need to wait for those data calls
                    // to be disconnected.
                    if (DBG) log("setupData: Some calls are disconnecting first.  Wait and retry");
                    return false;
                }

                // No other calls are active, so proceed
                if (DBG) log("setupData: Single pdp. Continue setting up data call.");
            }

            dcac = findFreeDataConnection();

            if (dcac == null) {
                dcac = createDataConnection();
            }

            if (dcac == null) {
                if (DBG) log("setupData: No free DataConnection and couldn't create one, WEIRD");
                return false;
            }
        }
        if (DBG) log("setupData: dcac=" + dcac + " apnSetting=" + apnSetting);

        apnContext.setDataConnectionAc(dcac);
        apnContext.setApnSetting(apnSetting);
        apnContext.setState(DctConstants.State.CONNECTING);
        mPhone.notifyDataConnection(apnContext.getReason(), apnContext.getApnType());

        Message msg = obtainMessage();
        msg.what = DctConstants.EVENT_DATA_SETUP_COMPLETE;
        msg.obj = apnContext;
        dcac.bringUp(apnContext, getInitialMaxRetry(), profileId, radioTech, mAutoAttachOnCreation,
                msg);

        if (DBG) log("setupData: initing!");
        return true;
    }

    /**
     * Handles changes to the APN database.
     */
    private void onApnChanged() {
        DctConstants.State overallState = getOverallState();
        boolean isDisconnected = (overallState == DctConstants.State.IDLE ||
                overallState == DctConstants.State.FAILED);

        if (mPhone instanceof GSMPhone) {
            // The "current" may no longer be valid.  MMS depends on this to send properly. TBD
            ((GSMPhone)mPhone).updateCurrentCarrierInProvider();
        }

        // TODO: It'd be nice to only do this if the changed entrie(s)
        // match the current operator.
        if (DBG) log("onApnChanged: createAllApnList and cleanUpAllConnections");
        createAllApnList();
        setInitialAttachApn();
        cleanUpAllConnections(!isDisconnected, Phone.REASON_APN_CHANGED);
<<<<<<< HEAD
        setupDataOnConnectableApns(Phone.REASON_APN_CHANGED);
=======
        if (isDisconnected &&
                (mPhone.getSubId() == SubscriptionManager.getDefaultDataSubId())) {
            setupDataOnConnectableApns(Phone.REASON_APN_CHANGED);
        }
>>>>>>> 6bc40988
    }

    /**
     * @param cid Connection id provided from RIL.
     * @return DataConnectionAc associated with specified cid.
     */
    private DcAsyncChannel findDataConnectionAcByCid(int cid) {
        for (DcAsyncChannel dcac : mDataConnectionAcHashMap.values()) {
            if (dcac.getCidSync() == cid) {
                return dcac;
            }
        }
        return null;
    }

    // TODO: For multiple Active APNs not exactly sure how to do this.
    @Override
    protected void gotoIdleAndNotifyDataConnection(String reason) {
        if (DBG) log("gotoIdleAndNotifyDataConnection: reason=" + reason);
        notifyDataConnection(reason);
        mActiveApn = null;
    }

    /**
     * "Active" here means ApnContext isEnabled() and not in FAILED state
     * @param apnContext to compare with
     * @return true if higher priority active apn found
     */
    private boolean isHigherPriorityApnContextActive(ApnContext apnContext) {
        for (ApnContext otherContext : mPrioritySortedApnContexts) {
            if (apnContext.getApnType().equalsIgnoreCase(otherContext.getApnType())) return false;
            if (otherContext.isEnabled() && otherContext.getState() != DctConstants.State.FAILED) {
                return true;
            }
        }
        return false;
    }

    /**
     * Reports if we support multiple connections or not.
     * This is a combination of factors, based on carrier and RAT.
     * @param rilRadioTech the RIL Radio Tech currently in use
     * @return true if only single DataConnection is allowed
     */
    private boolean isOnlySingleDcAllowed(int rilRadioTech) {
        int[] singleDcRats = mPhone.getContext().getResources().getIntArray(
                com.android.internal.R.array.config_onlySingleDcAllowed);
        boolean onlySingleDcAllowed = false;
        if (Build.IS_DEBUGGABLE &&
                SystemProperties.getBoolean("persist.telephony.test.singleDc", false)) {
            onlySingleDcAllowed = true;
        }
        if (singleDcRats != null) {
            for (int i=0; i < singleDcRats.length && onlySingleDcAllowed == false; i++) {
                if (rilRadioTech == singleDcRats[i]) onlySingleDcAllowed = true;
            }
        }

        if (DBG) log("isOnlySingleDcAllowed(" + rilRadioTech + "): " + onlySingleDcAllowed);
        return onlySingleDcAllowed;
    }

    @Override
    protected void restartRadio() {
        if (DBG) log("restartRadio: ************TURN OFF RADIO**************");
        cleanUpAllConnections(true, Phone.REASON_RADIO_TURNED_OFF);
        mPhone.getServiceStateTracker().powerOffRadioSafely(this);
        /* Note: no need to call setRadioPower(true).  Assuming the desired
         * radio power state is still ON (as tracked by ServiceStateTracker),
         * ServiceStateTracker will call setRadioPower when it receives the
         * RADIO_STATE_CHANGED notification for the power off.  And if the
         * desired power state has changed in the interim, we don't want to
         * override it with an unconditional power on.
         */

        int reset = Integer.parseInt(SystemProperties.get("net.ppp.reset-by-timeout", "0"));
        SystemProperties.set("net.ppp.reset-by-timeout", String.valueOf(reset+1));
    }

    /**
     * Return true if data connection need to be setup after disconnected due to
     * reason.
     *
     * @param reason the reason why data is disconnected
     * @return true if try setup data connection is need for this reason
     */
    private boolean retryAfterDisconnected(ApnContext apnContext) {
        boolean retry = true;
        String reason = apnContext.getReason();

        if ( Phone.REASON_RADIO_TURNED_OFF.equals(reason) ||
                (isOnlySingleDcAllowed(mPhone.getServiceState().getRilDataRadioTechnology())
                 && isHigherPriorityApnContextActive(apnContext))) {
            retry = false;
        }
        return retry;
    }

    private void startAlarmForReconnect(int delay, ApnContext apnContext) {
        String apnType = apnContext.getApnType();

        Intent intent = new Intent(INTENT_RECONNECT_ALARM + "." + apnType);
        intent.putExtra(INTENT_RECONNECT_ALARM_EXTRA_REASON, apnContext.getReason());
        intent.putExtra(INTENT_RECONNECT_ALARM_EXTRA_TYPE, apnType);

        // Get current sub id.
        long subId = SubscriptionManager.getDefaultDataSubId();
        intent.putExtra(PhoneConstants.SUBSCRIPTION_KEY, subId);

        if (DBG) {
            log("startAlarmForReconnect: delay=" + delay + " action=" + intent.getAction()
                    + " apn=" + apnContext);
        }

        PendingIntent alarmIntent = PendingIntent.getBroadcast (mPhone.getContext(), 0,
                                        intent, PendingIntent.FLAG_UPDATE_CURRENT);
        apnContext.setReconnectIntent(alarmIntent);
        mAlarmManager.set(AlarmManager.ELAPSED_REALTIME_WAKEUP,
                SystemClock.elapsedRealtime() + delay, alarmIntent);
    }

    private void startAlarmForRestartTrySetup(int delay, ApnContext apnContext) {
        String apnType = apnContext.getApnType();
        Intent intent = new Intent(INTENT_RESTART_TRYSETUP_ALARM + "." + apnType);
        intent.putExtra(INTENT_RESTART_TRYSETUP_ALARM_EXTRA_TYPE, apnType);

        if (DBG) {
            log("startAlarmForRestartTrySetup: delay=" + delay + " action=" + intent.getAction()
                    + " apn=" + apnContext);
        }
        PendingIntent alarmIntent = PendingIntent.getBroadcast (mPhone.getContext(), 0,
                                        intent, PendingIntent.FLAG_UPDATE_CURRENT);
        apnContext.setReconnectIntent(alarmIntent);
        mAlarmManager.set(AlarmManager.ELAPSED_REALTIME_WAKEUP,
                SystemClock.elapsedRealtime() + delay, alarmIntent);
    }

    private void notifyNoData(DcFailCause lastFailCauseCode,
                              ApnContext apnContext) {
        if (DBG) log( "notifyNoData: type=" + apnContext.getApnType());
        if (lastFailCauseCode.isPermanentFail()
            && (!apnContext.getApnType().equals(PhoneConstants.APN_TYPE_DEFAULT))) {
            mPhone.notifyDataConnectionFailed(apnContext.getReason(), apnContext.getApnType());
        }
    }

    private void onRecordsLoaded() {
        if (DBG) log("onRecordsLoaded: createAllApnList");
        mAutoAttachOnCreationConfig = mPhone.getContext().getResources()
                .getBoolean(com.android.internal.R.bool.config_auto_attach_data_on_creation);
        createAllApnList();
        setInitialAttachApn();
        if (mPhone.mCi.getRadioState().isOn()) {
            if (DBG) log("onRecordsLoaded: notifying data availability");
            notifyOffApnsOfAvailability(Phone.REASON_SIM_LOADED);
        }

        long subId = mPhone.getSubId();
        if (subId == SubscriptionManager.getDefaultDataSubId()) {
            // To sync the state of DctController state machine.
            if (DBG) log("onRecordsLoaded: mPhone.getSubId= " + subId);
            DctController.getInstance().enableApnType(subId, PhoneConstants.APN_TYPE_DEFAULT);
        }
    }

    @Override
    protected void onSetDependencyMet(String apnType, boolean met) {
        // don't allow users to tweak hipri to work around default dependency not met
        if (PhoneConstants.APN_TYPE_HIPRI.equals(apnType)) return;

        ApnContext apnContext = mApnContexts.get(apnType);
        if (apnContext == null) {
            loge("onSetDependencyMet: ApnContext not found in onSetDependencyMet(" +
                    apnType + ", " + met + ")");
            return;
        }
        applyNewState(apnContext, apnContext.isEnabled(), met);
        if (PhoneConstants.APN_TYPE_DEFAULT.equals(apnType)) {
            // tie actions on default to similar actions on HIPRI regarding dependencyMet
            apnContext = mApnContexts.get(PhoneConstants.APN_TYPE_HIPRI);
            if (apnContext != null) applyNewState(apnContext, apnContext.isEnabled(), met);
        }
    }

    private void applyNewState(ApnContext apnContext, boolean enabled, boolean met) {
        boolean cleanup = false;
        boolean trySetup = false;
        if (DBG) {
            log("applyNewState(" + apnContext.getApnType() + ", " + enabled +
                    "(" + apnContext.isEnabled() + "), " + met + "(" +
                    apnContext.getDependencyMet() +"))");
        }
        if (apnContext.isReady()) {
            cleanup = true;
            if (enabled && met) {
                DctConstants.State state = apnContext.getState();
                switch(state) {
                    case CONNECTING:
                    case SCANNING:
                    case CONNECTED:
                    case DISCONNECTING:
                        // We're "READY" and active so just return
                        if (DBG) log("applyNewState: 'ready' so return");
                        return;
                    case IDLE:
                        // fall through: this is unexpected but if it happens cleanup and try setup
                    case FAILED:
                    case RETRYING: {
                        // We're "READY" but not active so disconnect (cleanup = true) and
                        // connect (trySetup = true) to be sure we retry the connection.
                        trySetup = true;
                        apnContext.setReason(Phone.REASON_DATA_ENABLED);
                        break;
                    }
                }
            } else if (met) {
                apnContext.setReason(Phone.REASON_DATA_DISABLED);
                // If ConnectivityService has disabled this network, stop trying to bring
                // it up, but do not tear it down - ConnectivityService will do that
                // directly by talking with the DataConnection.
                cleanup = false;
            } else {
                apnContext.setReason(Phone.REASON_DATA_DEPENDENCY_UNMET);
            }
        } else {
            if (enabled && met) {
                if (apnContext.isEnabled()) {
                    apnContext.setReason(Phone.REASON_DATA_DEPENDENCY_MET);
                } else {
                    apnContext.setReason(Phone.REASON_DATA_ENABLED);
                }
                if (apnContext.getState() == DctConstants.State.FAILED) {
                    apnContext.setState(DctConstants.State.IDLE);
                }
                trySetup = true;
            }
        }
        apnContext.setEnabled(enabled);
        apnContext.setDependencyMet(met);
        if (cleanup) cleanUpConnection(true, apnContext);
        if (trySetup) trySetupData(apnContext);
    }

    private DcAsyncChannel checkForCompatibleConnectedApnContext(ApnContext apnContext) {
        String apnType = apnContext.getApnType();
        ApnSetting dunSetting = null;

        if (PhoneConstants.APN_TYPE_DUN.equals(apnType)) {
            dunSetting = fetchDunApn();
        }
        if (DBG) {
            log("checkForCompatibleConnectedApnContext: apnContext=" + apnContext );
        }

        DcAsyncChannel potentialDcac = null;
        ApnContext potentialApnCtx = null;
        for (ApnContext curApnCtx : mApnContexts.values()) {
            DcAsyncChannel curDcac = curApnCtx.getDcAc();
            log("curDcac: " + curDcac);
            if (curDcac != null) {
                ApnSetting apnSetting = curApnCtx.getApnSetting();
                log("apnSetting: " + apnSetting);
                if (dunSetting != null) {
                    if (dunSetting.equals(apnSetting)) {
                        switch (curApnCtx.getState()) {
                            case CONNECTED:
                                if (DBG) {
                                    log("checkForCompatibleConnectedApnContext:"
                                            + " found dun conn=" + curDcac
                                            + " curApnCtx=" + curApnCtx);
                                }
                                return curDcac;
                            case RETRYING:
                            case CONNECTING:
                                potentialDcac = curDcac;
                                potentialApnCtx = curApnCtx;
                            default:
                                // Not connected, potential unchanged
                                break;
                        }
                    }
                } else if (apnSetting != null && apnSetting.canHandleType(apnType)) {
                    switch (curApnCtx.getState()) {
                        case CONNECTED:
                            if (DBG) {
                                log("checkForCompatibleConnectedApnContext:"
                                        + " found canHandle conn=" + curDcac
                                        + " curApnCtx=" + curApnCtx);
                            }
                            return curDcac;
                        case RETRYING:
                        case CONNECTING:
                            potentialDcac = curDcac;
                            potentialApnCtx = curApnCtx;
                        default:
                            // Not connected, potential unchanged
                            break;
                    }
                }
            } else {
                if (VDBG) {
                    log("checkForCompatibleConnectedApnContext: not conn curApnCtx=" + curApnCtx);
                }
            }
        }
        if (potentialDcac != null) {
            if (DBG) {
                log("checkForCompatibleConnectedApnContext: found potential conn=" + potentialDcac
                        + " curApnCtx=" + potentialApnCtx);
            }
            return potentialDcac;
        }

        if (DBG) log("checkForCompatibleConnectedApnContext: NO conn apnContext=" + apnContext);
        return null;
    }

    @Override
    protected void onEnableApn(int apnId, int enabled) {
        ApnContext apnContext = mApnContexts.get(apnIdToType(apnId));
        if (apnContext == null) {
            loge("onEnableApn(" + apnId + ", " + enabled + "): NO ApnContext");
            return;
        }
        // TODO change our retry manager to use the appropriate numbers for the new APN
        if (DBG) log("onEnableApn: apnContext=" + apnContext + " call applyNewState");
        applyNewState(apnContext, enabled == DctConstants.ENABLED, apnContext.getDependencyMet());
    }

    @Override
    // TODO: We shouldnt need this.
    protected boolean onTrySetupData(String reason) {
        if (DBG) log("onTrySetupData: reason=" + reason);
        setupDataOnConnectableApns(reason);
        return true;
    }

    protected boolean onTrySetupData(ApnContext apnContext) {
        if (DBG) log("onTrySetupData: apnContext=" + apnContext);
        return trySetupData(apnContext);
    }

    @Override
    protected void onRoamingOff() {
        if (DBG) log("onRoamingOff");

        if (!mUserDataEnabled) return;

        if (!getDataOnRoamingEnabled()) {
            if (DBG) log("onRoamingOff: setup data off roaming");
            notifyOffApnsOfAvailability(Phone.REASON_ROAMING_OFF);
            if (mPhone.getSubId() == SubscriptionManager.getDefaultDataSubId()) {
                setupDataOnConnectableApns(Phone.REASON_ROAMING_OFF);
            }
        } else {
            if (DBG) log("onRoamingOff: tear down data off roaming");
            notifyDataConnection(Phone.REASON_ROAMING_OFF);
        }
    }

    @Override
    protected void onRoamingOn() {
        if (DBG) log("onRoamingOn");
        if (!mUserDataEnabled) return;

        if (getDataOnRoamingEnabled() &&
                (mPhone.getSubId() == SubscriptionManager.getDefaultDataSubId())) {
            if (DBG) log("onRoamingOn: setup data on roaming");
            setupDataOnConnectableApns(Phone.REASON_ROAMING_ON);
            notifyDataConnection(Phone.REASON_ROAMING_ON);
        } else {
            if (DBG) log("onRoamingOn: Tear down data connection on roaming.");
            cleanUpAllConnections(true, Phone.REASON_ROAMING_ON);
            notifyOffApnsOfAvailability(Phone.REASON_ROAMING_ON);
        }
    }

    @Override
    protected void onRadioAvailable() {
        if (DBG) log("onRadioAvailable");
        if (mPhone.getSimulatedRadioControl() != null) {
            // Assume data is connected on the simulator
            // FIXME  this can be improved
            // setState(DctConstants.State.CONNECTED);
            notifyDataConnection(null);

            log("onRadioAvailable: We're on the simulator; assuming data is connected");
        }

        IccRecords r = mIccRecords.get();
        if (r != null && r.getRecordsLoaded()) {
            notifyOffApnsOfAvailability(null);
        }

        if (getOverallState() != DctConstants.State.IDLE) {
            cleanUpConnection(true, null);
        }
    }

    @Override
    protected void onRadioOffOrNotAvailable() {
        // Make sure our reconnect delay starts at the initial value
        // next time the radio comes on

        mReregisterOnReconnectFailure = false;

        if (mPhone.getSimulatedRadioControl() != null) {
            // Assume data is connected on the simulator
            // FIXME  this can be improved
            log("We're on the simulator; assuming radio off is meaningless");
        } else {
            if (DBG) log("onRadioOffOrNotAvailable: is off and clean up all connections");
            cleanUpAllConnections(false, Phone.REASON_RADIO_TURNED_OFF);
        }
        notifyOffApnsOfAvailability(null);
    }

    @Override
    protected void completeConnection(ApnContext apnContext) {
        boolean isProvApn = apnContext.isProvisioningApn();

        if (DBG) log("completeConnection: successful, notify the world apnContext=" + apnContext);

        if (mIsProvisioning && !TextUtils.isEmpty(mProvisioningUrl)) {
            if (DBG) {
                log("completeConnection: MOBILE_PROVISIONING_ACTION url="
                        + mProvisioningUrl);
            }
            Intent newIntent = Intent.makeMainSelectorActivity(Intent.ACTION_MAIN,
                    Intent.CATEGORY_APP_BROWSER);
            newIntent.setData(Uri.parse(mProvisioningUrl));
            newIntent.setFlags(Intent.FLAG_ACTIVITY_BROUGHT_TO_FRONT |
                    Intent.FLAG_ACTIVITY_NEW_TASK);
            try {
                mPhone.getContext().startActivity(newIntent);
            } catch (ActivityNotFoundException e) {
                loge("completeConnection: startActivityAsUser failed" + e);
            }
        }
        mIsProvisioning = false;
        mProvisioningUrl = null;

        mPhone.notifyDataConnection(apnContext.getReason(), apnContext.getApnType());
        startNetStatPoll();
        startDataStallAlarm(DATA_STALL_NOT_SUSPECTED);
    }

    /**
     * A SETUP (aka bringUp) has completed, possibly with an error. If
     * there is an error this method will call {@link #onDataSetupCompleteError}.
     */
    @Override
    protected void onDataSetupComplete(AsyncResult ar) {

        DcFailCause cause = DcFailCause.UNKNOWN;
        boolean handleError = false;
        ApnContext apnContext = null;

        if(ar.userObj instanceof ApnContext){
            apnContext = (ApnContext)ar.userObj;
        } else {
            throw new RuntimeException("onDataSetupComplete: No apnContext");
        }

        if (ar.exception == null) {
            DcAsyncChannel dcac = apnContext.getDcAc();

            if (RADIO_TESTS) {
                // Note: To change radio.test.onDSC.null.dcac from command line you need to
                // adb root and adb remount and from the command line you can only change the
                // value to 1 once. To change it a second time you can reboot or execute
                // adb shell stop and then adb shell start. The command line to set the value is:
                // adb shell sqlite3 /data/data/com.android.providers.settings/databases/settings.db "insert into system (name,value) values ('radio.test.onDSC.null.dcac', '1');"
                ContentResolver cr = mPhone.getContext().getContentResolver();
                String radioTestProperty = "radio.test.onDSC.null.dcac";
                if (Settings.System.getInt(cr, radioTestProperty, 0) == 1) {
                    log("onDataSetupComplete: " + radioTestProperty +
                            " is true, set dcac to null and reset property to false");
                    dcac = null;
                    Settings.System.putInt(cr, radioTestProperty, 0);
                    log("onDataSetupComplete: " + radioTestProperty + "=" +
                            Settings.System.getInt(mPhone.getContext().getContentResolver(),
                                    radioTestProperty, -1));
                }
            }
            if (dcac == null) {
                log("onDataSetupComplete: no connection to DC, handle as error");
                cause = DcFailCause.CONNECTION_TO_DATACONNECTIONAC_BROKEN;
                handleError = true;
            } else {
                ApnSetting apn = apnContext.getApnSetting();
                if (DBG) {
                    log("onDataSetupComplete: success apn=" + (apn == null ? "unknown" : apn.apn));
                }
                if (apn != null && apn.proxy != null && apn.proxy.length() != 0) {
                    try {
                        String port = apn.port;
                        if (TextUtils.isEmpty(port)) port = "8080";
                        ProxyInfo proxy = new ProxyInfo(apn.proxy,
                                Integer.parseInt(port), null);
                        dcac.setLinkPropertiesHttpProxySync(proxy);
                    } catch (NumberFormatException e) {
                        loge("onDataSetupComplete: NumberFormatException making ProxyProperties (" +
                                apn.port + "): " + e);
                    }
                }

                // everything is setup
                if(TextUtils.equals(apnContext.getApnType(),PhoneConstants.APN_TYPE_DEFAULT)) {
                    SystemProperties.set(PUPPET_MASTER_RADIO_STRESS_TEST, "true");
                    if (mCanSetPreferApn && mPreferredApn == null) {
                        if (DBG) log("onDataSetupComplete: PREFERED APN is null");
                        mPreferredApn = apn;
                        if (mPreferredApn != null) {
                            setPreferredApn(mPreferredApn.id);
                        }
                    }
                } else {
                    SystemProperties.set(PUPPET_MASTER_RADIO_STRESS_TEST, "false");
                }

                // A connection is setup
                apnContext.setState(DctConstants.State.CONNECTED);
                boolean isProvApn = apnContext.isProvisioningApn();
                if ((!isProvApn) || mIsProvisioning) {
                    // Complete the connection normally notifying the world we're connected.
                    // We do this if this isn't a special provisioning apn or if we've been
                    // told its time to provision.
                    completeConnection(apnContext);
                } else {
                    // This is a provisioning APN that we're reporting as connected. Later
                    // when the user desires to upgrade this to a "default" connection,
                    // mIsProvisioning == true, we'll go through the code path above.
                    // mIsProvisioning becomes true when CMD_ENABLE_MOBILE_PROVISIONING
                    // is sent to the DCT.
                    if (DBG) {
                        log("onDataSetupComplete: successful, BUT send connected to prov apn as"
                                + " mIsProvisioning:" + mIsProvisioning + " == false"
                                + " && (isProvisioningApn:" + isProvApn + " == true");
                    }

                    Intent intent = new Intent(
                            TelephonyIntents.ACTION_DATA_CONNECTION_CONNECTED_TO_PROVISIONING_APN);
                    intent.putExtra(PhoneConstants.DATA_APN_KEY, apnContext.getApnSetting().apn);
                    intent.putExtra(PhoneConstants.DATA_APN_TYPE_KEY, apnContext.getApnType());

                    String apnType = apnContext.getApnType();
                    LinkProperties linkProperties = getLinkProperties(apnType);
                    if (linkProperties != null) {
                        intent.putExtra(PhoneConstants.DATA_LINK_PROPERTIES_KEY, linkProperties);
                        String iface = linkProperties.getInterfaceName();
                        if (iface != null) {
                            intent.putExtra(PhoneConstants.DATA_IFACE_NAME_KEY, iface);
                        }
                    }
                    NetworkCapabilities networkCapabilities = getNetworkCapabilities(apnType);
                    if (networkCapabilities != null) {
                        intent.putExtra(PhoneConstants.DATA_NETWORK_CAPABILITIES_KEY,
                                networkCapabilities);
                    }

                    mPhone.getContext().sendBroadcastAsUser(intent, UserHandle.ALL);
                }
                if (DBG) {
                    log("onDataSetupComplete: SETUP complete type=" + apnContext.getApnType()
                        + ", reason:" + apnContext.getReason());
                }
            }
        } else {
            cause = (DcFailCause) (ar.result);
            if (DBG) {
                ApnSetting apn = apnContext.getApnSetting();
                log(String.format("onDataSetupComplete: error apn=%s cause=%s",
                        (apn == null ? "unknown" : apn.apn), cause));
            }
            if (cause.isEventLoggable()) {
                // Log this failure to the Event Logs.
                int cid = getCellLocationId();
                EventLog.writeEvent(EventLogTags.PDP_SETUP_FAIL,
                        cause.ordinal(), cid, TelephonyManager.getDefault().getNetworkType());
            }
            ApnSetting apn = apnContext.getApnSetting();
            mPhone.notifyPreciseDataConnectionFailed(apnContext.getReason(),
                    apnContext.getApnType(), apn != null ? apn.apn : "unknown", cause.toString());

            // Count permanent failures and remove the APN we just tried
            if (cause.isPermanentFail()) apnContext.decWaitingApnsPermFailCount();

            apnContext.removeWaitingApn(apnContext.getApnSetting());
            if (DBG) {
                log(String.format("onDataSetupComplete: WaitingApns.size=%d" +
                        " WaitingApnsPermFailureCountDown=%d",
                        apnContext.getWaitingApns().size(),
                        apnContext.getWaitingApnsPermFailCount()));
            }
            handleError = true;
        }

        if (handleError) {
            onDataSetupCompleteError(ar);
        }

        /* If flag is set to false after SETUP_DATA_CALL is invoked, we need
         * to clean data connections.
         */
        if (!mInternalDataEnabled) {
            cleanUpAllConnections(null);
        }

    }

    /**
     * @return number of milli-seconds to delay between trying apns'
     */
    private int getApnDelay() {
        if (mFailFast) {
            return SystemProperties.getInt("persist.radio.apn_ff_delay",
                    APN_FAIL_FAST_DELAY_DEFAULT_MILLIS);
        } else {
            return SystemProperties.getInt("persist.radio.apn_delay", APN_DELAY_DEFAULT_MILLIS);
        }
    }

    /**
     * Error has occurred during the SETUP {aka bringUP} request and the DCT
     * should either try the next waiting APN or start over from the
     * beginning if the list is empty. Between each SETUP request there will
     * be a delay defined by {@link #getApnDelay()}.
     */
    @Override
    protected void onDataSetupCompleteError(AsyncResult ar) {
        String reason = "";
        ApnContext apnContext = null;

        if(ar.userObj instanceof ApnContext){
            apnContext = (ApnContext)ar.userObj;
        } else {
            throw new RuntimeException("onDataSetupCompleteError: No apnContext");
        }

        // See if there are more APN's to try
        if (apnContext.getWaitingApns().isEmpty()) {
            apnContext.setState(DctConstants.State.FAILED);
            mPhone.notifyDataConnection(Phone.REASON_APN_FAILED, apnContext.getApnType());

            apnContext.setDataConnectionAc(null);

            if (apnContext.getWaitingApnsPermFailCount() == 0) {
                if (DBG) {
                    log("onDataSetupCompleteError: All APN's had permanent failures, stop retrying");
                }
            } else {
                int delay = getApnDelay();
                if (DBG) {
                    log("onDataSetupCompleteError: Not all APN's had permanent failures delay="
                            + delay);
                }
                startAlarmForRestartTrySetup(delay, apnContext);
            }
        } else {
            if (DBG) log("onDataSetupCompleteError: Try next APN");
            apnContext.setState(DctConstants.State.SCANNING);
            // Wait a bit before trying the next APN, so that
            // we're not tying up the RIL command channel
            startAlarmForReconnect(getApnDelay(), apnContext);
        }
    }

    /**
     * Called when EVENT_DISCONNECT_DONE is received.
     */
    @Override
    protected void onDisconnectDone(int connId, AsyncResult ar) {
        ApnContext apnContext = null;

        if (ar.userObj instanceof ApnContext) {
            apnContext = (ApnContext) ar.userObj;
        } else {
            loge("onDisconnectDone: Invalid ar in onDisconnectDone, ignore");
            return;
        }

        if(DBG) log("onDisconnectDone: EVENT_DISCONNECT_DONE apnContext=" + apnContext);
        apnContext.setState(DctConstants.State.IDLE);

        mPhone.notifyDataConnection(apnContext.getReason(), apnContext.getApnType());

        // if all data connection are gone, check whether Airplane mode request was
        // pending.
        if (isDisconnected()) {
            if (mPhone.getServiceStateTracker().processPendingRadioPowerOffAfterDataOff()) {
                if(DBG) log("onDisconnectDone: radio will be turned off, no retries");
                // Radio will be turned off. No need to retry data setup
                apnContext.setApnSetting(null);
                apnContext.setDataConnectionAc(null);

                // Need to notify disconnect as well, in the case of switching Airplane mode.
                // Otherwise, it would cause 30s delayed to turn on Airplane mode.
                if (mDisconnectPendingCount > 0)
                    mDisconnectPendingCount--;

                if (mDisconnectPendingCount == 0) {
                    notifyDataDisconnectComplete();
                    notifyAllDataDisconnected();
                }
                return;
            }
        }

        // If APN is still enabled, try to bring it back up automatically
        if (mAttached.get() && apnContext.isReady() && retryAfterDisconnected(apnContext)) {
            SystemProperties.set(PUPPET_MASTER_RADIO_STRESS_TEST, "false");
            // Wait a bit before trying the next APN, so that
            // we're not tying up the RIL command channel.
            // This also helps in any external dependency to turn off the context.
            if(DBG) log("onDisconnectDone: attached, ready and retry after disconnect");
            startAlarmForReconnect(getApnDelay(), apnContext);
        } else {
            boolean restartRadioAfterProvisioning = mPhone.getContext().getResources().getBoolean(
                    com.android.internal.R.bool.config_restartRadioAfterProvisioning);

            if (apnContext.isProvisioningApn() && restartRadioAfterProvisioning) {
                log("onDisconnectDone: restartRadio after provisioning");
                restartRadio();
            }
            apnContext.setApnSetting(null);
            apnContext.setDataConnectionAc(null);
            if (isOnlySingleDcAllowed(mPhone.getServiceState().getRilDataRadioTechnology())) {
                if(DBG) log("onDisconnectDone: isOnlySigneDcAllowed true so setup single apn");
                setupDataOnConnectableApns(Phone.REASON_SINGLE_PDN_ARBITRATION);
            } else {
                if(DBG) log("onDisconnectDone: not retrying");
            }
        }

        if (mDisconnectPendingCount > 0)
            mDisconnectPendingCount--;

        if (mDisconnectPendingCount == 0) {
            notifyDataDisconnectComplete();
            notifyAllDataDisconnected();
        }

    }

    /**
     * Called when EVENT_DISCONNECT_DC_RETRYING is received.
     */
    @Override
    protected void onDisconnectDcRetrying(int connId, AsyncResult ar) {
        // We could just do this in DC!!!
        ApnContext apnContext = null;

        if (ar.userObj instanceof ApnContext) {
            apnContext = (ApnContext) ar.userObj;
        } else {
            loge("onDisconnectDcRetrying: Invalid ar in onDisconnectDone, ignore");
            return;
        }

        apnContext.setState(DctConstants.State.RETRYING);
        if(DBG) log("onDisconnectDcRetrying: apnContext=" + apnContext);

        mPhone.notifyDataConnection(apnContext.getReason(), apnContext.getApnType());
    }


    @Override
    protected void onVoiceCallStarted() {
        if (DBG) log("onVoiceCallStarted");
        mInVoiceCall = true;
        if (isConnected() && ! mPhone.getServiceStateTracker().isConcurrentVoiceAndDataAllowed()) {
            if (DBG) log("onVoiceCallStarted stop polling");
            stopNetStatPoll();
            stopDataStallAlarm();
            notifyDataConnection(Phone.REASON_VOICE_CALL_STARTED);
        }
    }

    @Override
    protected void onVoiceCallEnded() {
        if (DBG) log("onVoiceCallEnded");
        mInVoiceCall = false;
        if (isConnected()) {
            if (!mPhone.getServiceStateTracker().isConcurrentVoiceAndDataAllowed()) {
                startNetStatPoll();
                startDataStallAlarm(DATA_STALL_NOT_SUSPECTED);
                notifyDataConnection(Phone.REASON_VOICE_CALL_ENDED);
            } else {
                // clean slate after call end.
                resetPollStats();
            }
        }
        if (mPhone.getSubId() == SubscriptionManager.getDefaultDataSubId()) {
            // reset reconnect timer
            setupDataOnConnectableApns(Phone.REASON_VOICE_CALL_ENDED);
        }
    }

    @Override
    protected void onCleanUpConnection(boolean tearDown, int apnId, String reason) {
        if (DBG) log("onCleanUpConnection");
        ApnContext apnContext = mApnContexts.get(apnIdToType(apnId));
        if (apnContext != null) {
            apnContext.setReason(reason);
            cleanUpConnection(tearDown, apnContext);
        }
    }

    @Override
    protected boolean isConnected() {
        for (ApnContext apnContext : mApnContexts.values()) {
            if (apnContext.getState() == DctConstants.State.CONNECTED) {
                // At least one context is connected, return true
                return true;
            }
        }
        // There are not any contexts connected, return false
        return false;
    }

    @Override
    public boolean isDisconnected() {
        for (ApnContext apnContext : mApnContexts.values()) {
            if (!apnContext.isDisconnected()) {
                // At least one context was not disconnected return false
                return false;
            }
        }
        // All contexts were disconnected so return true
        return true;
    }

    @Override
    protected void notifyDataConnection(String reason) {
        if (DBG) log("notifyDataConnection: reason=" + reason);
        for (ApnContext apnContext : mApnContexts.values()) {
            if (mAttached.get() && apnContext.isReady()) {
                if (DBG) log("notifyDataConnection: type:" + apnContext.getApnType());
                mPhone.notifyDataConnection(reason != null ? reason : apnContext.getReason(),
                        apnContext.getApnType());
            }
        }
        notifyOffApnsOfAvailability(reason);
    }

    /**
     * Based on the sim operator numeric, create a list for all possible
     * Data Connections and setup the preferredApn.
     */
    private void createAllApnList() {
        mAllApnSettings = new ArrayList<ApnSetting>();
        IccRecords r = mIccRecords.get();
        String operator = (r != null) ? r.getOperatorNumeric() : "";
        if (operator != null) {
            String selection = "numeric = '" + operator + "'";
            // query only enabled apn.
            // carrier_enabled : 1 means enabled apn, 0 disabled apn.
            // selection += " and carrier_enabled = 1";
            if (DBG) log("createAllApnList: selection=" + selection);

            Cursor cursor = mPhone.getContext().getContentResolver().query(
                    Telephony.Carriers.CONTENT_URI, null, selection, null, null);

            if (cursor != null) {
                if (cursor.getCount() > 0) {
                    mAllApnSettings = createApnList(cursor);
                }
                cursor.close();
            }
        }

        addEmergencyApnSetting();

        if (mAllApnSettings.isEmpty()) {
            if (DBG) log("createAllApnList: No APN found for carrier: " + operator);
            mPreferredApn = null;
            // TODO: What is the right behavior?
            //notifyNoData(DataConnection.FailCause.MISSING_UNKNOWN_APN);
        } else {
            mPreferredApn = getPreferredApn();
            if (mPreferredApn != null && !mPreferredApn.numeric.equals(operator)) {
                mPreferredApn = null;
                setPreferredApn(-1);
            }
            if (DBG) log("createAllApnList: mPreferredApn=" + mPreferredApn);
        }
        if (DBG) log("createAllApnList: X mAllApnSettings=" + mAllApnSettings);

        setDataProfilesAsNeeded();
    }

    /** Return the DC AsyncChannel for the new data connection */
    private DcAsyncChannel createDataConnection() {
        if (DBG) log("createDataConnection E");

        int id = mUniqueIdGenerator.getAndIncrement();
        DataConnection conn = DataConnection.makeDataConnection(mPhone, id,
                                                this, mDcTesterFailBringUpAll, mDcc);
        mDataConnections.put(id, conn);
        DcAsyncChannel dcac = new DcAsyncChannel(conn, LOG_TAG);
        int status = dcac.fullyConnectSync(mPhone.getContext(), this, conn.getHandler());
        if (status == AsyncChannel.STATUS_SUCCESSFUL) {
            mDataConnectionAcHashMap.put(dcac.getDataConnectionIdSync(), dcac);
        } else {
            loge("createDataConnection: Could not connect to dcac=" + dcac + " status=" + status);
        }

        if (DBG) log("createDataConnection() X id=" + id + " dc=" + conn);
        return dcac;
    }

    private void destroyDataConnections() {
        if(mDataConnections != null) {
            if (DBG) log("destroyDataConnections: clear mDataConnectionList");
            mDataConnections.clear();
        } else {
            if (DBG) log("destroyDataConnections: mDataConnecitonList is empty, ignore");
        }
    }

    /**
     * Build a list of APNs to be used to create PDP's.
     *
     * @param requestedApnType
     * @return waitingApns list to be used to create PDP
     *          error when waitingApns.isEmpty()
     */
    private ArrayList<ApnSetting> buildWaitingApns(String requestedApnType, int radioTech) {
        if (DBG) log("buildWaitingApns: E requestedApnType=" + requestedApnType);
        ArrayList<ApnSetting> apnList = new ArrayList<ApnSetting>();

        if (requestedApnType.equals(PhoneConstants.APN_TYPE_DUN)) {
            ApnSetting dun = fetchDunApn();
            if (dun != null) {
                apnList.add(dun);
                if (DBG) log("buildWaitingApns: X added APN_TYPE_DUN apnList=" + apnList);
                return apnList;
            }
        }

        IccRecords r = mIccRecords.get();
        String operator = (r != null) ? r.getOperatorNumeric() : "";

        // This is a workaround for a bug (7305641) where we don't failover to other
        // suitable APNs if our preferred APN fails.  On prepaid ATT sims we need to
        // failover to a provisioning APN, but once we've used their default data
        // connection we are locked to it for life.  This change allows ATT devices
        // to say they don't want to use preferred at all.
        boolean usePreferred = true;
        try {
            usePreferred = ! mPhone.getContext().getResources().getBoolean(com.android.
                    internal.R.bool.config_dontPreferApn);
        } catch (Resources.NotFoundException e) {
            if (DBG) log("buildWaitingApns: usePreferred NotFoundException set to true");
            usePreferred = true;
        }
        if (DBG) {
            log("buildWaitingApns: usePreferred=" + usePreferred
                    + " canSetPreferApn=" + mCanSetPreferApn
                    + " mPreferredApn=" + mPreferredApn
                    + " operator=" + operator + " radioTech=" + radioTech
                    + " IccRecords r=" + r);
        }

        if (usePreferred && mCanSetPreferApn && mPreferredApn != null &&
                mPreferredApn.canHandleType(requestedApnType)) {
            if (DBG) {
                log("buildWaitingApns: Preferred APN:" + operator + ":"
                        + mPreferredApn.numeric + ":" + mPreferredApn);
            }
            if (mPreferredApn.numeric.equals(operator)) {
                if (mPreferredApn.bearer == 0 || mPreferredApn.bearer == radioTech) {
                    apnList.add(mPreferredApn);
                    if (DBG) log("buildWaitingApns: X added preferred apnList=" + apnList);
                    return apnList;
                } else {
                    if (DBG) log("buildWaitingApns: no preferred APN");
                    setPreferredApn(-1);
                    mPreferredApn = null;
                }
            } else {
                if (DBG) log("buildWaitingApns: no preferred APN");
                setPreferredApn(-1);
                mPreferredApn = null;
            }
        }
        if (mAllApnSettings != null) {
            if (DBG) log("buildWaitingApns: mAllApnSettings=" + mAllApnSettings);
            for (ApnSetting apn : mAllApnSettings) {
                if (DBG) log("buildWaitingApns: apn=" + apn);
                if (apn.canHandleType(requestedApnType)) {
                    if (apn.bearer == 0 || apn.bearer == radioTech) {
                        if (DBG) log("buildWaitingApns: adding apn=" + apn.toString());
                        apnList.add(apn);
                    } else {
                        if (DBG) {
                            log("buildWaitingApns: bearer:" + apn.bearer + " != "
                                    + "radioTech:" + radioTech);
                        }
                    }
                } else {
                if (DBG) {
                    log("buildWaitingApns: couldn't handle requesedApnType="
                            + requestedApnType);
                }
            }
            }
        } else {
            loge("mAllApnSettings is empty!");
        }
        if (DBG) log("buildWaitingApns: X apnList=" + apnList);
        return apnList;
    }

    private String apnListToString (ArrayList<ApnSetting> apns) {
        StringBuilder result = new StringBuilder();
        for (int i = 0, size = apns.size(); i < size; i++) {
            result.append('[')
                  .append(apns.get(i).toString())
                  .append(']');
        }
        return result.toString();
    }

    private void setPreferredApn(int pos) {
        if (!mCanSetPreferApn) {
            log("setPreferredApn: X !canSEtPreferApn");
            return;
        }

        String subId = Long.toString(mPhone.getSubId());
        Uri uri = Uri.withAppendedPath(PREFERAPN_NO_UPDATE_URI_USING_SUBID, subId);
        log("setPreferredApn: delete");
        ContentResolver resolver = mPhone.getContext().getContentResolver();
        resolver.delete(uri, null, null);

        if (pos >= 0) {
            log("setPreferredApn: insert");
            ContentValues values = new ContentValues();
            values.put(APN_ID, pos);
            resolver.insert(uri, values);
        }
    }

    private ApnSetting getPreferredApn() {
        if (mAllApnSettings.isEmpty()) {
            log("getPreferredApn: X not found mAllApnSettings.isEmpty");
            return null;
        }

        String subId = Long.toString(mPhone.getSubId());
        Uri uri = Uri.withAppendedPath(PREFERAPN_NO_UPDATE_URI_USING_SUBID, subId);
        Cursor cursor = mPhone.getContext().getContentResolver().query(
                uri, new String[] { "_id", "name", "apn" },
                null, null, Telephony.Carriers.DEFAULT_SORT_ORDER);

        if (cursor != null) {
            mCanSetPreferApn = true;
        } else {
            mCanSetPreferApn = false;
        }
        log("getPreferredApn: mRequestedApnType=" + mRequestedApnType + " cursor=" + cursor
                + " cursor.count=" + ((cursor != null) ? cursor.getCount() : 0));

        if (mCanSetPreferApn && cursor.getCount() > 0) {
            int pos;
            cursor.moveToFirst();
            pos = cursor.getInt(cursor.getColumnIndexOrThrow(Telephony.Carriers._ID));
            for(ApnSetting p : mAllApnSettings) {
                log("getPreferredApn: apnSetting=" + p);
                if (p.id == pos && p.canHandleType(mRequestedApnType)) {
                    log("getPreferredApn: X found apnSetting" + p);
                    cursor.close();
                    return p;
                }
            }
        }

        if (cursor != null) {
            cursor.close();
        }

        log("getPreferredApn: X not found");
        return null;
    }

    @Override
    public void handleMessage (Message msg) {
        if (DBG) log("handleMessage msg=" + msg);

        if (!mPhone.mIsTheCurrentActivePhone || mIsDisposed) {
            loge("handleMessage: Ignore GSM msgs since GSM phone is inactive");
            return;
        }

        if (!isActiveDataSubscription()) {
            loge("Ignore msgs since phone is not the current DDS");
            return;
        }

        switch (msg.what) {
            case DctConstants.EVENT_RECORDS_LOADED:
                // FIXME: Endless loop, maybe wait until SM broadcasts it SUBINFO_RECORD_UPDATED intent.
                if (mPhone.getSubId() < 0) {
                    log("Got EVENT_RECORDS_LOADED but subId has not been updated from dummy " +
                            "values, reposting message with 500ms delay");
                    Message m = obtainMessage(msg.what);
                    m.copyFrom(msg);
                    sendMessageDelayed(m, 500);
                } else {
                    onRecordsLoaded();
                }
                break;

            case DctConstants.EVENT_DATA_CONNECTION_DETACHED:
                onDataConnectionDetached();
                break;

            case DctConstants.EVENT_DATA_CONNECTION_ATTACHED:
                if (mPhone.getSubId() == SubscriptionManager.getDefaultDataSubId()) {
                    onDataConnectionAttached();
                } else if (DBG) {
                    log("Got EVENT_DATA_CONNECTION_ATTACHED but this tracker is not the default");
                }
                break;

            case DctConstants.EVENT_DO_RECOVERY:
                doRecovery();
                break;

            case DctConstants.EVENT_APN_CHANGED:
                onApnChanged();
                break;

            case DctConstants.EVENT_PS_RESTRICT_ENABLED:
                /**
                 * We don't need to explicitly to tear down the PDP context
                 * when PS restricted is enabled. The base band will deactive
                 * PDP context and notify us with PDP_CONTEXT_CHANGED.
                 * But we should stop the network polling and prevent reset PDP.
                 */
                if (DBG) log("EVENT_PS_RESTRICT_ENABLED " + mIsPsRestricted);
                stopNetStatPoll();
                stopDataStallAlarm();
                mIsPsRestricted = true;
                break;

            case DctConstants.EVENT_PS_RESTRICT_DISABLED:
                /**
                 * When PS restrict is removed, we need setup PDP connection if
                 * PDP connection is down.
                 */
                if (DBG) log("EVENT_PS_RESTRICT_DISABLED " + mIsPsRestricted);
                mIsPsRestricted  = false;
                if (isConnected()) {
                    startNetStatPoll();
                    startDataStallAlarm(DATA_STALL_NOT_SUSPECTED);
                } else {
                    // TODO: Should all PDN states be checked to fail?
                    if (mState == DctConstants.State.FAILED) {
                        cleanUpAllConnections(false, Phone.REASON_PS_RESTRICT_ENABLED);
                        mReregisterOnReconnectFailure = false;
                    }
                    ApnContext apnContext = mApnContexts.get(PhoneConstants.APN_TYPE_DEFAULT);
                    if (apnContext != null) {
                        apnContext.setReason(Phone.REASON_PS_RESTRICT_ENABLED);
                        trySetupData(apnContext);
                    } else {
                        loge("**** Default ApnContext not found ****");
                        if (Build.IS_DEBUGGABLE) {
                            throw new RuntimeException("Default ApnContext not found");
                        }
                    }
                }
                break;

            case DctConstants.EVENT_TRY_SETUP_DATA:
                if (msg.obj instanceof ApnContext) {
                    onTrySetupData((ApnContext)msg.obj);
                } else if (msg.obj instanceof String) {
                    onTrySetupData((String)msg.obj);
                } else {
                    loge("EVENT_TRY_SETUP request w/o apnContext or String");
                }
                break;

            case DctConstants.EVENT_CLEAN_UP_CONNECTION:
                boolean tearDown = (msg.arg1 == 0) ? false : true;
                if (DBG) log("EVENT_CLEAN_UP_CONNECTION tearDown=" + tearDown);
                if (msg.obj instanceof ApnContext) {
                    cleanUpConnection(tearDown, (ApnContext)msg.obj);
                } else {
                    loge("EVENT_CLEAN_UP_CONNECTION request w/o apn context, call super");
                    super.handleMessage(msg);
                }
                break;
            case DctConstants.EVENT_SET_INTERNAL_DATA_ENABLE:
                boolean enabled = (msg.arg1 == DctConstants.ENABLED) ? true : false;
                onSetInternalDataEnabled(enabled, (Message) msg.obj);
                break;

            case DctConstants.EVENT_CLEAN_UP_ALL_CONNECTIONS:
                Message mCause = obtainMessage(DctConstants.EVENT_CLEAN_UP_ALL_CONNECTIONS, null);
                if ((msg.obj != null) && (msg.obj instanceof String)) {
                    mCause.obj = msg.obj;
                }
                super.handleMessage(mCause);
                break;

            case DctConstants.EVENT_DATA_RAT_CHANGED:
                //May new Network allow setupData, so try it here
                setupDataOnConnectableApns(Phone.REASON_NW_TYPE_CHANGED);
                break;

            default:
                // handle the message in the super class DataConnectionTracker
                super.handleMessage(msg);
                break;
        }
    }

    protected int getApnProfileID(String apnType) {
        if (TextUtils.equals(apnType, PhoneConstants.APN_TYPE_IMS)) {
            return RILConstants.DATA_PROFILE_IMS;
        } else if (TextUtils.equals(apnType, PhoneConstants.APN_TYPE_FOTA)) {
            return RILConstants.DATA_PROFILE_FOTA;
        } else if (TextUtils.equals(apnType, PhoneConstants.APN_TYPE_CBS)) {
            return RILConstants.DATA_PROFILE_CBS;
        } else if (TextUtils.equals(apnType, PhoneConstants.APN_TYPE_IA)) {
            return RILConstants.DATA_PROFILE_DEFAULT; // DEFAULT for now
        } else if (TextUtils.equals(apnType, PhoneConstants.APN_TYPE_DUN)) {
            return RILConstants.DATA_PROFILE_TETHERED;
        } else {
            return RILConstants.DATA_PROFILE_DEFAULT;
        }
    }

    private int getCellLocationId() {
        int cid = -1;
        CellLocation loc = mPhone.getCellLocation();

        if (loc != null) {
            if (loc instanceof GsmCellLocation) {
                cid = ((GsmCellLocation)loc).getCid();
            } else if (loc instanceof CdmaCellLocation) {
                cid = ((CdmaCellLocation)loc).getBaseStationId();
            }
        }
        return cid;
    }

    private IccRecords getUiccRecords(int appFamily) {
        return mUiccController.getIccRecords(mPhone.getPhoneId(), appFamily);
    }


    @Override
    protected void onUpdateIcc() {
        if (mUiccController == null ) {
            return;
        }

        IccRecords newIccRecords = getUiccRecords(UiccController.APP_FAM_3GPP);

        IccRecords r = mIccRecords.get();
        if (r != newIccRecords) {
            if (r != null) {
                log("Removing stale icc objects.");
                r.unregisterForRecordsLoaded(this);
                mIccRecords.set(null);
            }
            if (newIccRecords != null) {
                log("New records found");
                mIccRecords.set(newIccRecords);
                newIccRecords.registerForRecordsLoaded(
                        this, DctConstants.EVENT_RECORDS_LOADED, null);
            }
        }
    }

    // setAsCurrentDataConnectionTracker
    public void update() {
        log("update sub = " + mPhone.getSubId());
        if (isActiveDataSubscription()) {
            log("update(): Active DDS, register for all events now!");
            registerForAllEvents();
            onUpdateIcc();

            mUserDataEnabled = Settings.Global.getInt(mPhone.getContext().getContentResolver(),
                    Settings.Global.MOBILE_DATA, 1) == 1;

            if (mPhone instanceof CDMALTEPhone) {
                ((CDMALTEPhone)mPhone).updateCurrentCarrierInProvider();
                supplyMessenger();
            } else if (mPhone instanceof GSMPhone) {
                ((GSMPhone)mPhone).updateCurrentCarrierInProvider();
                supplyMessenger();
            } else {
                log("Phone object is not MultiSim. This should not hit!!!!");
            }

        } else {
            unregisterForAllEvents();
            log("update(): NOT the active DDS, unregister for all events!");
        }
    }

    @Override
    public void cleanUpAllConnections(String cause) {
        cleanUpAllConnections(cause, null);
    }

    public void updateRecords() {
        if (isActiveDataSubscription()) {
            onUpdateIcc();
        }
    }

    public void cleanUpAllConnections(String cause, Message disconnectAllCompleteMsg) {
        log("cleanUpAllConnections");
        if (disconnectAllCompleteMsg != null) {
            mDisconnectAllCompleteMsgList.add(disconnectAllCompleteMsg);
        }

        Message msg = obtainMessage(DctConstants.EVENT_CLEAN_UP_ALL_CONNECTIONS);
        msg.obj = cause;
        sendMessage(msg);
    }

    protected void notifyDataDisconnectComplete() {
        log("notifyDataDisconnectComplete");
        for (Message m: mDisconnectAllCompleteMsgList) {
            m.sendToTarget();
        }
        mDisconnectAllCompleteMsgList.clear();
    }


    protected void notifyAllDataDisconnected() {
        sEnableFailFastRefCounter = 0;
        mFailFast = false;
        mAllDataDisconnectedRegistrants.notifyRegistrants();
    }

    public void registerForAllDataDisconnected(Handler h, int what, Object obj) {
        mAllDataDisconnectedRegistrants.addUnique(h, what, obj);

        if (isDisconnected()) {
            log("notify All Data Disconnected");
            notifyAllDataDisconnected();
        }
    }

    public void unregisterForAllDataDisconnected(Handler h) {
        mAllDataDisconnectedRegistrants.remove(h);
    }


    @Override
    protected void onSetInternalDataEnabled(boolean enable) {
        onSetInternalDataEnabled(enable, null);
    }

    protected void onSetInternalDataEnabled(boolean enabled, Message onCompleteMsg) {
        if (DBG) log("onSetInternalDataEnabled: enabled=" + enabled);
        boolean sendOnComplete = true;

        synchronized (mDataEnabledLock) {
            mInternalDataEnabled = enabled;
            if (enabled) {
                log("onSetInternalDataEnabled: changed to enabled, try to setup data call");
                onTrySetupData(Phone.REASON_DATA_ENABLED);
            } else {
                sendOnComplete = false;
                log("onSetInternalDataEnabled: changed to disabled, cleanUpAllConnections");
                cleanUpAllConnections(null, onCompleteMsg);
            }
        }

        if (sendOnComplete) {
            if (onCompleteMsg != null) {
                onCompleteMsg.sendToTarget();
            }
        }
    }

    public boolean setInternalDataEnabledFlag(boolean enable) {
        if (DBG) log("setInternalDataEnabledFlag(" + enable + ")");

        if (mInternalDataEnabled != enable) {
            mInternalDataEnabled = enable;
        }
        return true;
    }

    @Override
    public boolean setInternalDataEnabled(boolean enable) {
        return setInternalDataEnabled(enable, null);
    }

    public boolean setInternalDataEnabled(boolean enable, Message onCompleteMsg) {
        if (DBG) log("setInternalDataEnabled(" + enable + ")");

        Message msg = obtainMessage(DctConstants.EVENT_SET_INTERNAL_DATA_ENABLE, onCompleteMsg);
        msg.arg1 = (enable ? DctConstants.ENABLED : DctConstants.DISABLED);
        sendMessage(msg);
        return true;
    }

    /** Returns true if this is current DDS. */
    protected boolean isActiveDataSubscription() {
        //FIXME data should only be enabled if this subscription is the default data sub
        //boolean isActive = mPhone.getSubId() == SubscriptionManager.getDefaultDataSubId();
        //if (DBG) log("isActiveDataSubscription: " + isActive);
        //return isActive;
        return true;
    }

    public void setDataAllowed(boolean enable, Message response) {
         if (DBG) log("setDataAllowed: enable=" + enable);
         mIsCleanupRequired = !enable;
         mPhone.mCi.setDataAllowed(enable, response);
         mInternalDataEnabled = enable;
    }

    @Override
    protected void log(String s) {
        Rlog.d(LOG_TAG, "[" + mPhone.getPhoneId() + "]" + s);
    }

    @Override
    protected void loge(String s) {
        Rlog.e(LOG_TAG, "[" + mPhone.getPhoneId() + "]" + s);
    }

    @Override
    public void dump(FileDescriptor fd, PrintWriter pw, String[] args) {
        pw.println("DataConnectionTracker extends:");
        super.dump(fd, pw, args);
        pw.println(" mReregisterOnReconnectFailure=" + mReregisterOnReconnectFailure);
        pw.println(" canSetPreferApn=" + mCanSetPreferApn);
        pw.println(" mApnObserver=" + mApnObserver);
        pw.println(" getOverallState=" + getOverallState());
        pw.println(" mDataConnectionAsyncChannels=%s\n" + mDataConnectionAcHashMap);
        pw.println(" mAttached=" + mAttached.get());
    }

    @Override
    public String[] getPcscfAddress(String apnType) {
        log("getPcscfAddress()");
        ApnContext apnContext = null;

        if(apnType == null){
            log("apnType is null, return null");
            return null;
        }

        if (TextUtils.equals(apnType, PhoneConstants.APN_TYPE_EMERGENCY)) {
            apnContext = mApnContexts.get(PhoneConstants.APN_TYPE_EMERGENCY);
        } else if (TextUtils.equals(apnType, PhoneConstants.APN_TYPE_IMS)) {
            apnContext = mApnContexts.get(PhoneConstants.APN_TYPE_IMS);
        } else {
            log("apnType is invalid, return null");
            return null;
        }

        if (apnContext == null) {
            log("apnContext is null, return null");
            return null;
        }

        DcAsyncChannel dcac = apnContext.getDcAc();
        String[] result = null;

        if (dcac != null) {
            result = dcac.getPcscfAddr();

            for (int i = 0; i < result.length; i++) {
                log("Pcscf[" + i + "]: " + result[i]);
            }
            return result;
        }
        return null;
    }

    @Override
    public void setImsRegistrationState(boolean registered) {
        log("setImsRegistrationState - mImsRegistrationState(before): "+ mImsRegistrationState
                + ", registered(current) : " + registered);

        if (mPhone == null) return;

        ServiceStateTracker sst = mPhone.getServiceStateTracker();
        if (sst == null) return;

        sst.setImsRegistrationState(registered);
    }

    /**
     * Read APN configuration from Telephony.db for Emergency APN
     * All opertors recognize the connection request for EPDN based on APN type
     * PLMN name,APN name are not mandatory parameters
     */
    private void initEmergencyApnSetting() {
        // Operator Numeric is not available when sim records are not loaded.
        // Query Telephony.db with APN type as EPDN request does not
        // require APN name, plmn and all operators support same APN config.
        // DB will contain only one entry for Emergency APN
        String selection = "type=\"emergency\"";
        Cursor cursor = mPhone.getContext().getContentResolver().query(
                Telephony.Carriers.CONTENT_URI, null, selection, null, null);

        if (cursor != null) {
            if (cursor.getCount() > 0) {
                if (cursor.moveToFirst()) {
                    mEmergencyApn = makeApnSetting(cursor);
                }
            }
            cursor.close();
        }
    }

    /**
     * Add the Emergency APN settings to APN settings list
     */
    private void addEmergencyApnSetting() {
        if(mEmergencyApn != null) {
            if(mAllApnSettings == null) {
                mAllApnSettings = new ArrayList<ApnSetting>();
            } else {
                boolean hasEmergencyApn = false;
                for (ApnSetting apn : mAllApnSettings) {
                    if (ArrayUtils.contains(apn.types, PhoneConstants.APN_TYPE_EMERGENCY)) {
                        hasEmergencyApn = true;
                        break;
                    }
                }

                if(hasEmergencyApn == false) {
                    mAllApnSettings.add(mEmergencyApn);
                } else {
                    log("addEmergencyApnSetting - E-APN setting is already present");
                }
            }
        }
    }
}<|MERGE_RESOLUTION|>--- conflicted
+++ resolved
@@ -49,6 +49,7 @@
 import android.provider.Settings;
 import android.provider.Telephony;
 import android.telephony.CellLocation;
+import android.telephony.ServiceState;
 import android.telephony.TelephonyManager;
 import android.telephony.SubscriptionManager;
 import android.telephony.cdma.CdmaCellLocation;
@@ -75,6 +76,7 @@
 import java.io.PrintWriter;
 import java.util.ArrayList;
 import java.util.concurrent.atomic.AtomicBoolean;
+import java.util.HashMap;
 
 import android.provider.Settings;
 
@@ -121,8 +123,8 @@
 
     private static final int POLL_PDP_MILLIS = 5 * 1000;
 
-    static final Uri PREFERAPN_NO_UPDATE_URI_USING_SUBID =
-                        Uri.parse("content://telephony/carriers/preferapn_no_update/subId/");
+    static final Uri PREFERAPN_NO_UPDATE_URI =
+                        Uri.parse("content://telephony/carriers/preferapn_no_update");
     static final String APN_ID = "apn_id";
 
     private boolean mCanSetPreferApn = false;
@@ -767,8 +769,6 @@
     private void setupDataOnConnectableApns(String reason) {
         if (DBG) log("setupDataOnConnectableApns: " + reason);
 
-        if (DBG) log("mPhone.getSubId=" + mPhone.getSubId() + " defaultDataSub="
-                + SubscriptionManager.getDefaultDataSubId());
         for (ApnContext apnContext : mPrioritySortedApnContexts) {
             if (DBG) log("setupDataOnConnectableApns: apnContext " + apnContext);
             if (apnContext.getState() == DctConstants.State.FAILED) {
@@ -1294,14 +1294,9 @@
         createAllApnList();
         setInitialAttachApn();
         cleanUpAllConnections(!isDisconnected, Phone.REASON_APN_CHANGED);
-<<<<<<< HEAD
-        setupDataOnConnectableApns(Phone.REASON_APN_CHANGED);
-=======
-        if (isDisconnected &&
-                (mPhone.getSubId() == SubscriptionManager.getDefaultDataSubId())) {
+        if (mPhone.getSubId() == SubscriptionManager.getDefaultDataSubId()) {
             setupDataOnConnectableApns(Phone.REASON_APN_CHANGED);
         }
->>>>>>> 6bc40988
     }
 
     /**
@@ -1458,13 +1453,7 @@
             if (DBG) log("onRecordsLoaded: notifying data availability");
             notifyOffApnsOfAvailability(Phone.REASON_SIM_LOADED);
         }
-
-        long subId = mPhone.getSubId();
-        if (subId == SubscriptionManager.getDefaultDataSubId()) {
-            // To sync the state of DctController state machine.
-            if (DBG) log("onRecordsLoaded: mPhone.getSubId= " + subId);
-            DctController.getInstance().enableApnType(subId, PhoneConstants.APN_TYPE_DEFAULT);
-        }
+        setupDataOnConnectableApns(Phone.REASON_SIM_LOADED);
     }
 
     @Override
@@ -1648,27 +1637,21 @@
     protected void onRoamingOff() {
         if (DBG) log("onRoamingOff");
 
-        if (!mUserDataEnabled) return;
-
-        if (!getDataOnRoamingEnabled()) {
-            if (DBG) log("onRoamingOff: setup data off roaming");
+        if (mUserDataEnabled == false) return;
+
+        if (getDataOnRoamingEnabled() == false) {
             notifyOffApnsOfAvailability(Phone.REASON_ROAMING_OFF);
-            if (mPhone.getSubId() == SubscriptionManager.getDefaultDataSubId()) {
-                setupDataOnConnectableApns(Phone.REASON_ROAMING_OFF);
-            }
+            setupDataOnConnectableApns(Phone.REASON_ROAMING_OFF);
         } else {
-            if (DBG) log("onRoamingOff: tear down data off roaming");
             notifyDataConnection(Phone.REASON_ROAMING_OFF);
         }
     }
 
     @Override
     protected void onRoamingOn() {
-        if (DBG) log("onRoamingOn");
-        if (!mUserDataEnabled) return;
-
-        if (getDataOnRoamingEnabled() &&
-                (mPhone.getSubId() == SubscriptionManager.getDefaultDataSubId())) {
+        if (mUserDataEnabled == false) return;
+
+        if (getDataOnRoamingEnabled()) {
             if (DBG) log("onRoamingOn: setup data on roaming");
             setupDataOnConnectableApns(Phone.REASON_ROAMING_ON);
             notifyDataConnection(Phone.REASON_ROAMING_ON);
@@ -2095,10 +2078,8 @@
                 resetPollStats();
             }
         }
-        if (mPhone.getSubId() == SubscriptionManager.getDefaultDataSubId()) {
-            // reset reconnect timer
-            setupDataOnConnectableApns(Phone.REASON_VOICE_CALL_ENDED);
-        }
+        // reset reconnect timer
+        setupDataOnConnectableApns(Phone.REASON_VOICE_CALL_ENDED);
     }
 
     @Override
@@ -2333,17 +2314,15 @@
             return;
         }
 
-        String subId = Long.toString(mPhone.getSubId());
-        Uri uri = Uri.withAppendedPath(PREFERAPN_NO_UPDATE_URI_USING_SUBID, subId);
         log("setPreferredApn: delete");
         ContentResolver resolver = mPhone.getContext().getContentResolver();
-        resolver.delete(uri, null, null);
+        resolver.delete(PREFERAPN_NO_UPDATE_URI, null, null);
 
         if (pos >= 0) {
             log("setPreferredApn: insert");
             ContentValues values = new ContentValues();
             values.put(APN_ID, pos);
-            resolver.insert(uri, values);
+            resolver.insert(PREFERAPN_NO_UPDATE_URI, values);
         }
     }
 
@@ -2353,10 +2332,8 @@
             return null;
         }
 
-        String subId = Long.toString(mPhone.getSubId());
-        Uri uri = Uri.withAppendedPath(PREFERAPN_NO_UPDATE_URI_USING_SUBID, subId);
         Cursor cursor = mPhone.getContext().getContentResolver().query(
-                uri, new String[] { "_id", "name", "apn" },
+                PREFERAPN_NO_UPDATE_URI, new String[] { "_id", "name", "apn" },
                 null, null, Telephony.Carriers.DEFAULT_SORT_ORDER);
 
         if (cursor != null) {
@@ -2405,16 +2382,7 @@
 
         switch (msg.what) {
             case DctConstants.EVENT_RECORDS_LOADED:
-                // FIXME: Endless loop, maybe wait until SM broadcasts it SUBINFO_RECORD_UPDATED intent.
-                if (mPhone.getSubId() < 0) {
-                    log("Got EVENT_RECORDS_LOADED but subId has not been updated from dummy " +
-                            "values, reposting message with 500ms delay");
-                    Message m = obtainMessage(msg.what);
-                    m.copyFrom(msg);
-                    sendMessageDelayed(m, 500);
-                } else {
-                    onRecordsLoaded();
-                }
+                onRecordsLoaded();
                 break;
 
             case DctConstants.EVENT_DATA_CONNECTION_DETACHED:
@@ -2422,11 +2390,7 @@
                 break;
 
             case DctConstants.EVENT_DATA_CONNECTION_ATTACHED:
-                if (mPhone.getSubId() == SubscriptionManager.getDefaultDataSubId()) {
-                    onDataConnectionAttached();
-                } else if (DBG) {
-                    log("Got EVENT_DATA_CONNECTION_ATTACHED but this tracker is not the default");
-                }
+                onDataConnectionAttached();
                 break;
 
             case DctConstants.EVENT_DO_RECOVERY:
@@ -2667,7 +2631,6 @@
     }
 
     protected void onSetInternalDataEnabled(boolean enabled, Message onCompleteMsg) {
-        if (DBG) log("onSetInternalDataEnabled: enabled=" + enabled);
         boolean sendOnComplete = true;
 
         synchronized (mDataEnabledLock) {
@@ -2690,7 +2653,8 @@
     }
 
     public boolean setInternalDataEnabledFlag(boolean enable) {
-        if (DBG) log("setInternalDataEnabledFlag(" + enable + ")");
+        if (DBG)
+            log("setInternalDataEnabledFlag(" + enable + ")");
 
         if (mInternalDataEnabled != enable) {
             mInternalDataEnabled = enable;
@@ -2704,7 +2668,8 @@
     }
 
     public boolean setInternalDataEnabled(boolean enable, Message onCompleteMsg) {
-        if (DBG) log("setInternalDataEnabled(" + enable + ")");
+        if (DBG)
+            log("setInternalDataEnabled(" + enable + ")");
 
         Message msg = obtainMessage(DctConstants.EVENT_SET_INTERNAL_DATA_ENABLE, onCompleteMsg);
         msg.arg1 = (enable ? DctConstants.ENABLED : DctConstants.DISABLED);
@@ -2714,15 +2679,12 @@
 
     /** Returns true if this is current DDS. */
     protected boolean isActiveDataSubscription() {
-        //FIXME data should only be enabled if this subscription is the default data sub
-        //boolean isActive = mPhone.getSubId() == SubscriptionManager.getDefaultDataSubId();
-        //if (DBG) log("isActiveDataSubscription: " + isActive);
-        //return isActive;
+        // FIXME This should have code like
+        // return (mPhone.getSubId() == SubscriptionManager.getDefaultDataSubId());
         return true;
     }
 
     public void setDataAllowed(boolean enable, Message response) {
-         if (DBG) log("setDataAllowed: enable=" + enable);
          mIsCleanupRequired = !enable;
          mPhone.mCi.setDataAllowed(enable, response);
          mInternalDataEnabled = enable;
