/*
 * Copyright (C) 2006 The Android Open Source Project
 *
 * Licensed under the Apache License, Version 2.0 (the "License");
 * you may not use this file except in compliance with the License.
 * You may obtain a copy of the License at
 *
 *      http://www.apache.org/licenses/LICENSE-2.0
 *
 * Unless required by applicable law or agreed to in writing, software
 * distributed under the License is distributed on an "AS IS" BASIS,
 * WITHOUT WARRANTIES OR CONDITIONS OF ANY KIND, either express or implied.
 * See the License for the specific language governing permissions and
 * limitations under the License.
 */

package com.android.internal.telephony;

import static com.android.internal.telephony.RILConstants.*;
import static android.telephony.TelephonyManager.NETWORK_TYPE_UNKNOWN;
import static android.telephony.TelephonyManager.NETWORK_TYPE_EDGE;
import static android.telephony.TelephonyManager.NETWORK_TYPE_GPRS;
import static android.telephony.TelephonyManager.NETWORK_TYPE_UMTS;
import static android.telephony.TelephonyManager.NETWORK_TYPE_HSDPA;
import static android.telephony.TelephonyManager.NETWORK_TYPE_HSUPA;
import static android.telephony.TelephonyManager.NETWORK_TYPE_HSPA;

import android.content.BroadcastReceiver;
import android.content.Context;
import android.content.Intent;
import android.content.IntentFilter;
import android.net.ConnectivityManager;
import android.net.LocalSocket;
import android.net.LocalSocketAddress;
import android.os.AsyncResult;
import android.os.Handler;
import android.os.HandlerThread;
import android.os.Looper;
import android.os.Message;
import android.os.Parcel;
import android.os.PowerManager;
import android.os.SystemProperties;
import android.os.PowerManager.WakeLock;
import android.telephony.NeighboringCellInfo;
import android.telephony.PhoneNumberUtils;
import android.telephony.Rlog;
import android.telephony.SignalStrength;
import android.telephony.SmsManager;
import android.telephony.SmsMessage;
import android.text.TextUtils;

import com.android.internal.telephony.gsm.SmsBroadcastConfigInfo;
import com.android.internal.telephony.gsm.SuppServiceNotification;
import com.android.internal.telephony.uicc.IccCardApplicationStatus;
import com.android.internal.telephony.uicc.IccCardStatus;
import com.android.internal.telephony.uicc.IccIoResult;
import com.android.internal.telephony.uicc.IccRefreshResponse;
import com.android.internal.telephony.uicc.IccUtils;
import com.android.internal.telephony.cdma.CdmaCallWaitingNotification;
import com.android.internal.telephony.cdma.CdmaInformationRecords;
import com.android.internal.telephony.cdma.CdmaSmsBroadcastConfigInfo;
import com.android.internal.telephony.dataconnection.DataConnectionBase;

import java.io.ByteArrayInputStream;
import java.io.DataInputStream;
import java.io.FileDescriptor;
import java.io.IOException;
import java.io.InputStream;
import java.io.PrintWriter;
import java.util.ArrayList;
import java.util.Collections;
import java.util.concurrent.atomic.AtomicBoolean;

/**
 * {@hide}
 */
class RILRequest {
    static final String LOG_TAG = "RilRequest";

    //***** Class Variables
    static int sNextSerial = 0;
    static Object sSerialMonitor = new Object();
    private static Object sPoolSync = new Object();
    private static RILRequest sPool = null;
    private static int sPoolSize = 0;
    private static final int MAX_POOL_SIZE = 4;

    //***** Instance Variables
    int mSerial;
    int mRequest;
    Message mResult;
    Parcel mParcel;
    RILRequest mNext;

    /**
     * Retrieves a new RILRequest instance from the pool.
     *
     * @param request RIL_REQUEST_*
     * @param result sent when operation completes
     * @return a RILRequest instance from the pool.
     */
    static RILRequest obtain(int request, Message result) {
        RILRequest rr = null;

        synchronized(sPoolSync) {
            if (sPool != null) {
                rr = sPool;
                sPool = rr.mNext;
                rr.mNext = null;
                sPoolSize--;
            }
        }

        if (rr == null) {
            rr = new RILRequest();
        }

        synchronized(sSerialMonitor) {
            rr.mSerial = sNextSerial++;
        }
        rr.mRequest = request;
        rr.mResult = result;
        rr.mParcel = Parcel.obtain();

        if (result != null && result.getTarget() == null) {
            throw new NullPointerException("Message target must not be null");
        }

        // first elements in any RIL Parcel
        rr.mParcel.writeInt(request);
        rr.mParcel.writeInt(rr.mSerial);

        return rr;
    }

    /**
     * Returns a RILRequest instance to the pool.
     *
     * Note: This should only be called once per use.
     */
    void release() {
        synchronized (sPoolSync) {
            if (sPoolSize < MAX_POOL_SIZE) {
                mNext = sPool;
                sPool = this;
                sPoolSize++;
                mResult = null;
            }
        }
    }

    private RILRequest() {
    }

    static void
    resetSerial() {
        synchronized(sSerialMonitor) {
            sNextSerial = 0;
        }
    }

    String
    serialString() {
        //Cheesy way to do %04d
        StringBuilder sb = new StringBuilder(8);
        String sn;

        sn = Integer.toString(mSerial);

        //sb.append("J[");
        sb.append('[');
        for (int i = 0, s = sn.length() ; i < 4 - s; i++) {
            sb.append('0');
        }

        sb.append(sn);
        sb.append(']');
        return sb.toString();
    }

    void
    onError(int error, Object ret) {
        CommandException ex;

        ex = CommandException.fromRilErrno(error);

        if (RIL.RILJ_LOGD) Rlog.d(LOG_TAG, serialString() + "< "
            + RIL.requestToString(mRequest)
            + " error: " + ex);

        if (mResult != null) {
            AsyncResult.forMessage(mResult, ret, ex);
            mResult.sendToTarget();
        }

        if (mParcel != null) {
            mParcel.recycle();
            mParcel = null;
        }
    }
}


/**
 * RIL implementation of the CommandsInterface.
 *
 * {@hide}
 */
public final class RIL extends BaseCommands implements CommandsInterface {
    static final String RILJ_LOG_TAG = "RILJ";
    static final boolean RILJ_LOGD = true;
    static final boolean RILJ_LOGV = false; // STOPSHIP if true

    /**
     * Wake lock timeout should be longer than the longest timeout in
     * the vendor ril.
     */
    private static final int DEFAULT_WAKE_LOCK_TIMEOUT = 60000;

    //***** Instance Variables

    LocalSocket mSocket;
    HandlerThread mSenderThread;
    RILSender mSender;
    Thread mReceiverThread;
    RILReceiver mReceiver;
    WakeLock mWakeLock;
    int mWakeLockTimeout;
    // The number of requests pending to be sent out, it increases before calling
    // EVENT_SEND and decreases while handling EVENT_SEND. It gets cleared while
    // WAKE_LOCK_TIMEOUT occurs.
    int mRequestMessagesPending;
    // The number of requests sent out but waiting for response. It increases while
    // sending request and decreases while handling response. It should match
    // mRequestList.size() unless there are requests no replied while
    // WAKE_LOCK_TIMEOUT occurs.
    int mRequestMessagesWaiting;

    //I'd rather this be LinkedList or something
    ArrayList<RILRequest> mRequestList = new ArrayList<RILRequest>();

    Object     mLastNITZTimeInfo;

    // When we are testing emergency calls
    AtomicBoolean mTestingEmergencyCall = new AtomicBoolean(false);

    //***** Events

    static final int EVENT_SEND                 = 1;
    static final int EVENT_WAKE_LOCK_TIMEOUT    = 2;

    //***** Constants

    // match with constant in ril.cpp
    static final int RIL_MAX_COMMAND_BYTES = (8 * 1024);
    static final int RESPONSE_SOLICITED = 0;
    static final int RESPONSE_UNSOLICITED = 1;

    static final String SOCKET_NAME_RIL = "rild";

    static final int SOCKET_OPEN_RETRY_MILLIS = 4 * 1000;

    // The number of the required config values for broadcast SMS stored in the C struct
    // RIL_CDMA_BroadcastServiceInfo
    private static final int CDMA_BSI_NO_OF_INTS_STRUCT = 3;

    private static final int CDMA_BROADCAST_SMS_NO_OF_SERVICE_CATEGORIES = 31;

    BroadcastReceiver mIntentReceiver = new BroadcastReceiver() {
        @Override
        public void onReceive(Context context, Intent intent) {
            if (intent.getAction().equals(Intent.ACTION_SCREEN_ON)) {
                sendScreenState(true);
            } else if (intent.getAction().equals(Intent.ACTION_SCREEN_OFF)) {
                sendScreenState(false);
            } else {
                Rlog.w(RILJ_LOG_TAG, "RIL received unexpected Intent: " + intent.getAction());
            }
        }
    };

    class RILSender extends Handler implements Runnable {
        public RILSender(Looper looper) {
            super(looper);
        }

        // Only allocated once
        byte[] dataLength = new byte[4];

        //***** Runnable implementation
        @Override
        public void
        run() {
            //setup if needed
        }


        //***** Handler implementation
        @Override public void
        handleMessage(Message msg) {
            RILRequest rr = (RILRequest)(msg.obj);
            RILRequest req = null;

            switch (msg.what) {
                case EVENT_SEND:
                    /**
                     * mRequestMessagePending++ already happened for every
                     * EVENT_SEND, thus we must make sure
                     * mRequestMessagePending-- happens once and only once
                     */
                    boolean alreadySubtracted = false;
                    try {
                        LocalSocket s;

                        s = mSocket;

                        if (s == null) {
                            rr.onError(RADIO_NOT_AVAILABLE, null);
                            rr.release();
                            if (mRequestMessagesPending > 0)
                                mRequestMessagesPending--;
                            alreadySubtracted = true;
                            return;
                        }

                        synchronized (mRequestList) {
                            mRequestList.add(rr);
                            mRequestMessagesWaiting++;
                        }

                        if (mRequestMessagesPending > 0)
                            mRequestMessagesPending--;
                        alreadySubtracted = true;

                        byte[] data;

                        data = rr.mParcel.marshall();
                        rr.mParcel.recycle();
                        rr.mParcel = null;

                        if (data.length > RIL_MAX_COMMAND_BYTES) {
                            throw new RuntimeException(
                                    "Parcel larger than max bytes allowed! "
                                                          + data.length);
                        }

                        // parcel length in big endian
                        dataLength[0] = dataLength[1] = 0;
                        dataLength[2] = (byte)((data.length >> 8) & 0xff);
                        dataLength[3] = (byte)((data.length) & 0xff);

                        //Rlog.v(RILJ_LOG_TAG, "writing packet: " + data.length + " bytes");

                        s.getOutputStream().write(dataLength);
                        s.getOutputStream().write(data);
                    } catch (IOException ex) {
                        Rlog.e(RILJ_LOG_TAG, "IOException", ex);
                        req = findAndRemoveRequestFromList(rr.mSerial);
                        // make sure this request has not already been handled,
                        // eg, if RILReceiver cleared the list.
                        if (req != null || !alreadySubtracted) {
                            rr.onError(RADIO_NOT_AVAILABLE, null);
                            rr.release();
                        }
                    } catch (RuntimeException exc) {
                        Rlog.e(RILJ_LOG_TAG, "Uncaught exception ", exc);
                        req = findAndRemoveRequestFromList(rr.mSerial);
                        // make sure this request has not already been handled,
                        // eg, if RILReceiver cleared the list.
                        if (req != null || !alreadySubtracted) {
                            rr.onError(GENERIC_FAILURE, null);
                            rr.release();
                        }
                    } finally {
                        // Note: We are "Done" only if there are no outstanding
                        // requests or replies. Thus this code path will only release
                        // the wake lock on errors.
                        releaseWakeLockIfDone();
                    }

                    if (!alreadySubtracted && mRequestMessagesPending > 0) {
                        mRequestMessagesPending--;
                    }

                    break;

                case EVENT_WAKE_LOCK_TIMEOUT:
                    // Haven't heard back from the last request.  Assume we're
                    // not getting a response and  release the wake lock.
                    synchronized (mWakeLock) {
                        if (mWakeLock.isHeld()) {
                            // The timer of WAKE_LOCK_TIMEOUT is reset with each
                            // new send request. So when WAKE_LOCK_TIMEOUT occurs
                            // all requests in mRequestList already waited at
                            // least DEFAULT_WAKE_LOCK_TIMEOUT but no response.
                            // Reset mRequestMessagesWaiting to enable
                            // releaseWakeLockIfDone().
                            //
                            // Note: Keep mRequestList so that delayed response
                            // can still be handled when response finally comes.
                            if (mRequestMessagesWaiting != 0) {
                                Rlog.d(RILJ_LOG_TAG, "NOTE: mReqWaiting is NOT 0 but"
                                        + mRequestMessagesWaiting + " at TIMEOUT, reset!"
                                        + " There still msg waitng for response");

                                mRequestMessagesWaiting = 0;

                                if (RILJ_LOGD) {
                                    synchronized (mRequestList) {
                                        int count = mRequestList.size();
                                        Rlog.d(RILJ_LOG_TAG, "WAKE_LOCK_TIMEOUT " +
                                                " mRequestList=" + count);

                                        for (int i = 0; i < count; i++) {
                                            rr = mRequestList.get(i);
                                            Rlog.d(RILJ_LOG_TAG, i + ": [" + rr.mSerial + "] "
                                                    + requestToString(rr.mRequest));
                                        }
                                    }
                                }
                            }
                            // mRequestMessagesPending shows how many
                            // requests are waiting to be sent (and before
                            // to be added in request list) since star the
                            // WAKE_LOCK_TIMEOUT timer. Since WAKE_LOCK_TIMEOUT
                            // is the expected time to get response, all requests
                            // should already sent out (i.e.
                            // mRequestMessagesPending is 0 )while TIMEOUT occurs.
                            if (mRequestMessagesPending != 0) {
                                Rlog.e(RILJ_LOG_TAG, "ERROR: mReqPending is NOT 0 but"
                                        + mRequestMessagesPending + " at TIMEOUT, reset!");
                                mRequestMessagesPending = 0;

                            }
                            mWakeLock.release();
                        }
                    }
                    break;
            }
        }
    }

    /**
     * Reads in a single RIL message off the wire. A RIL message consists
     * of a 4-byte little-endian length and a subsequent series of bytes.
     * The final message (length header omitted) is read into
     * <code>buffer</code> and the length of the final message (less header)
     * is returned. A return value of -1 indicates end-of-stream.
     *
     * @param is non-null; Stream to read from
     * @param buffer Buffer to fill in. Must be as large as maximum
     * message size, or an ArrayOutOfBounds exception will be thrown.
     * @return Length of message less header, or -1 on end of stream.
     * @throws IOException
     */
    private static int readRilMessage(InputStream is, byte[] buffer)
            throws IOException {
        int countRead;
        int offset;
        int remaining;
        int messageLength;

        // First, read in the length of the message
        offset = 0;
        remaining = 4;
        do {
            countRead = is.read(buffer, offset, remaining);

            if (countRead < 0 ) {
                Rlog.e(RILJ_LOG_TAG, "Hit EOS reading message length");
                return -1;
            }

            offset += countRead;
            remaining -= countRead;
        } while (remaining > 0);

        messageLength = ((buffer[0] & 0xff) << 24)
                | ((buffer[1] & 0xff) << 16)
                | ((buffer[2] & 0xff) << 8)
                | (buffer[3] & 0xff);

        // Then, re-use the buffer and read in the message itself
        offset = 0;
        remaining = messageLength;
        do {
            countRead = is.read(buffer, offset, remaining);

            if (countRead < 0 ) {
                Rlog.e(RILJ_LOG_TAG, "Hit EOS reading message.  messageLength=" + messageLength
                        + " remaining=" + remaining);
                return -1;
            }

            offset += countRead;
            remaining -= countRead;
        } while (remaining > 0);

        return messageLength;
    }

    class RILReceiver implements Runnable {
        byte[] buffer;

        RILReceiver() {
            buffer = new byte[RIL_MAX_COMMAND_BYTES];
        }

        @Override
        public void
        run() {
            int retryCount = 0;

            try {for (;;) {
                LocalSocket s = null;
                LocalSocketAddress l;

                try {
                    s = new LocalSocket();
                    l = new LocalSocketAddress(SOCKET_NAME_RIL,
                            LocalSocketAddress.Namespace.RESERVED);
                    s.connect(l);
                } catch (IOException ex){
                    try {
                        if (s != null) {
                            s.close();
                        }
                    } catch (IOException ex2) {
                        //ignore failure to close after failure to connect
                    }

                    // don't print an error message after the the first time
                    // or after the 8th time

                    if (retryCount == 8) {
                        Rlog.e (RILJ_LOG_TAG,
                            "Couldn't find '" + SOCKET_NAME_RIL
                            + "' socket after " + retryCount
                            + " times, continuing to retry silently");
                    } else if (retryCount > 0 && retryCount < 8) {
                        Rlog.i (RILJ_LOG_TAG,
                            "Couldn't find '" + SOCKET_NAME_RIL
                            + "' socket; retrying after timeout");
                    }

                    try {
                        Thread.sleep(SOCKET_OPEN_RETRY_MILLIS);
                    } catch (InterruptedException er) {
                    }

                    retryCount++;
                    continue;
                }

                retryCount = 0;

                mSocket = s;
                Rlog.i(RILJ_LOG_TAG, "Connected to '" + SOCKET_NAME_RIL + "' socket");

                int length = 0;
                try {
                    InputStream is = mSocket.getInputStream();

                    for (;;) {
                        Parcel p;

                        length = readRilMessage(is, buffer);

                        if (length < 0) {
                            // End-of-stream reached
                            break;
                        }

                        p = Parcel.obtain();
                        p.unmarshall(buffer, 0, length);
                        p.setDataPosition(0);

                        //Rlog.v(RILJ_LOG_TAG, "Read packet: " + length + " bytes");

                        processResponse(p);
                        p.recycle();
                    }
                } catch (java.io.IOException ex) {
                    Rlog.i(RILJ_LOG_TAG, "'" + SOCKET_NAME_RIL + "' socket closed",
                          ex);
                } catch (Throwable tr) {
                    Rlog.e(RILJ_LOG_TAG, "Uncaught exception read length=" + length +
                        "Exception:" + tr.toString());
                }

                Rlog.i(RILJ_LOG_TAG, "Disconnected from '" + SOCKET_NAME_RIL
                      + "' socket");

                setRadioState (RadioState.RADIO_UNAVAILABLE);

                try {
                    mSocket.close();
                } catch (IOException ex) {
                }

                mSocket = null;
                RILRequest.resetSerial();

                // Clear request list on close
                clearRequestList(RADIO_NOT_AVAILABLE, false);
            }} catch (Throwable tr) {
                Rlog.e(RILJ_LOG_TAG,"Uncaught exception", tr);
            }

            /* We're disconnected so we don't know the ril version */
            notifyRegistrantsRilConnectionChanged(-1);
        }
    }



    //***** Constructors

    public RIL(Context context, int preferredNetworkType, int cdmaSubscription) {
        super(context);
        if (RILJ_LOGD) {
            riljLog("RIL(context, preferredNetworkType=" + preferredNetworkType +
                    " cdmaSubscription=" + cdmaSubscription + ")");
        }
        mCdmaSubscription  = cdmaSubscription;
        mPreferredNetworkType = preferredNetworkType;
        mPhoneType = RILConstants.NO_PHONE;

        PowerManager pm = (PowerManager)context.getSystemService(Context.POWER_SERVICE);
        mWakeLock = pm.newWakeLock(PowerManager.PARTIAL_WAKE_LOCK, RILJ_LOG_TAG);
        mWakeLock.setReferenceCounted(false);
        mWakeLockTimeout = SystemProperties.getInt(TelephonyProperties.PROPERTY_WAKE_LOCK_TIMEOUT,
                DEFAULT_WAKE_LOCK_TIMEOUT);
        mRequestMessagesPending = 0;
        mRequestMessagesWaiting = 0;

        mSenderThread = new HandlerThread("RILSender");
        mSenderThread.start();

        Looper looper = mSenderThread.getLooper();
        mSender = new RILSender(looper);

        ConnectivityManager cm = (ConnectivityManager)context.getSystemService(
                Context.CONNECTIVITY_SERVICE);
        if (cm.isNetworkSupported(ConnectivityManager.TYPE_MOBILE) == false) {
            riljLog("Not starting RILReceiver: wifi-only");
        } if (SystemProperties.getBoolean("ro.radio.noril", false)) {
            riljLog("Not starting RILReceiver: basebandless target");
        } else {
            riljLog("Starting RILReceiver");
            mReceiver = new RILReceiver();
            mReceiverThread = new Thread(mReceiver, "RILReceiver");
            mReceiverThread.start();

            IntentFilter filter = new IntentFilter();
            filter.addAction(Intent.ACTION_SCREEN_ON);
            filter.addAction(Intent.ACTION_SCREEN_OFF);
            context.registerReceiver(mIntentReceiver, filter);
        }
    }

    //***** CommandsInterface implementation

    @Override
    public void getVoiceRadioTechnology(Message result) {
        RILRequest rr = RILRequest.obtain(RIL_REQUEST_VOICE_RADIO_TECH, result);

        if (RILJ_LOGD) riljLog(rr.serialString() + "> " + requestToString(rr.mRequest));

        send(rr);
    }


    @Override public void
    setOnNITZTime(Handler h, int what, Object obj) {
        super.setOnNITZTime(h, what, obj);

        // Send the last NITZ time if we have it
        if (mLastNITZTimeInfo != null) {
            mNITZTimeRegistrant
                .notifyRegistrant(
                    new AsyncResult (null, mLastNITZTimeInfo, null));
            mLastNITZTimeInfo = null;
        }
    }

    @Override
    public void
    getIccCardStatus(Message result) {
        //Note: This RIL request has not been renamed to ICC,
        //       but this request is also valid for SIM and RUIM
        RILRequest rr = RILRequest.obtain(RIL_REQUEST_GET_SIM_STATUS, result);

        if (RILJ_LOGD) riljLog(rr.serialString() + "> " + requestToString(rr.mRequest));

        send(rr);
    }

    @Override public void
    supplyIccPin(String pin, Message result) {
        supplyIccPinForApp(pin, null, result);
    }

    @Override public void
    supplyIccPinForApp(String pin, String aid, Message result) {
        //Note: This RIL request has not been renamed to ICC,
        //       but this request is also valid for SIM and RUIM
        RILRequest rr = RILRequest.obtain(RIL_REQUEST_ENTER_SIM_PIN, result);

        if (RILJ_LOGD) riljLog(rr.serialString() + "> " + requestToString(rr.mRequest));

        rr.mParcel.writeInt(2);
        rr.mParcel.writeString(pin);
        rr.mParcel.writeString(aid);

        send(rr);
    }

    @Override public void
    supplyIccPuk(String puk, String newPin, Message result) {
        supplyIccPukForApp(puk, newPin, null, result);
    }

    @Override public void
    supplyIccPukForApp(String puk, String newPin, String aid, Message result) {
        //Note: This RIL request has not been renamed to ICC,
        //       but this request is also valid for SIM and RUIM
        RILRequest rr = RILRequest.obtain(RIL_REQUEST_ENTER_SIM_PUK, result);

        if (RILJ_LOGD) riljLog(rr.serialString() + "> " + requestToString(rr.mRequest));

        rr.mParcel.writeInt(3);
        rr.mParcel.writeString(puk);
        rr.mParcel.writeString(newPin);
        rr.mParcel.writeString(aid);

        send(rr);
    }

    @Override public void
    supplyIccPin2(String pin, Message result) {
        supplyIccPin2ForApp(pin, null, result);
    }

    @Override public void
    supplyIccPin2ForApp(String pin, String aid, Message result) {
        //Note: This RIL request has not been renamed to ICC,
        //       but this request is also valid for SIM and RUIM
        RILRequest rr = RILRequest.obtain(RIL_REQUEST_ENTER_SIM_PIN2, result);

        if (RILJ_LOGD) riljLog(rr.serialString() + "> " + requestToString(rr.mRequest));

        rr.mParcel.writeInt(2);
        rr.mParcel.writeString(pin);
        rr.mParcel.writeString(aid);

        send(rr);
    }

    @Override public void
    supplyIccPuk2(String puk2, String newPin2, Message result) {
        supplyIccPuk2ForApp(puk2, newPin2, null, result);
    }

    @Override public void
    supplyIccPuk2ForApp(String puk, String newPin2, String aid, Message result) {
        //Note: This RIL request has not been renamed to ICC,
        //       but this request is also valid for SIM and RUIM
        RILRequest rr = RILRequest.obtain(RIL_REQUEST_ENTER_SIM_PUK2, result);

        if (RILJ_LOGD) riljLog(rr.serialString() + "> " + requestToString(rr.mRequest));

        rr.mParcel.writeInt(3);
        rr.mParcel.writeString(puk);
        rr.mParcel.writeString(newPin2);
        rr.mParcel.writeString(aid);

        send(rr);
    }

    @Override public void
    changeIccPin(String oldPin, String newPin, Message result) {
        changeIccPinForApp(oldPin, newPin, null, result);
    }

    @Override public void
    changeIccPinForApp(String oldPin, String newPin, String aid, Message result) {
        //Note: This RIL request has not been renamed to ICC,
        //       but this request is also valid for SIM and RUIM
        RILRequest rr = RILRequest.obtain(RIL_REQUEST_CHANGE_SIM_PIN, result);

        if (RILJ_LOGD) riljLog(rr.serialString() + "> " + requestToString(rr.mRequest));

        rr.mParcel.writeInt(3);
        rr.mParcel.writeString(oldPin);
        rr.mParcel.writeString(newPin);
        rr.mParcel.writeString(aid);

        send(rr);
    }

    @Override public void
    changeIccPin2(String oldPin2, String newPin2, Message result) {
        changeIccPin2ForApp(oldPin2, newPin2, null, result);
    }

    @Override public void
    changeIccPin2ForApp(String oldPin2, String newPin2, String aid, Message result) {
        //Note: This RIL request has not been renamed to ICC,
        //       but this request is also valid for SIM and RUIM
        RILRequest rr = RILRequest.obtain(RIL_REQUEST_CHANGE_SIM_PIN2, result);

        if (RILJ_LOGD) riljLog(rr.serialString() + "> " + requestToString(rr.mRequest));

        rr.mParcel.writeInt(3);
        rr.mParcel.writeString(oldPin2);
        rr.mParcel.writeString(newPin2);
        rr.mParcel.writeString(aid);

        send(rr);
    }

    @Override
    public void
    changeBarringPassword(String facility, String oldPwd, String newPwd, Message result) {
        RILRequest rr = RILRequest.obtain(RIL_REQUEST_CHANGE_BARRING_PASSWORD, result);

        if (RILJ_LOGD) riljLog(rr.serialString() + "> " + requestToString(rr.mRequest));

        rr.mParcel.writeInt(3);
        rr.mParcel.writeString(facility);
        rr.mParcel.writeString(oldPwd);
        rr.mParcel.writeString(newPwd);

        send(rr);
    }

    @Override
    public void
    supplyNetworkDepersonalization(String netpin, Message result) {
        RILRequest rr = RILRequest.obtain(RIL_REQUEST_ENTER_NETWORK_DEPERSONALIZATION, result);

        if (RILJ_LOGD) riljLog(rr.serialString() + "> " + requestToString(rr.mRequest));

        rr.mParcel.writeInt(1);
        rr.mParcel.writeString(netpin);

        send(rr);
    }

    @Override
    public void
    getCurrentCalls (Message result) {
        RILRequest rr = RILRequest.obtain(RIL_REQUEST_GET_CURRENT_CALLS, result);

        if (RILJ_LOGD) riljLog(rr.serialString() + "> " + requestToString(rr.mRequest));

        send(rr);
    }

    @Override
    @Deprecated public void
    getPDPContextList(Message result) {
        getDataCallList(result);
    }

    @Override
    public void
    getDataCallList(Message result) {
        RILRequest rr = RILRequest.obtain(RIL_REQUEST_DATA_CALL_LIST, result);

        if (RILJ_LOGD) riljLog(rr.serialString() + "> " + requestToString(rr.mRequest));

        send(rr);
    }

    @Override
    public void
    dial (String address, int clirMode, Message result) {
        dial(address, clirMode, null, result);
    }

    @Override
    public void
    dial(String address, int clirMode, UUSInfo uusInfo, Message result) {
        RILRequest rr = RILRequest.obtain(RIL_REQUEST_DIAL, result);

<<<<<<< HEAD
        rr.mParcel.writeString(address);
        rr.mParcel.writeInt(clirMode);
        rr.mParcel.writeInt(0); // UUS information is absent
=======
        rr.mp.writeString(address);
        rr.mp.writeInt(clirMode);
>>>>>>> f606e5cc

        if (uusInfo == null) {
            rr.mParcel.writeInt(0); // UUS information is absent
        } else {
            rr.mParcel.writeInt(1); // UUS information is present
            rr.mParcel.writeInt(uusInfo.getType());
            rr.mParcel.writeInt(uusInfo.getDcs());
            rr.mParcel.writeByteArray(uusInfo.getUserData());
        }

        if (RILJ_LOGD) riljLog(rr.serialString() + "> " + requestToString(rr.mRequest));

        send(rr);
    }

    @Override
    public void
    getIMSI(Message result) {
        getIMSIForApp(null, result);
    }

    @Override
    public void
    getIMSIForApp(String aid, Message result) {
        RILRequest rr = RILRequest.obtain(RIL_REQUEST_GET_IMSI, result);

        rr.mParcel.writeInt(1);
        rr.mParcel.writeString(aid);

        if (RILJ_LOGD) riljLog(rr.serialString() +
                              "> getIMSI: " + requestToString(rr.mRequest)
                              + " aid: " + aid);

        send(rr);
    }

    @Override
    public void
    getIMEI(Message result) {
        RILRequest rr = RILRequest.obtain(RIL_REQUEST_GET_IMEI, result);

        if (RILJ_LOGD) riljLog(rr.serialString() + "> " + requestToString(rr.mRequest));

        send(rr);
    }

    @Override
    public void
    getIMEISV(Message result) {
        RILRequest rr = RILRequest.obtain(RIL_REQUEST_GET_IMEISV, result);

        if (RILJ_LOGD) riljLog(rr.serialString() + "> " + requestToString(rr.mRequest));

        send(rr);
    }


    @Override
    public void
    hangupConnection (int gsmIndex, Message result) {
        if (RILJ_LOGD) riljLog("hangupConnection: gsmIndex=" + gsmIndex);

        RILRequest rr = RILRequest.obtain(RIL_REQUEST_HANGUP, result);

        if (RILJ_LOGD) riljLog(rr.serialString() + "> " + requestToString(rr.mRequest) + " " +
                gsmIndex);

        rr.mParcel.writeInt(1);
        rr.mParcel.writeInt(gsmIndex);

        send(rr);
    }

    @Override
    public void
    hangupWaitingOrBackground (Message result) {
        RILRequest rr = RILRequest.obtain(RIL_REQUEST_HANGUP_WAITING_OR_BACKGROUND,
                                        result);

        if (RILJ_LOGD) riljLog(rr.serialString() + "> " + requestToString(rr.mRequest));

        send(rr);
    }

    @Override
    public void
    hangupForegroundResumeBackground (Message result) {
        RILRequest rr
                = RILRequest.obtain(
                        RIL_REQUEST_HANGUP_FOREGROUND_RESUME_BACKGROUND,
                                        result);
        if (RILJ_LOGD) riljLog(rr.serialString() + "> " + requestToString(rr.mRequest));

        send(rr);
    }

    @Override
    public void
    switchWaitingOrHoldingAndActive (Message result) {
        RILRequest rr
                = RILRequest.obtain(
                        RIL_REQUEST_SWITCH_WAITING_OR_HOLDING_AND_ACTIVE,
                                        result);
        if (RILJ_LOGD) riljLog(rr.serialString() + "> " + requestToString(rr.mRequest));

        send(rr);
    }

    @Override
    public void
    conference (Message result) {
        RILRequest rr
                = RILRequest.obtain(RIL_REQUEST_CONFERENCE, result);

        if (RILJ_LOGD) riljLog(rr.serialString() + "> " + requestToString(rr.mRequest));

        send(rr);
    }


    @Override
    public void setPreferredVoicePrivacy(boolean enable, Message result) {
        RILRequest rr = RILRequest.obtain(RIL_REQUEST_CDMA_SET_PREFERRED_VOICE_PRIVACY_MODE,
                result);

        rr.mParcel.writeInt(1);
        rr.mParcel.writeInt(enable ? 1:0);

        send(rr);
    }

    @Override
    public void getPreferredVoicePrivacy(Message result) {
        RILRequest rr = RILRequest.obtain(RIL_REQUEST_CDMA_QUERY_PREFERRED_VOICE_PRIVACY_MODE,
                result);
        send(rr);
    }

    @Override
    public void
    separateConnection (int gsmIndex, Message result) {
        RILRequest rr
                = RILRequest.obtain(RIL_REQUEST_SEPARATE_CONNECTION, result);

        if (RILJ_LOGD) riljLog(rr.serialString() + "> " + requestToString(rr.mRequest)
                            + " " + gsmIndex);

        rr.mParcel.writeInt(1);
        rr.mParcel.writeInt(gsmIndex);

        send(rr);
    }

    @Override
    public void
    acceptCall (Message result) {
        RILRequest rr
                = RILRequest.obtain(RIL_REQUEST_ANSWER, result);

        if (RILJ_LOGD) riljLog(rr.serialString() + "> " + requestToString(rr.mRequest));

        send(rr);
    }

    @Override
    public void
    rejectCall (Message result) {
        RILRequest rr
                = RILRequest.obtain(RIL_REQUEST_UDUB, result);

        if (RILJ_LOGD) riljLog(rr.serialString() + "> " + requestToString(rr.mRequest));

        send(rr);
    }

    @Override
    public void
    explicitCallTransfer (Message result) {
        RILRequest rr
                = RILRequest.obtain(RIL_REQUEST_EXPLICIT_CALL_TRANSFER, result);

        if (RILJ_LOGD) riljLog(rr.serialString() + "> " + requestToString(rr.mRequest));

        send(rr);
    }

    @Override
    public void
    getLastCallFailCause (Message result) {
        RILRequest rr
                = RILRequest.obtain(RIL_REQUEST_LAST_CALL_FAIL_CAUSE, result);

        if (RILJ_LOGD) riljLog(rr.serialString() + "> " + requestToString(rr.mRequest));

        send(rr);
    }

    /**
     * @deprecated
     */
    @Deprecated
    @Override
    public void
    getLastPdpFailCause (Message result) {
        getLastDataCallFailCause (result);
    }

    /**
     * The preferred new alternative to getLastPdpFailCause
     */
    @Override
    public void
    getLastDataCallFailCause (Message result) {
        RILRequest rr
                = RILRequest.obtain(RIL_REQUEST_LAST_DATA_CALL_FAIL_CAUSE, result);

        if (RILJ_LOGD) riljLog(rr.serialString() + "> " + requestToString(rr.mRequest));

        send(rr);
    }

    @Override
    public void
    setMute (boolean enableMute, Message response) {
        RILRequest rr
                = RILRequest.obtain(RIL_REQUEST_SET_MUTE, response);

        if (RILJ_LOGD) riljLog(rr.serialString() + "> " + requestToString(rr.mRequest)
                            + " " + enableMute);

        rr.mParcel.writeInt(1);
        rr.mParcel.writeInt(enableMute ? 1 : 0);

        send(rr);
    }

    @Override
    public void
    getMute (Message response) {
        RILRequest rr
                = RILRequest.obtain(RIL_REQUEST_GET_MUTE, response);

        if (RILJ_LOGD) riljLog(rr.serialString() + "> " + requestToString(rr.mRequest));

        send(rr);
    }

    @Override
    public void
    getSignalStrength (Message result) {
        RILRequest rr
                = RILRequest.obtain(RIL_REQUEST_SIGNAL_STRENGTH, result);

        if (RILJ_LOGD) riljLog(rr.serialString() + "> " + requestToString(rr.mRequest));

        send(rr);
    }

    @Override
    public void
    getVoiceRegistrationState (Message result) {
        RILRequest rr
                = RILRequest.obtain(RIL_REQUEST_VOICE_REGISTRATION_STATE, result);

        if (RILJ_LOGD) riljLog(rr.serialString() + "> " + requestToString(rr.mRequest));

        send(rr);
    }

    @Override
    public void
    getDataRegistrationState (Message result) {
        RILRequest rr
                = RILRequest.obtain(RIL_REQUEST_DATA_REGISTRATION_STATE, result);

        if (RILJ_LOGD) riljLog(rr.serialString() + "> " + requestToString(rr.mRequest));

        send(rr);
    }

    @Override
    public void
    getOperator(Message result) {
        RILRequest rr
                = RILRequest.obtain(RIL_REQUEST_OPERATOR, result);

        if (RILJ_LOGD) riljLog(rr.serialString() + "> " + requestToString(rr.mRequest));

        send(rr);
    }

    @Override
    public void
    sendDtmf(char c, Message result) {
        RILRequest rr
                = RILRequest.obtain(RIL_REQUEST_DTMF, result);

        if (RILJ_LOGD) riljLog(rr.serialString() + "> " + requestToString(rr.mRequest));

        rr.mParcel.writeString(Character.toString(c));

        send(rr);
    }

    @Override
    public void
    startDtmf(char c, Message result) {
        RILRequest rr
                = RILRequest.obtain(RIL_REQUEST_DTMF_START, result);

        if (RILJ_LOGD) riljLog(rr.serialString() + "> " + requestToString(rr.mRequest));

        rr.mParcel.writeString(Character.toString(c));

        send(rr);
    }

    @Override
    public void
    stopDtmf(Message result) {
        RILRequest rr
                = RILRequest.obtain(RIL_REQUEST_DTMF_STOP, result);

        if (RILJ_LOGD) riljLog(rr.serialString() + "> " + requestToString(rr.mRequest));

        send(rr);
    }

    @Override
    public void
    sendBurstDtmf(String dtmfString, int on, int off, Message result) {
        RILRequest rr = RILRequest.obtain(RIL_REQUEST_CDMA_BURST_DTMF, result);

        rr.mParcel.writeInt(3);
        rr.mParcel.writeString(dtmfString);
        rr.mParcel.writeString(Integer.toString(on));
        rr.mParcel.writeString(Integer.toString(off));

        if (RILJ_LOGD) riljLog(rr.serialString() + "> " + requestToString(rr.mRequest)
                + " : " + dtmfString);

        send(rr);
    }

    @Override
    public void
    sendSMS (String smscPDU, String pdu, Message result) {
        RILRequest rr
                = RILRequest.obtain(RIL_REQUEST_SEND_SMS, result);

        rr.mParcel.writeInt(2);
        rr.mParcel.writeString(smscPDU);
        rr.mParcel.writeString(pdu);

        if (RILJ_LOGD) riljLog(rr.serialString() + "> " + requestToString(rr.mRequest));

        send(rr);
    }

    @Override
    public void
    sendCdmaSms(byte[] pdu, Message result) {
        int address_nbr_of_digits;
        int subaddr_nbr_of_digits;
        int bearerDataLength;
        ByteArrayInputStream bais = new ByteArrayInputStream(pdu);
        DataInputStream dis = new DataInputStream(bais);

        RILRequest rr
                = RILRequest.obtain(RIL_REQUEST_CDMA_SEND_SMS, result);

        try {
            rr.mParcel.writeInt(dis.readInt()); //teleServiceId
            rr.mParcel.writeByte((byte) dis.readInt()); //servicePresent
            rr.mParcel.writeInt(dis.readInt()); //serviceCategory
            rr.mParcel.writeInt(dis.read()); //address_digit_mode
            rr.mParcel.writeInt(dis.read()); //address_nbr_mode
            rr.mParcel.writeInt(dis.read()); //address_ton
            rr.mParcel.writeInt(dis.read()); //address_nbr_plan
            address_nbr_of_digits = (byte) dis.read();
            rr.mParcel.writeByte((byte) address_nbr_of_digits);
            for(int i=0; i < address_nbr_of_digits; i++){
                rr.mParcel.writeByte(dis.readByte()); // address_orig_bytes[i]
            }
            rr.mParcel.writeInt(dis.read()); //subaddressType
            rr.mParcel.writeByte((byte) dis.read()); //subaddr_odd
            subaddr_nbr_of_digits = (byte) dis.read();
            rr.mParcel.writeByte((byte) subaddr_nbr_of_digits);
            for(int i=0; i < subaddr_nbr_of_digits; i++){
                rr.mParcel.writeByte(dis.readByte()); //subaddr_orig_bytes[i]
            }

            bearerDataLength = dis.read();
            rr.mParcel.writeInt(bearerDataLength);
            for(int i=0; i < bearerDataLength; i++){
                rr.mParcel.writeByte(dis.readByte()); //bearerData[i]
            }
        }catch (IOException ex){
            if (RILJ_LOGD) riljLog("sendSmsCdma: conversion from input stream to object failed: "
                    + ex);
        }

        if (RILJ_LOGD) riljLog(rr.serialString() + "> " + requestToString(rr.mRequest));

        send(rr);
    }

    @Override
    public void deleteSmsOnSim(int index, Message response) {
        RILRequest rr = RILRequest.obtain(RIL_REQUEST_DELETE_SMS_ON_SIM,
                response);

        rr.mParcel.writeInt(1);
        rr.mParcel.writeInt(index);

        if (RILJ_LOGV) riljLog(rr.serialString() + "> "
                + requestToString(rr.mRequest)
                + " " + index);

        send(rr);
    }

    @Override
    public void deleteSmsOnRuim(int index, Message response) {
        RILRequest rr = RILRequest.obtain(RIL_REQUEST_CDMA_DELETE_SMS_ON_RUIM,
                response);

        rr.mParcel.writeInt(1);
        rr.mParcel.writeInt(index);

        if (RILJ_LOGV) riljLog(rr.serialString() + "> "
                + requestToString(rr.mRequest)
                + " " + index);

        send(rr);
    }

    @Override
    public void writeSmsToSim(int status, String smsc, String pdu, Message response) {
        status = translateStatus(status);

        RILRequest rr = RILRequest.obtain(RIL_REQUEST_WRITE_SMS_TO_SIM,
                response);

        rr.mParcel.writeInt(status);
        rr.mParcel.writeString(pdu);
        rr.mParcel.writeString(smsc);

        if (RILJ_LOGV) riljLog(rr.serialString() + "> "
                + requestToString(rr.mRequest)
                + " " + status);

        send(rr);
    }

    @Override
    public void writeSmsToRuim(int status, String pdu, Message response) {
        status = translateStatus(status);

        RILRequest rr = RILRequest.obtain(RIL_REQUEST_CDMA_WRITE_SMS_TO_RUIM,
                response);

        rr.mParcel.writeInt(status);
        rr.mParcel.writeString(pdu);

        if (RILJ_LOGV) riljLog(rr.serialString() + "> "
                + requestToString(rr.mRequest)
                + " " + status);

        send(rr);
    }

    /**
     *  Translates EF_SMS status bits to a status value compatible with
     *  SMS AT commands.  See TS 27.005 3.1.
     */
    private int translateStatus(int status) {
        switch(status & 0x7) {
            case SmsManager.STATUS_ON_ICC_READ:
                return 1;
            case SmsManager.STATUS_ON_ICC_UNREAD:
                return 0;
            case SmsManager.STATUS_ON_ICC_SENT:
                return 3;
            case SmsManager.STATUS_ON_ICC_UNSENT:
                return 2;
        }

        // Default to READ.
        return 1;
    }

    @Override
    public void
    setupDataCall(String radioTechnology, String profile, String apn,
            String user, String password, String authType, String protocol,
            Message result) {
        RILRequest rr
                = RILRequest.obtain(RIL_REQUEST_SETUP_DATA_CALL, result);

        rr.mParcel.writeInt(7);

        rr.mParcel.writeString(radioTechnology);
        rr.mParcel.writeString(profile);
        rr.mParcel.writeString(apn);
        rr.mParcel.writeString(user);
        rr.mParcel.writeString(password);
        rr.mParcel.writeString(authType);
        rr.mParcel.writeString(protocol);

        if (RILJ_LOGD) riljLog(rr.serialString() + "> "
                + requestToString(rr.mRequest) + " " + radioTechnology + " "
                + profile + " " + apn + " " + user + " "
                + password + " " + authType + " " + protocol);

        send(rr);
    }

    @Override
    public void
    deactivateDataCall(int cid, int reason, Message result) {
        RILRequest rr
                = RILRequest.obtain(RIL_REQUEST_DEACTIVATE_DATA_CALL, result);

        rr.mParcel.writeInt(2);
        rr.mParcel.writeString(Integer.toString(cid));
        rr.mParcel.writeString(Integer.toString(reason));

        if (RILJ_LOGD) riljLog(rr.serialString() + "> " +
                requestToString(rr.mRequest) + " " + cid + " " + reason);

        send(rr);
    }

    @Override
    public void
    setRadioPower(boolean on, Message result) {
        RILRequest rr = RILRequest.obtain(RIL_REQUEST_RADIO_POWER, result);

        rr.mParcel.writeInt(1);
        rr.mParcel.writeInt(on ? 1 : 0);

        if (RILJ_LOGD) {
            riljLog(rr.serialString() + "> " + requestToString(rr.mRequest)
                    + (on ? " on" : " off"));
        }

        send(rr);
    }

    @Override
    public void
    setSuppServiceNotifications(boolean enable, Message result) {
        RILRequest rr
                = RILRequest.obtain(RIL_REQUEST_SET_SUPP_SVC_NOTIFICATION, result);

        rr.mParcel.writeInt(1);
        rr.mParcel.writeInt(enable ? 1 : 0);

        if (RILJ_LOGD) riljLog(rr.serialString() + "> "
                + requestToString(rr.mRequest));

        send(rr);
    }

    @Override
    public void
    acknowledgeLastIncomingGsmSms(boolean success, int cause, Message result) {
        RILRequest rr
                = RILRequest.obtain(RIL_REQUEST_SMS_ACKNOWLEDGE, result);

        rr.mParcel.writeInt(2);
        rr.mParcel.writeInt(success ? 1 : 0);
        rr.mParcel.writeInt(cause);

        if (RILJ_LOGD) riljLog(rr.serialString() + "> " + requestToString(rr.mRequest)
                + " " + success + " " + cause);

        send(rr);
    }

    @Override
    public void
    acknowledgeLastIncomingCdmaSms(boolean success, int cause, Message result) {
        RILRequest rr
                = RILRequest.obtain(RIL_REQUEST_CDMA_SMS_ACKNOWLEDGE, result);

        rr.mParcel.writeInt(success ? 0 : 1); //RIL_CDMA_SMS_ErrorClass
        // cause code according to X.S004-550E
        rr.mParcel.writeInt(cause);

        if (RILJ_LOGD) riljLog(rr.serialString() + "> " + requestToString(rr.mRequest)
                + " " + success + " " + cause);

        send(rr);
    }

    @Override
    public void
    acknowledgeIncomingGsmSmsWithPdu(boolean success, String ackPdu, Message result) {
        RILRequest rr
                = RILRequest.obtain(RIL_REQUEST_ACKNOWLEDGE_INCOMING_GSM_SMS_WITH_PDU, result);

        rr.mParcel.writeInt(2);
        rr.mParcel.writeString(success ? "1" : "0");
        rr.mParcel.writeString(ackPdu);

        if (RILJ_LOGD) riljLog(rr.serialString() + "> " + requestToString(rr.mRequest)
                + ' ' + success + " [" + ackPdu + ']');

        send(rr);
    }

    @Override
    public void
    iccIO (int command, int fileid, String path, int p1, int p2, int p3,
            String data, String pin2, Message result) {
        iccIOForApp(command, fileid, path, p1, p2, p3, data, pin2, null, result);
    }
    @Override
    public void
    iccIOForApp (int command, int fileid, String path, int p1, int p2, int p3,
            String data, String pin2, String aid, Message result) {
        //Note: This RIL request has not been renamed to ICC,
        //       but this request is also valid for SIM and RUIM
        RILRequest rr
                = RILRequest.obtain(RIL_REQUEST_SIM_IO, result);

        rr.mParcel.writeInt(command);
        rr.mParcel.writeInt(fileid);
        rr.mParcel.writeString(path);
        rr.mParcel.writeInt(p1);
        rr.mParcel.writeInt(p2);
        rr.mParcel.writeInt(p3);
        rr.mParcel.writeString(data);
        rr.mParcel.writeString(pin2);
        rr.mParcel.writeString(aid);

        if (RILJ_LOGD) riljLog(rr.serialString() + "> iccIO: "
                + requestToString(rr.mRequest)
                + " 0x" + Integer.toHexString(command)
                + " 0x" + Integer.toHexString(fileid) + " "
                + " path: " + path + ","
                + p1 + "," + p2 + "," + p3
                + " aid: " + aid);

        send(rr);
    }

    @Override
    public void
    getCLIR(Message result) {
        RILRequest rr
                = RILRequest.obtain(RIL_REQUEST_GET_CLIR, result);

        if (RILJ_LOGD) riljLog(rr.serialString() + "> " + requestToString(rr.mRequest));

        send(rr);
    }

    @Override
    public void
    setCLIR(int clirMode, Message result) {
        RILRequest rr
                = RILRequest.obtain(RIL_REQUEST_SET_CLIR, result);

        // count ints
        rr.mParcel.writeInt(1);

        rr.mParcel.writeInt(clirMode);

        if (RILJ_LOGD) riljLog(rr.serialString() + "> " + requestToString(rr.mRequest)
                    + " " + clirMode);

        send(rr);
    }

    @Override
    public void
    queryCallWaiting(int serviceClass, Message response) {
        RILRequest rr
                = RILRequest.obtain(RIL_REQUEST_QUERY_CALL_WAITING, response);

        rr.mParcel.writeInt(1);
        rr.mParcel.writeInt(serviceClass);

        if (RILJ_LOGD) riljLog(rr.serialString() + "> " + requestToString(rr.mRequest)
                    + " " + serviceClass);

        send(rr);
    }

    @Override
    public void
    setCallWaiting(boolean enable, int serviceClass, Message response) {
        RILRequest rr
                = RILRequest.obtain(RIL_REQUEST_SET_CALL_WAITING, response);

        rr.mParcel.writeInt(2);
        rr.mParcel.writeInt(enable ? 1 : 0);
        rr.mParcel.writeInt(serviceClass);

        if (RILJ_LOGD) riljLog(rr.serialString() + "> " + requestToString(rr.mRequest)
                + " " + enable + ", " + serviceClass);

        send(rr);
    }

    @Override
    public void
    setNetworkSelectionModeAutomatic(Message response) {
        RILRequest rr
                = RILRequest.obtain(RIL_REQUEST_SET_NETWORK_SELECTION_AUTOMATIC,
                                    response);

        if (RILJ_LOGD) riljLog(rr.serialString() + "> " + requestToString(rr.mRequest));

        send(rr);
    }

    @Override
    public void
    setNetworkSelectionModeManual(String operatorNumeric, Message response) {
        RILRequest rr
                = RILRequest.obtain(RIL_REQUEST_SET_NETWORK_SELECTION_MANUAL,
                                    response);

        if (RILJ_LOGD) riljLog(rr.serialString() + "> " + requestToString(rr.mRequest)
                    + " " + operatorNumeric);

        rr.mParcel.writeString(operatorNumeric);

        send(rr);
    }

    @Override
    public void
    getNetworkSelectionMode(Message response) {
        RILRequest rr
                = RILRequest.obtain(RIL_REQUEST_QUERY_NETWORK_SELECTION_MODE,
                                    response);

        if (RILJ_LOGD) riljLog(rr.serialString() + "> " + requestToString(rr.mRequest));

        send(rr);
    }

    @Override
    public void
    getAvailableNetworks(Message response) {
        RILRequest rr
                = RILRequest.obtain(RIL_REQUEST_QUERY_AVAILABLE_NETWORKS,
                                    response);

        if (RILJ_LOGD) riljLog(rr.serialString() + "> " + requestToString(rr.mRequest));

        send(rr);
    }

    @Override
    public void
    setCallForward(int action, int cfReason, int serviceClass,
                String number, int timeSeconds, Message response) {
        RILRequest rr
                = RILRequest.obtain(RIL_REQUEST_SET_CALL_FORWARD, response);

        rr.mParcel.writeInt(action);
        rr.mParcel.writeInt(cfReason);
        rr.mParcel.writeInt(serviceClass);
        rr.mParcel.writeInt(PhoneNumberUtils.toaFromString(number));
        rr.mParcel.writeString(number);
        rr.mParcel.writeInt (timeSeconds);

        if (RILJ_LOGD) riljLog(rr.serialString() + "> " + requestToString(rr.mRequest)
                    + " " + action + " " + cfReason + " " + serviceClass
                    + timeSeconds);

        send(rr);
    }

    @Override
    public void
    queryCallForwardStatus(int cfReason, int serviceClass,
                String number, Message response) {
        RILRequest rr
            = RILRequest.obtain(RIL_REQUEST_QUERY_CALL_FORWARD_STATUS, response);

        rr.mParcel.writeInt(2); // 2 is for query action, not in used anyway
        rr.mParcel.writeInt(cfReason);
        rr.mParcel.writeInt(serviceClass);
        rr.mParcel.writeInt(PhoneNumberUtils.toaFromString(number));
        rr.mParcel.writeString(number);
        rr.mParcel.writeInt (0);

        if (RILJ_LOGD) riljLog(rr.serialString() + "> " + requestToString(rr.mRequest)
                + " " + cfReason + " " + serviceClass);

        send(rr);
    }

    @Override
    public void
    queryCLIP(Message response) {
        RILRequest rr
            = RILRequest.obtain(RIL_REQUEST_QUERY_CLIP, response);

        if (RILJ_LOGD) riljLog(rr.serialString() + "> " + requestToString(rr.mRequest));

        send(rr);
    }


    @Override
    public void
    getBasebandVersion (Message response) {
        RILRequest rr
                = RILRequest.obtain(RIL_REQUEST_BASEBAND_VERSION, response);

        if (RILJ_LOGD) riljLog(rr.serialString() + "> " + requestToString(rr.mRequest));

        send(rr);
    }

    @Override
    public void
    queryFacilityLock(String facility, String password, int serviceClass,
                            Message response) {
        queryFacilityLockForApp(facility, password, serviceClass, null, response);
    }

    @Override
    public void
    queryFacilityLockForApp(String facility, String password, int serviceClass, String appId,
                            Message response) {
        RILRequest rr = RILRequest.obtain(RIL_REQUEST_QUERY_FACILITY_LOCK, response);

        if (RILJ_LOGD) riljLog(rr.serialString() + "> " + requestToString(rr.mRequest)
                                                 + " [" + facility + " " + serviceClass
                                                 + " " + appId + "]");

        // count strings
        rr.mParcel.writeInt(4);

        rr.mParcel.writeString(facility);
        rr.mParcel.writeString(password);

        rr.mParcel.writeString(Integer.toString(serviceClass));
        rr.mParcel.writeString(appId);

        send(rr);
    }

    @Override
    public void
    setFacilityLock (String facility, boolean lockState, String password,
                        int serviceClass, Message response) {
        setFacilityLockForApp(facility, lockState, password, serviceClass, null, response);
    }

    @Override
    public void
    setFacilityLockForApp(String facility, boolean lockState, String password,
                        int serviceClass, String appId, Message response) {
        String lockString;
         RILRequest rr
                = RILRequest.obtain(RIL_REQUEST_SET_FACILITY_LOCK, response);

        if (RILJ_LOGD) riljLog(rr.serialString() + "> " + requestToString(rr.mRequest)
                                                        + " [" + facility + " " + lockState
                                                        + " " + serviceClass + " " + appId + "]");

        // count strings
        rr.mParcel.writeInt(5);

        rr.mParcel.writeString(facility);
        lockString = (lockState)?"1":"0";
        rr.mParcel.writeString(lockString);
        rr.mParcel.writeString(password);
        rr.mParcel.writeString(Integer.toString(serviceClass));
        rr.mParcel.writeString(appId);

        send(rr);

    }

    @Override
    public void
    sendUSSD (String ussdString, Message response) {
        RILRequest rr
                = RILRequest.obtain(RIL_REQUEST_SEND_USSD, response);

        if (RILJ_LOGD) {
            String logUssdString = "*******";
            if (RILJ_LOGV) logUssdString = ussdString;
            riljLog(rr.serialString() + "> " + requestToString(rr.mRequest)
                                   + " " + logUssdString);
        }

        rr.mParcel.writeString(ussdString);

        send(rr);
    }

    // inherited javadoc suffices
    @Override
    public void cancelPendingUssd (Message response) {
        RILRequest rr
                = RILRequest.obtain(RIL_REQUEST_CANCEL_USSD, response);

        if (RILJ_LOGD) riljLog(rr.serialString()
                + "> " + requestToString(rr.mRequest));

        send(rr);
    }


    @Override
    public void resetRadio(Message result) {
        RILRequest rr
                = RILRequest.obtain(RIL_REQUEST_RESET_RADIO, result);

        if (RILJ_LOGD) riljLog(rr.serialString() + "> " + requestToString(rr.mRequest));

        send(rr);
    }

    @Override
    public void invokeOemRilRequestRaw(byte[] data, Message response) {
        RILRequest rr
                = RILRequest.obtain(RIL_REQUEST_OEM_HOOK_RAW, response);

        if (RILJ_LOGD) riljLog(rr.serialString() + "> " + requestToString(rr.mRequest)
               + "[" + IccUtils.bytesToHexString(data) + "]");

        rr.mParcel.writeByteArray(data);

        send(rr);

    }

    @Override
    public void invokeOemRilRequestStrings(String[] strings, Message response) {
        RILRequest rr
                = RILRequest.obtain(RIL_REQUEST_OEM_HOOK_STRINGS, response);

        if (RILJ_LOGD) riljLog(rr.serialString() + "> " + requestToString(rr.mRequest));

        rr.mParcel.writeStringArray(strings);

        send(rr);
    }

     /**
     * Assign a specified band for RF configuration.
     *
     * @param bandMode one of BM_*_BAND
     * @param response is callback message
     */
    @Override
    public void setBandMode (int bandMode, Message response) {
        RILRequest rr
                = RILRequest.obtain(RIL_REQUEST_SET_BAND_MODE, response);

        rr.mParcel.writeInt(1);
        rr.mParcel.writeInt(bandMode);

        if (RILJ_LOGD) riljLog(rr.serialString() + "> " + requestToString(rr.mRequest)
                 + " " + bandMode);

        send(rr);
     }

    /**
     * Query the list of band mode supported by RF.
     *
     * @param response is callback message
     *        ((AsyncResult)response.obj).result  is an int[] with every
     *        element representing one avialable BM_*_BAND
     */
    @Override
    public void queryAvailableBandMode (Message response) {
        RILRequest rr
                = RILRequest.obtain(RIL_REQUEST_QUERY_AVAILABLE_BAND_MODE,
                response);

        if (RILJ_LOGD) riljLog(rr.serialString() + "> " + requestToString(rr.mRequest));

        send(rr);
    }

    /**
     * {@inheritDoc}
     */
    @Override
    public void sendTerminalResponse(String contents, Message response) {
        RILRequest rr = RILRequest.obtain(
                RILConstants.RIL_REQUEST_STK_SEND_TERMINAL_RESPONSE, response);

        if (RILJ_LOGD) riljLog(rr.serialString() + "> " + requestToString(rr.mRequest));

        rr.mParcel.writeString(contents);
        send(rr);
    }

    /**
     * {@inheritDoc}
     */
    @Override
    public void sendEnvelope(String contents, Message response) {
        RILRequest rr = RILRequest.obtain(
                RILConstants.RIL_REQUEST_STK_SEND_ENVELOPE_COMMAND, response);

        if (RILJ_LOGD) riljLog(rr.serialString() + "> " + requestToString(rr.mRequest));

        rr.mParcel.writeString(contents);
        send(rr);
    }

    /**
     * {@inheritDoc}
     */
    @Override
    public void sendEnvelopeWithStatus(String contents, Message response) {
        RILRequest rr = RILRequest.obtain(
                RILConstants.RIL_REQUEST_STK_SEND_ENVELOPE_WITH_STATUS, response);

        if (RILJ_LOGD) riljLog(rr.serialString() + "> " + requestToString(rr.mRequest)
                + '[' + contents + ']');

        rr.mParcel.writeString(contents);
        send(rr);
    }

    /**
     * {@inheritDoc}
     */
    @Override
    public void handleCallSetupRequestFromSim(
            boolean accept, Message response) {

        RILRequest rr = RILRequest.obtain(
            RILConstants.RIL_REQUEST_STK_HANDLE_CALL_SETUP_REQUESTED_FROM_SIM,
            response);

        if (RILJ_LOGD) riljLog(rr.serialString() + "> " + requestToString(rr.mRequest));

        int[] param = new int[1];
        param[0] = accept ? 1 : 0;
        rr.mParcel.writeIntArray(param);
        send(rr);
    }

    /**
     * {@inheritDoc}
     */
    @Override
    public void setCurrentPreferredNetworkType() {
        if (RILJ_LOGD) riljLog("setCurrentPreferredNetworkType: " + mSetPreferredNetworkType);
        setPreferredNetworkType(mSetPreferredNetworkType, null);
    }
    private int mSetPreferredNetworkType;

    /**
     * {@inheritDoc}
     */
    @Override
    public void setPreferredNetworkType(int networkType , Message response) {
        RILRequest rr = RILRequest.obtain(
                RILConstants.RIL_REQUEST_SET_PREFERRED_NETWORK_TYPE, response);

        rr.mParcel.writeInt(1);
        rr.mParcel.writeInt(networkType);

        mSetPreferredNetworkType = networkType;
        mPreferredNetworkType = networkType;

        if (RILJ_LOGD) riljLog(rr.serialString() + "> " + requestToString(rr.mRequest)
                + " : " + networkType);

        send(rr);
    }

    /**
     * {@inheritDoc}
     */
    @Override
    public void getPreferredNetworkType(Message response) {
        RILRequest rr = RILRequest.obtain(
                RILConstants.RIL_REQUEST_GET_PREFERRED_NETWORK_TYPE, response);

        if (RILJ_LOGD) riljLog(rr.serialString() + "> " + requestToString(rr.mRequest));

        send(rr);
    }

    /**
     * {@inheritDoc}
     */
    @Override
    public void getNeighboringCids(Message response) {
        RILRequest rr = RILRequest.obtain(
                RILConstants.RIL_REQUEST_GET_NEIGHBORING_CELL_IDS, response);

        if (RILJ_LOGD) riljLog(rr.serialString() + "> " + requestToString(rr.mRequest));

        send(rr);
    }

    /**
     * {@inheritDoc}
     */
    @Override
    public void setLocationUpdates(boolean enable, Message response) {
        RILRequest rr = RILRequest.obtain(RIL_REQUEST_SET_LOCATION_UPDATES, response);
        rr.mParcel.writeInt(1);
        rr.mParcel.writeInt(enable ? 1 : 0);

        if (RILJ_LOGD) riljLog(rr.serialString() + "> "
                + requestToString(rr.mRequest) + ": " + enable);

        send(rr);
    }

    /**
     * {@inheritDoc}
     */
    @Override
    public void getSmscAddress(Message result) {
        RILRequest rr = RILRequest.obtain(RIL_REQUEST_GET_SMSC_ADDRESS, result);

        if (RILJ_LOGD) riljLog(rr.serialString() + "> " + requestToString(rr.mRequest));

        send(rr);
    }

    /**
     * {@inheritDoc}
     */
    @Override
    public void setSmscAddress(String address, Message result) {
        RILRequest rr = RILRequest.obtain(RIL_REQUEST_SET_SMSC_ADDRESS, result);

        rr.mParcel.writeString(address);

        if (RILJ_LOGD) riljLog(rr.serialString() + "> " + requestToString(rr.mRequest)
                + " : " + address);

        send(rr);
    }

    /**
     * {@inheritDoc}
     */
    @Override
    public void reportSmsMemoryStatus(boolean available, Message result) {
        RILRequest rr = RILRequest.obtain(RIL_REQUEST_REPORT_SMS_MEMORY_STATUS, result);
        rr.mParcel.writeInt(1);
        rr.mParcel.writeInt(available ? 1 : 0);

        if (RILJ_LOGD) riljLog(rr.serialString() + "> "
                + requestToString(rr.mRequest) + ": " + available);

        send(rr);
    }

    /**
     * {@inheritDoc}
     */
    @Override
    public void reportStkServiceIsRunning(Message result) {
        RILRequest rr = RILRequest.obtain(RIL_REQUEST_REPORT_STK_SERVICE_IS_RUNNING, result);

        if (RILJ_LOGD) riljLog(rr.serialString() + "> " + requestToString(rr.mRequest));

        send(rr);
    }

    /**
     * {@inheritDoc}
     */
    @Override
    public void getGsmBroadcastConfig(Message response) {
        RILRequest rr = RILRequest.obtain(RIL_REQUEST_GSM_GET_BROADCAST_CONFIG, response);

        if (RILJ_LOGD) riljLog(rr.serialString() + "> " + requestToString(rr.mRequest));

        send(rr);
    }

    /**
     * {@inheritDoc}
     */
    @Override
    public void setGsmBroadcastConfig(SmsBroadcastConfigInfo[] config, Message response) {
        RILRequest rr = RILRequest.obtain(RIL_REQUEST_GSM_SET_BROADCAST_CONFIG, response);

        int numOfConfig = config.length;
        rr.mParcel.writeInt(numOfConfig);

        for(int i = 0; i < numOfConfig; i++) {
            rr.mParcel.writeInt(config[i].getFromServiceId());
            rr.mParcel.writeInt(config[i].getToServiceId());
            rr.mParcel.writeInt(config[i].getFromCodeScheme());
            rr.mParcel.writeInt(config[i].getToCodeScheme());
            rr.mParcel.writeInt(config[i].isSelected() ? 1 : 0);
        }

        if (RILJ_LOGD) {
            riljLog(rr.serialString() + "> " + requestToString(rr.mRequest)
                    + " with " + numOfConfig + " configs : ");
            for (int i = 0; i < numOfConfig; i++) {
                riljLog(config[i].toString());
            }
        }

        send(rr);
    }

    /**
     * {@inheritDoc}
     */
    @Override
    public void setGsmBroadcastActivation(boolean activate, Message response) {
        RILRequest rr = RILRequest.obtain(RIL_REQUEST_GSM_BROADCAST_ACTIVATION, response);

        rr.mParcel.writeInt(1);
        rr.mParcel.writeInt(activate ? 0 : 1);

        if (RILJ_LOGD) riljLog(rr.serialString() + "> " + requestToString(rr.mRequest));

        send(rr);
    }

    //***** Private Methods

    private void sendScreenState(boolean on) {
        RILRequest rr = RILRequest.obtain(RIL_REQUEST_SCREEN_STATE, null);
        rr.mParcel.writeInt(1);
        rr.mParcel.writeInt(on ? 1 : 0);

        if (RILJ_LOGD) riljLog(rr.serialString()
                + "> " + requestToString(rr.mRequest) + ": " + on);

        send(rr);
    }

    @Override
    protected void
    onRadioAvailable() {
        // In case screen state was lost (due to process crash),
        // this ensures that the RIL knows the correct screen state.

        PowerManager pm = (PowerManager)mContext.getSystemService(Context.POWER_SERVICE);
        sendScreenState(pm.isScreenOn());
   }

    private RadioState getRadioStateFromInt(int stateInt) {
        RadioState state;

        /* RIL_RadioState ril.h */
        switch(stateInt) {
            case 0: state = RadioState.RADIO_OFF; break;
            case 1: state = RadioState.RADIO_UNAVAILABLE; break;
            case 10: state = RadioState.RADIO_ON; break;

            default:
                throw new RuntimeException(
                            "Unrecognized RIL_RadioState: " + stateInt);
        }
        return state;
    }

    private void switchToRadioState(RadioState newState) {
        setRadioState(newState);
    }

    /**
     * Holds a PARTIAL_WAKE_LOCK whenever
     * a) There is outstanding RIL request sent to RIL deamon and no replied
     * b) There is a request pending to be sent out.
     *
     * There is a WAKE_LOCK_TIMEOUT to release the lock, though it shouldn't
     * happen often.
     */

    private void
    acquireWakeLock() {
        synchronized (mWakeLock) {
            mWakeLock.acquire();
            mRequestMessagesPending++;

            mSender.removeMessages(EVENT_WAKE_LOCK_TIMEOUT);
            Message msg = mSender.obtainMessage(EVENT_WAKE_LOCK_TIMEOUT);
            mSender.sendMessageDelayed(msg, mWakeLockTimeout);
        }
    }

    private void
    releaseWakeLockIfDone() {
        synchronized (mWakeLock) {
            if (mWakeLock.isHeld() &&
                (mRequestMessagesPending == 0) &&
                (mRequestMessagesWaiting == 0)) {
                mSender.removeMessages(EVENT_WAKE_LOCK_TIMEOUT);
                mWakeLock.release();
            }
        }
    }

    private void
    send(RILRequest rr) {
        Message msg;

        if (mSocket == null) {
            rr.onError(RADIO_NOT_AVAILABLE, null);
            rr.release();
            return;
        }

        msg = mSender.obtainMessage(EVENT_SEND, rr);

        acquireWakeLock();

        msg.sendToTarget();
    }

    private void
    processResponse (Parcel p) {
        int type;

        type = p.readInt();

        if (type == RESPONSE_UNSOLICITED) {
            processUnsolicited (p);
        } else if (type == RESPONSE_SOLICITED) {
            processSolicited (p);
        }

        releaseWakeLockIfDone();
    }

    /**
     * Release each request in mRequestList then clear the list
     * @param error is the RIL_Errno sent back
     * @param loggable true means to print all requests in mRequestList
     */
    private void clearRequestList(int error, boolean loggable) {
        RILRequest rr;
        synchronized (mRequestList) {
            int count = mRequestList.size();
            if (RILJ_LOGD && loggable) {
                Rlog.d(RILJ_LOG_TAG, "WAKE_LOCK_TIMEOUT " +
                        " mReqPending=" + mRequestMessagesPending +
                        " mRequestList=" + count);
            }

            for (int i = 0; i < count ; i++) {
                rr = mRequestList.get(i);
                if (RILJ_LOGD && loggable) {
                    Rlog.d(RILJ_LOG_TAG, i + ": [" + rr.mSerial + "] " +
                            requestToString(rr.mRequest));
                }
                rr.onError(error, null);
                rr.release();
            }
            mRequestList.clear();
            mRequestMessagesWaiting = 0;
        }
    }

    private RILRequest findAndRemoveRequestFromList(int serial) {
        synchronized (mRequestList) {
            for (int i = 0, s = mRequestList.size() ; i < s ; i++) {
                RILRequest rr = mRequestList.get(i);

                if (rr.mSerial == serial) {
                    mRequestList.remove(i);
                    if (mRequestMessagesWaiting > 0)
                        mRequestMessagesWaiting--;
                    return rr;
                }
            }
        }

        return null;
    }

    private void
    processSolicited (Parcel p) {
        int serial, error;
        boolean found = false;

        serial = p.readInt();
        error = p.readInt();

        RILRequest rr;

        rr = findAndRemoveRequestFromList(serial);

        if (rr == null) {
            Rlog.w(RILJ_LOG_TAG, "Unexpected solicited response! sn: "
                            + serial + " error: " + error);
            return;
        }

        Object ret = null;

        if (error == 0 || p.dataAvail() > 0) {
            // either command succeeds or command fails but with data payload
            try {switch (rr.mRequest) {
            /*
 cat libs/telephony/ril_commands.h \
 | egrep "^ *{RIL_" \
 | sed -re 's/\{([^,]+),[^,]+,([^}]+).+/case \1: ret = \2(p); break;/'
             */
            case RIL_REQUEST_GET_SIM_STATUS: ret =  responseIccCardStatus(p); break;
            case RIL_REQUEST_ENTER_SIM_PIN: ret =  responseInts(p); break;
            case RIL_REQUEST_ENTER_SIM_PUK: ret =  responseInts(p); break;
            case RIL_REQUEST_ENTER_SIM_PIN2: ret =  responseInts(p); break;
            case RIL_REQUEST_ENTER_SIM_PUK2: ret =  responseInts(p); break;
            case RIL_REQUEST_CHANGE_SIM_PIN: ret =  responseInts(p); break;
            case RIL_REQUEST_CHANGE_SIM_PIN2: ret =  responseInts(p); break;
            case RIL_REQUEST_ENTER_NETWORK_DEPERSONALIZATION: ret =  responseInts(p); break;
            case RIL_REQUEST_GET_CURRENT_CALLS: ret =  responseCallList(p); break;
            case RIL_REQUEST_DIAL: ret =  responseVoid(p); break;
            case RIL_REQUEST_GET_IMSI: ret =  responseString(p); break;
            case RIL_REQUEST_HANGUP: ret =  responseVoid(p); break;
            case RIL_REQUEST_HANGUP_WAITING_OR_BACKGROUND: ret =  responseVoid(p); break;
            case RIL_REQUEST_HANGUP_FOREGROUND_RESUME_BACKGROUND: {
                if (mTestingEmergencyCall.getAndSet(false)) {
                    if (mEmergencyCallbackModeRegistrant != null) {
                        riljLog("testing emergency call, notify ECM Registrants");
                        mEmergencyCallbackModeRegistrant.notifyRegistrant();
                    }
                }
                ret =  responseVoid(p);
                break;
            }
            case RIL_REQUEST_SWITCH_WAITING_OR_HOLDING_AND_ACTIVE: ret =  responseVoid(p); break;
            case RIL_REQUEST_CONFERENCE: ret =  responseVoid(p); break;
            case RIL_REQUEST_UDUB: ret =  responseVoid(p); break;
            case RIL_REQUEST_LAST_CALL_FAIL_CAUSE: ret =  responseInts(p); break;
            case RIL_REQUEST_SIGNAL_STRENGTH: ret =  responseSignalStrength(p); break;
            case RIL_REQUEST_VOICE_REGISTRATION_STATE: ret =  responseStrings(p); break;
            case RIL_REQUEST_DATA_REGISTRATION_STATE: ret =  responseStrings(p); break;
            case RIL_REQUEST_OPERATOR: ret =  responseStrings(p); break;
            case RIL_REQUEST_RADIO_POWER: ret =  responseVoid(p); break;
            case RIL_REQUEST_DTMF: ret =  responseVoid(p); break;
            case RIL_REQUEST_SEND_SMS: ret =  responseSMS(p); break;
            case RIL_REQUEST_SEND_SMS_EXPECT_MORE: ret =  responseSMS(p); break;
            case RIL_REQUEST_SETUP_DATA_CALL: ret =  responseSetupDataCall(p); break;
            case RIL_REQUEST_SIM_IO: ret =  responseICC_IO(p); break;
            case RIL_REQUEST_SEND_USSD: ret =  responseVoid(p); break;
            case RIL_REQUEST_CANCEL_USSD: ret =  responseVoid(p); break;
            case RIL_REQUEST_GET_CLIR: ret =  responseInts(p); break;
            case RIL_REQUEST_SET_CLIR: ret =  responseVoid(p); break;
            case RIL_REQUEST_QUERY_CALL_FORWARD_STATUS: ret =  responseCallForward(p); break;
            case RIL_REQUEST_SET_CALL_FORWARD: ret =  responseVoid(p); break;
            case RIL_REQUEST_QUERY_CALL_WAITING: ret =  responseInts(p); break;
            case RIL_REQUEST_SET_CALL_WAITING: ret =  responseVoid(p); break;
            case RIL_REQUEST_SMS_ACKNOWLEDGE: ret =  responseVoid(p); break;
            case RIL_REQUEST_GET_IMEI: ret =  responseString(p); break;
            case RIL_REQUEST_GET_IMEISV: ret =  responseString(p); break;
            case RIL_REQUEST_ANSWER: ret =  responseVoid(p); break;
            case RIL_REQUEST_DEACTIVATE_DATA_CALL: ret =  responseVoid(p); break;
            case RIL_REQUEST_QUERY_FACILITY_LOCK: ret =  responseInts(p); break;
            case RIL_REQUEST_SET_FACILITY_LOCK: ret =  responseInts(p); break;
            case RIL_REQUEST_CHANGE_BARRING_PASSWORD: ret =  responseVoid(p); break;
            case RIL_REQUEST_QUERY_NETWORK_SELECTION_MODE: ret =  responseInts(p); break;
            case RIL_REQUEST_SET_NETWORK_SELECTION_AUTOMATIC: ret =  responseVoid(p); break;
            case RIL_REQUEST_SET_NETWORK_SELECTION_MANUAL: ret =  responseVoid(p); break;
            case RIL_REQUEST_QUERY_AVAILABLE_NETWORKS : ret =  responseOperatorInfos(p); break;
            case RIL_REQUEST_DTMF_START: ret =  responseVoid(p); break;
            case RIL_REQUEST_DTMF_STOP: ret =  responseVoid(p); break;
            case RIL_REQUEST_BASEBAND_VERSION: ret =  responseString(p); break;
            case RIL_REQUEST_SEPARATE_CONNECTION: ret =  responseVoid(p); break;
            case RIL_REQUEST_SET_MUTE: ret =  responseVoid(p); break;
            case RIL_REQUEST_GET_MUTE: ret =  responseInts(p); break;
            case RIL_REQUEST_QUERY_CLIP: ret =  responseInts(p); break;
            case RIL_REQUEST_LAST_DATA_CALL_FAIL_CAUSE: ret =  responseInts(p); break;
            case RIL_REQUEST_DATA_CALL_LIST: ret =  responseDataCallList(p); break;
            case RIL_REQUEST_RESET_RADIO: ret =  responseVoid(p); break;
            case RIL_REQUEST_OEM_HOOK_RAW: ret =  responseRaw(p); break;
            case RIL_REQUEST_OEM_HOOK_STRINGS: ret =  responseStrings(p); break;
            case RIL_REQUEST_SCREEN_STATE: ret =  responseVoid(p); break;
            case RIL_REQUEST_SET_SUPP_SVC_NOTIFICATION: ret =  responseVoid(p); break;
            case RIL_REQUEST_WRITE_SMS_TO_SIM: ret =  responseInts(p); break;
            case RIL_REQUEST_DELETE_SMS_ON_SIM: ret =  responseVoid(p); break;
            case RIL_REQUEST_SET_BAND_MODE: ret =  responseVoid(p); break;
            case RIL_REQUEST_QUERY_AVAILABLE_BAND_MODE: ret =  responseInts(p); break;
            case RIL_REQUEST_STK_GET_PROFILE: ret =  responseString(p); break;
            case RIL_REQUEST_STK_SET_PROFILE: ret =  responseVoid(p); break;
            case RIL_REQUEST_STK_SEND_ENVELOPE_COMMAND: ret =  responseString(p); break;
            case RIL_REQUEST_STK_SEND_TERMINAL_RESPONSE: ret =  responseVoid(p); break;
            case RIL_REQUEST_STK_HANDLE_CALL_SETUP_REQUESTED_FROM_SIM: ret =  responseInts(p); break;
            case RIL_REQUEST_EXPLICIT_CALL_TRANSFER: ret =  responseVoid(p); break;
            case RIL_REQUEST_SET_PREFERRED_NETWORK_TYPE: ret =  responseVoid(p); break;
            case RIL_REQUEST_GET_PREFERRED_NETWORK_TYPE: ret =  responseGetPreferredNetworkType(p); break;
            case RIL_REQUEST_GET_NEIGHBORING_CELL_IDS: ret = responseCellList(p); break;
            case RIL_REQUEST_SET_LOCATION_UPDATES: ret =  responseVoid(p); break;
            case RIL_REQUEST_CDMA_SET_SUBSCRIPTION_SOURCE: ret =  responseVoid(p); break;
            case RIL_REQUEST_CDMA_SET_ROAMING_PREFERENCE: ret =  responseVoid(p); break;
            case RIL_REQUEST_CDMA_QUERY_ROAMING_PREFERENCE: ret =  responseInts(p); break;
            case RIL_REQUEST_SET_TTY_MODE: ret =  responseVoid(p); break;
            case RIL_REQUEST_QUERY_TTY_MODE: ret =  responseInts(p); break;
            case RIL_REQUEST_CDMA_SET_PREFERRED_VOICE_PRIVACY_MODE: ret =  responseVoid(p); break;
            case RIL_REQUEST_CDMA_QUERY_PREFERRED_VOICE_PRIVACY_MODE: ret =  responseInts(p); break;
            case RIL_REQUEST_CDMA_FLASH: ret =  responseVoid(p); break;
            case RIL_REQUEST_CDMA_BURST_DTMF: ret =  responseVoid(p); break;
            case RIL_REQUEST_CDMA_SEND_SMS: ret =  responseSMS(p); break;
            case RIL_REQUEST_CDMA_SMS_ACKNOWLEDGE: ret =  responseVoid(p); break;
            case RIL_REQUEST_GSM_GET_BROADCAST_CONFIG: ret =  responseGmsBroadcastConfig(p); break;
            case RIL_REQUEST_GSM_SET_BROADCAST_CONFIG: ret =  responseVoid(p); break;
            case RIL_REQUEST_GSM_BROADCAST_ACTIVATION: ret =  responseVoid(p); break;
            case RIL_REQUEST_CDMA_GET_BROADCAST_CONFIG: ret =  responseCdmaBroadcastConfig(p); break;
            case RIL_REQUEST_CDMA_SET_BROADCAST_CONFIG: ret =  responseVoid(p); break;
            case RIL_REQUEST_CDMA_BROADCAST_ACTIVATION: ret =  responseVoid(p); break;
            case RIL_REQUEST_CDMA_VALIDATE_AND_WRITE_AKEY: ret =  responseVoid(p); break;
            case RIL_REQUEST_CDMA_SUBSCRIPTION: ret =  responseStrings(p); break;
            case RIL_REQUEST_CDMA_WRITE_SMS_TO_RUIM: ret =  responseInts(p); break;
            case RIL_REQUEST_CDMA_DELETE_SMS_ON_RUIM: ret =  responseVoid(p); break;
            case RIL_REQUEST_DEVICE_IDENTITY: ret =  responseStrings(p); break;
            case RIL_REQUEST_GET_SMSC_ADDRESS: ret = responseString(p); break;
            case RIL_REQUEST_SET_SMSC_ADDRESS: ret = responseVoid(p); break;
            case RIL_REQUEST_EXIT_EMERGENCY_CALLBACK_MODE: ret = responseVoid(p); break;
            case RIL_REQUEST_REPORT_SMS_MEMORY_STATUS: ret = responseVoid(p); break;
            case RIL_REQUEST_REPORT_STK_SERVICE_IS_RUNNING: ret = responseVoid(p); break;
            case RIL_REQUEST_CDMA_GET_SUBSCRIPTION_SOURCE: ret =  responseInts(p); break;
            case RIL_REQUEST_ISIM_AUTHENTICATION: ret =  responseString(p); break;
            case RIL_REQUEST_ACKNOWLEDGE_INCOMING_GSM_SMS_WITH_PDU: ret = responseVoid(p); break;
            case RIL_REQUEST_STK_SEND_ENVELOPE_WITH_STATUS: ret = responseICC_IO(p); break;
            case RIL_REQUEST_VOICE_RADIO_TECH: ret = responseInts(p); break;
            default:
                throw new RuntimeException("Unrecognized solicited response: " + rr.mRequest);
            //break;
            }} catch (Throwable tr) {
                // Exceptions here usually mean invalid RIL responses

                Rlog.w(RILJ_LOG_TAG, rr.serialString() + "< "
                        + requestToString(rr.mRequest)
                        + " exception, possible invalid RIL response", tr);

                if (rr.mResult != null) {
                    AsyncResult.forMessage(rr.mResult, null, tr);
                    rr.mResult.sendToTarget();
                }
                rr.release();
                return;
            }
        }

        // Here and below fake RIL_UNSOL_RESPONSE_SIM_STATUS_CHANGED, see b/7255789.
        // This is needed otherwise we don't automatically transition to the main lock
        // screen when the pin or puk is entered incorrectly.
        switch (rr.mRequest) {
            case RIL_REQUEST_ENTER_SIM_PUK:
            case RIL_REQUEST_ENTER_SIM_PUK2:
                if (mIccStatusChangedRegistrants != null) {
                    if (RILJ_LOGD) {
                        riljLog("ON enter sim puk fakeSimStatusChanged: reg count="
                                + mIccStatusChangedRegistrants.size());
                    }
                    mIccStatusChangedRegistrants.notifyRegistrants();
                }
                break;
        }

        if (error != 0) {
            switch (rr.mRequest) {
                case RIL_REQUEST_ENTER_SIM_PIN:
                case RIL_REQUEST_ENTER_SIM_PIN2:
                case RIL_REQUEST_CHANGE_SIM_PIN:
                case RIL_REQUEST_CHANGE_SIM_PIN2:
                case RIL_REQUEST_SET_FACILITY_LOCK:
                    if (mIccStatusChangedRegistrants != null) {
                        if (RILJ_LOGD) {
                            riljLog("ON some errors fakeSimStatusChanged: reg count="
                                    + mIccStatusChangedRegistrants.size());
                        }
                        mIccStatusChangedRegistrants.notifyRegistrants();
                    }
                    break;
            }

            rr.onError(error, ret);
            rr.release();
            return;
        }

        if (RILJ_LOGD) riljLog(rr.serialString() + "< " + requestToString(rr.mRequest)
            + " " + retToString(rr.mRequest, ret));

        if (rr.mResult != null) {
            AsyncResult.forMessage(rr.mResult, ret, null);
            rr.mResult.sendToTarget();
        }

        rr.release();
    }

    private String
    retToString(int req, Object ret) {
        if (ret == null) return "";
        switch (req) {
            // Don't log these return values, for privacy's sake.
            case RIL_REQUEST_GET_IMSI:
            case RIL_REQUEST_GET_IMEI:
            case RIL_REQUEST_GET_IMEISV:
                if (!RILJ_LOGV) {
                    // If not versbose logging just return and don't display IMSI and IMEI, IMEISV
                    return "";
                }
        }

        StringBuilder sb;
        String s;
        int length;
        if (ret instanceof int[]){
            int[] intArray = (int[]) ret;
            length = intArray.length;
            sb = new StringBuilder("{");
            if (length > 0) {
                int i = 0;
                sb.append(intArray[i++]);
                while ( i < length) {
                    sb.append(", ").append(intArray[i++]);
                }
            }
            sb.append("}");
            s = sb.toString();
        } else if (ret instanceof String[]) {
            String[] strings = (String[]) ret;
            length = strings.length;
            sb = new StringBuilder("{");
            if (length > 0) {
                int i = 0;
                sb.append(strings[i++]);
                while ( i < length) {
                    sb.append(", ").append(strings[i++]);
                }
            }
            sb.append("}");
            s = sb.toString();
        }else if (req == RIL_REQUEST_GET_CURRENT_CALLS) {
            ArrayList<DriverCall> calls = (ArrayList<DriverCall>) ret;
            sb = new StringBuilder(" ");
            for (DriverCall dc : calls) {
                sb.append("[").append(dc).append("] ");
            }
            s = sb.toString();
        } else if (req == RIL_REQUEST_GET_NEIGHBORING_CELL_IDS) {
            ArrayList<NeighboringCellInfo> cells;
            cells = (ArrayList<NeighboringCellInfo>) ret;
            sb = new StringBuilder(" ");
            for (NeighboringCellInfo cell : cells) {
                sb.append(cell).append(" ");
            }
            s = sb.toString();
        } else {
            s = ret.toString();
        }
        return s;
    }

    private void
    processUnsolicited (Parcel p) {
        int response;
        Object ret;

        response = p.readInt();

        try {switch(response) {
/*
 cat libs/telephony/ril_unsol_commands.h \
 | egrep "^ *{RIL_" \
 | sed -re 's/\{([^,]+),[^,]+,([^}]+).+/case \1: \2(rr, p); break;/'
*/

            case RIL_UNSOL_RESPONSE_RADIO_STATE_CHANGED: ret =  responseVoid(p); break;
            case RIL_UNSOL_RESPONSE_CALL_STATE_CHANGED: ret =  responseVoid(p); break;
            case RIL_UNSOL_RESPONSE_VOICE_NETWORK_STATE_CHANGED: ret =  responseVoid(p); break;
            case RIL_UNSOL_RESPONSE_NEW_SMS: ret =  responseString(p); break;
            case RIL_UNSOL_RESPONSE_NEW_SMS_STATUS_REPORT: ret =  responseString(p); break;
            case RIL_UNSOL_RESPONSE_NEW_SMS_ON_SIM: ret =  responseInts(p); break;
            case RIL_UNSOL_ON_USSD: ret =  responseStrings(p); break;
            case RIL_UNSOL_NITZ_TIME_RECEIVED: ret =  responseString(p); break;
            case RIL_UNSOL_SIGNAL_STRENGTH: ret = responseSignalStrength(p); break;
            case RIL_UNSOL_DATA_CALL_LIST_CHANGED: ret = responseDataCallList(p);break;
            case RIL_UNSOL_SUPP_SVC_NOTIFICATION: ret = responseSuppServiceNotification(p); break;
            case RIL_UNSOL_STK_SESSION_END: ret = responseVoid(p); break;
            case RIL_UNSOL_STK_PROACTIVE_COMMAND: ret = responseString(p); break;
            case RIL_UNSOL_STK_EVENT_NOTIFY: ret = responseString(p); break;
            case RIL_UNSOL_STK_CALL_SETUP: ret = responseInts(p); break;
            case RIL_UNSOL_SIM_SMS_STORAGE_FULL: ret =  responseVoid(p); break;
            case RIL_UNSOL_SIM_REFRESH: ret =  responseSimRefresh(p); break;
            case RIL_UNSOL_CALL_RING: ret =  responseCallRing(p); break;
            case RIL_UNSOL_RESTRICTED_STATE_CHANGED: ret = responseInts(p); break;
            case RIL_UNSOL_RESPONSE_SIM_STATUS_CHANGED:  ret =  responseVoid(p); break;
            case RIL_UNSOL_RESPONSE_CDMA_NEW_SMS:  ret =  responseCdmaSms(p); break;
            case RIL_UNSOL_RESPONSE_NEW_BROADCAST_SMS:  ret =  responseRaw(p); break;
            case RIL_UNSOL_CDMA_RUIM_SMS_STORAGE_FULL:  ret =  responseVoid(p); break;
            case RIL_UNSOL_ENTER_EMERGENCY_CALLBACK_MODE: ret = responseVoid(p); break;
            case RIL_UNSOL_CDMA_CALL_WAITING: ret = responseCdmaCallWaiting(p); break;
            case RIL_UNSOL_CDMA_OTA_PROVISION_STATUS: ret = responseInts(p); break;
            case RIL_UNSOL_CDMA_INFO_REC: ret = responseCdmaInformationRecord(p); break;
            case RIL_UNSOL_OEM_HOOK_RAW: ret = responseRaw(p); break;
            case RIL_UNSOL_RINGBACK_TONE: ret = responseInts(p); break;
            case RIL_UNSOL_RESEND_INCALL_MUTE: ret = responseVoid(p); break;
            case RIL_UNSOL_CDMA_SUBSCRIPTION_SOURCE_CHANGED: ret = responseInts(p); break;
            case RIL_UNSOl_CDMA_PRL_CHANGED: ret = responseInts(p); break;
            case RIL_UNSOL_EXIT_EMERGENCY_CALLBACK_MODE: ret = responseVoid(p); break;
            case RIL_UNSOL_RIL_CONNECTED: ret = responseInts(p); break;
            case RIL_UNSOL_VOICE_RADIO_TECH_CHANGED: ret =  responseInts(p); break;

            default:
                throw new RuntimeException("Unrecognized unsol response: " + response);
            //break; (implied)
        }} catch (Throwable tr) {
            Rlog.e(RILJ_LOG_TAG, "Exception processing unsol response: " + response +
                "Exception:" + tr.toString());
            return;
        }

        switch(response) {
            case RIL_UNSOL_RESPONSE_RADIO_STATE_CHANGED:
                /* has bonus radio state int */
                RadioState newState = getRadioStateFromInt(p.readInt());
                if (RILJ_LOGD) unsljLogMore(response, newState.toString());

                switchToRadioState(newState);
            break;
            case RIL_UNSOL_RESPONSE_CALL_STATE_CHANGED:
                if (RILJ_LOGD) unsljLog(response);

                mCallStateRegistrants
                    .notifyRegistrants(new AsyncResult(null, null, null));
            break;
            case RIL_UNSOL_RESPONSE_VOICE_NETWORK_STATE_CHANGED:
                if (RILJ_LOGD) unsljLog(response);

                mVoiceNetworkStateRegistrants
                    .notifyRegistrants(new AsyncResult(null, null, null));
            break;
            case RIL_UNSOL_RESPONSE_NEW_SMS: {
                if (RILJ_LOGD) unsljLog(response);

                // FIXME this should move up a layer
                String a[] = new String[2];

                a[1] = (String)ret;

                SmsMessage sms;

                sms = SmsMessage.newFromCMT(a);
                if (mGsmSmsRegistrant != null) {
                    mGsmSmsRegistrant
                        .notifyRegistrant(new AsyncResult(null, sms, null));
                }
            break;
            }
            case RIL_UNSOL_RESPONSE_NEW_SMS_STATUS_REPORT:
                if (RILJ_LOGD) unsljLogRet(response, ret);

                if (mSmsStatusRegistrant != null) {
                    mSmsStatusRegistrant.notifyRegistrant(
                            new AsyncResult(null, ret, null));
                }
            break;
            case RIL_UNSOL_RESPONSE_NEW_SMS_ON_SIM:
                if (RILJ_LOGD) unsljLogRet(response, ret);

                int[] smsIndex = (int[])ret;

                if(smsIndex.length == 1) {
                    if (mSmsOnSimRegistrant != null) {
                        mSmsOnSimRegistrant.
                                notifyRegistrant(new AsyncResult(null, smsIndex, null));
                    }
                } else {
                    if (RILJ_LOGD) riljLog(" NEW_SMS_ON_SIM ERROR with wrong length "
                            + smsIndex.length);
                }
            break;
            case RIL_UNSOL_ON_USSD:
                String[] resp = (String[])ret;

                if (resp.length < 2) {
                    resp = new String[2];
                    resp[0] = ((String[])ret)[0];
                    resp[1] = null;
                }
                if (RILJ_LOGD) unsljLogMore(response, resp[0]);
                if (mUSSDRegistrant != null) {
                    mUSSDRegistrant.notifyRegistrant(
                        new AsyncResult (null, resp, null));
                }
            break;
            case RIL_UNSOL_NITZ_TIME_RECEIVED:
                if (RILJ_LOGD) unsljLogRet(response, ret);

                // has bonus long containing milliseconds since boot that the NITZ
                // time was received
                long nitzReceiveTime = p.readLong();

                Object[] result = new Object[2];

                result[0] = ret;
                result[1] = Long.valueOf(nitzReceiveTime);

                boolean ignoreNitz = SystemProperties.getBoolean(
                        TelephonyProperties.PROPERTY_IGNORE_NITZ, false);

                if (ignoreNitz) {
                    if (RILJ_LOGD) riljLog("ignoring UNSOL_NITZ_TIME_RECEIVED");
                } else {
                    if (mNITZTimeRegistrant != null) {

                        mNITZTimeRegistrant
                            .notifyRegistrant(new AsyncResult (null, result, null));
                    } else {
                        // in case NITZ time registrant isnt registered yet
                        mLastNITZTimeInfo = result;
                    }
                }
            break;

            case RIL_UNSOL_SIGNAL_STRENGTH:
                // Note this is set to "verbose" because it happens
                // frequently
                if (RILJ_LOGV) unsljLogvRet(response, ret);

                if (mSignalStrengthRegistrant != null) {
                    mSignalStrengthRegistrant.notifyRegistrant(
                                        new AsyncResult (null, ret, null));
                }
            break;
            case RIL_UNSOL_DATA_CALL_LIST_CHANGED:
                if (RILJ_LOGD) unsljLogRet(response, ret);

                mDataNetworkStateRegistrants.notifyRegistrants(new AsyncResult(null, ret, null));
            break;

            case RIL_UNSOL_SUPP_SVC_NOTIFICATION:
                if (RILJ_LOGD) unsljLogRet(response, ret);

                if (mSsnRegistrant != null) {
                    mSsnRegistrant.notifyRegistrant(
                                        new AsyncResult (null, ret, null));
                }
                break;

            case RIL_UNSOL_STK_SESSION_END:
                if (RILJ_LOGD) unsljLog(response);

                if (mCatSessionEndRegistrant != null) {
                    mCatSessionEndRegistrant.notifyRegistrant(
                                        new AsyncResult (null, ret, null));
                }
                break;

            case RIL_UNSOL_STK_PROACTIVE_COMMAND:
                if (RILJ_LOGD) unsljLogRet(response, ret);

                if (mCatProCmdRegistrant != null) {
                    mCatProCmdRegistrant.notifyRegistrant(
                                        new AsyncResult (null, ret, null));
                }
                break;

            case RIL_UNSOL_STK_EVENT_NOTIFY:
                if (RILJ_LOGD) unsljLogRet(response, ret);

                if (mCatEventRegistrant != null) {
                    mCatEventRegistrant.notifyRegistrant(
                                        new AsyncResult (null, ret, null));
                }
                break;

            case RIL_UNSOL_STK_CALL_SETUP:
                if (RILJ_LOGD) unsljLogRet(response, ret);

                if (mCatCallSetUpRegistrant != null) {
                    mCatCallSetUpRegistrant.notifyRegistrant(
                                        new AsyncResult (null, ret, null));
                }
                break;

            case RIL_UNSOL_SIM_SMS_STORAGE_FULL:
                if (RILJ_LOGD) unsljLog(response);

                if (mIccSmsFullRegistrant != null) {
                    mIccSmsFullRegistrant.notifyRegistrant();
                }
                break;

            case RIL_UNSOL_SIM_REFRESH:
                if (RILJ_LOGD) unsljLogRet(response, ret);

                if (mIccRefreshRegistrants != null) {
                    mIccRefreshRegistrants.notifyRegistrants(
                            new AsyncResult (null, ret, null));
                }
                break;

            case RIL_UNSOL_CALL_RING:
                if (RILJ_LOGD) unsljLogRet(response, ret);

                if (mRingRegistrant != null) {
                    mRingRegistrant.notifyRegistrant(
                            new AsyncResult (null, ret, null));
                }
                break;

            case RIL_UNSOL_RESTRICTED_STATE_CHANGED:
                if (RILJ_LOGD) unsljLogvRet(response, ret);
                if (mRestrictedStateRegistrant != null) {
                    mRestrictedStateRegistrant.notifyRegistrant(
                                        new AsyncResult (null, ret, null));
                }
                break;

            case RIL_UNSOL_RESPONSE_SIM_STATUS_CHANGED:
                if (RILJ_LOGD) unsljLog(response);

                if (mIccStatusChangedRegistrants != null) {
                    mIccStatusChangedRegistrants.notifyRegistrants();
                }
                break;

            case RIL_UNSOL_RESPONSE_CDMA_NEW_SMS:
                if (RILJ_LOGD) unsljLog(response);

                SmsMessage sms = (SmsMessage) ret;

                if (mCdmaSmsRegistrant != null) {
                    mCdmaSmsRegistrant
                        .notifyRegistrant(new AsyncResult(null, sms, null));
                }
                break;

            case RIL_UNSOL_RESPONSE_NEW_BROADCAST_SMS:
                if (RILJ_LOGD) unsljLog(response);

                if (mGsmBroadcastSmsRegistrant != null) {
                    mGsmBroadcastSmsRegistrant
                        .notifyRegistrant(new AsyncResult(null, ret, null));
                }
                break;

            case RIL_UNSOL_CDMA_RUIM_SMS_STORAGE_FULL:
                if (RILJ_LOGD) unsljLog(response);

                if (mIccSmsFullRegistrant != null) {
                    mIccSmsFullRegistrant.notifyRegistrant();
                }
                break;

            case RIL_UNSOL_ENTER_EMERGENCY_CALLBACK_MODE:
                if (RILJ_LOGD) unsljLog(response);

                if (mEmergencyCallbackModeRegistrant != null) {
                    mEmergencyCallbackModeRegistrant.notifyRegistrant();
                }
                break;

            case RIL_UNSOL_CDMA_CALL_WAITING:
                if (RILJ_LOGD) unsljLogRet(response, ret);

                if (mCallWaitingInfoRegistrants != null) {
                    mCallWaitingInfoRegistrants.notifyRegistrants(
                                        new AsyncResult (null, ret, null));
                }
                break;

            case RIL_UNSOL_CDMA_OTA_PROVISION_STATUS:
                if (RILJ_LOGD) unsljLogRet(response, ret);

                if (mOtaProvisionRegistrants != null) {
                    mOtaProvisionRegistrants.notifyRegistrants(
                                        new AsyncResult (null, ret, null));
                }
                break;

            case RIL_UNSOL_CDMA_INFO_REC:
                ArrayList<CdmaInformationRecords> listInfoRecs;

                try {
                    listInfoRecs = (ArrayList<CdmaInformationRecords>)ret;
                } catch (ClassCastException e) {
                    Rlog.e(RILJ_LOG_TAG, "Unexpected exception casting to listInfoRecs", e);
                    break;
                }

                for (CdmaInformationRecords rec : listInfoRecs) {
                    if (RILJ_LOGD) unsljLogRet(response, rec);
                    notifyRegistrantsCdmaInfoRec(rec);
                }
                break;

            case RIL_UNSOL_OEM_HOOK_RAW:
                if (RILJ_LOGD) unsljLogvRet(response, IccUtils.bytesToHexString((byte[])ret));
                if (mUnsolOemHookRawRegistrant != null) {
                    mUnsolOemHookRawRegistrant.notifyRegistrant(new AsyncResult(null, ret, null));
                }
                break;

            case RIL_UNSOL_RINGBACK_TONE:
                if (RILJ_LOGD) unsljLogvRet(response, ret);
                if (mRingbackToneRegistrants != null) {
                    boolean playtone = (((int[])ret)[0] == 1);
                    mRingbackToneRegistrants.notifyRegistrants(
                                        new AsyncResult (null, playtone, null));
                }
                break;

            case RIL_UNSOL_RESEND_INCALL_MUTE:
                if (RILJ_LOGD) unsljLogRet(response, ret);

                if (mResendIncallMuteRegistrants != null) {
                    mResendIncallMuteRegistrants.notifyRegistrants(
                                        new AsyncResult (null, ret, null));
                }
                break;

            case RIL_UNSOL_VOICE_RADIO_TECH_CHANGED:
                if (RILJ_LOGD) unsljLogRet(response, ret);

                if (mVoiceRadioTechChangedRegistrants != null) {
                    mVoiceRadioTechChangedRegistrants.notifyRegistrants(
                            new AsyncResult(null, ret, null));
                }
                break;

            case RIL_UNSOL_CDMA_SUBSCRIPTION_SOURCE_CHANGED:
                if (RILJ_LOGD) unsljLogRet(response, ret);

                if (mCdmaSubscriptionChangedRegistrants != null) {
                    mCdmaSubscriptionChangedRegistrants.notifyRegistrants(
                                        new AsyncResult (null, ret, null));
                }
                break;

            case RIL_UNSOl_CDMA_PRL_CHANGED:
                if (RILJ_LOGD) unsljLogRet(response, ret);

                if (mCdmaPrlChangedRegistrants != null) {
                    mCdmaPrlChangedRegistrants.notifyRegistrants(
                                        new AsyncResult (null, ret, null));
                }
                break;

            case RIL_UNSOL_EXIT_EMERGENCY_CALLBACK_MODE:
                if (RILJ_LOGD) unsljLogRet(response, ret);

                if (mExitEmergencyCallbackModeRegistrants != null) {
                    mExitEmergencyCallbackModeRegistrants.notifyRegistrants(
                                        new AsyncResult (null, null, null));
                }
                break;

            case RIL_UNSOL_RIL_CONNECTED: {
                if (RILJ_LOGD) unsljLogRet(response, ret);

                // Initial conditions
                setRadioPower(false, null);
                setPreferredNetworkType(mPreferredNetworkType, null);
                setCdmaSubscriptionSource(mCdmaSubscription, null);
                notifyRegistrantsRilConnectionChanged(((int[])ret)[0]);
                break;
            }
        }
    }

    /**
     * Notifiy all registrants that the ril has connected or disconnected.
     *
     * @param rilVer is the version of the ril or -1 if disconnected.
     */
    private void notifyRegistrantsRilConnectionChanged(int rilVer) {
        mRilVersion = rilVer;
        if (mRilConnectedRegistrants != null) {
            mRilConnectedRegistrants.notifyRegistrants(
                                new AsyncResult (null, new Integer(rilVer), null));
        }
    }

    private Object
    responseInts(Parcel p) {
        int numInts;
        int response[];

        numInts = p.readInt();

        response = new int[numInts];

        for (int i = 0 ; i < numInts ; i++) {
            response[i] = p.readInt();
        }

        return response;
    }


    private Object
    responseVoid(Parcel p) {
        return null;
    }

    private Object
    responseCallForward(Parcel p) {
        int numInfos;
        CallForwardInfo infos[];

        numInfos = p.readInt();

        infos = new CallForwardInfo[numInfos];

        for (int i = 0 ; i < numInfos ; i++) {
            infos[i] = new CallForwardInfo();

            infos[i].status = p.readInt();
            infos[i].reason = p.readInt();
            infos[i].serviceClass = p.readInt();
            infos[i].toa = p.readInt();
            infos[i].number = p.readString();
            infos[i].timeSeconds = p.readInt();
        }

        return infos;
    }

    private Object
    responseSuppServiceNotification(Parcel p) {
        SuppServiceNotification notification = new SuppServiceNotification();

        notification.notificationType = p.readInt();
        notification.code = p.readInt();
        notification.index = p.readInt();
        notification.type = p.readInt();
        notification.number = p.readString();

        return notification;
    }

    private Object
    responseCdmaSms(Parcel p) {
        SmsMessage sms;
        sms = SmsMessage.newFromParcel(p);

        return sms;
    }

    private Object
    responseString(Parcel p) {
        String response;

        response = p.readString();

        return response;
    }

    private Object
    responseStrings(Parcel p) {
        int num;
        String response[];

        response = p.readStringArray();

        if (RILJ_LOGV) {
            num = p.readInt();

            response = new String[num];
            for (int i = 0; i < num; i++) {
                response[i] = p.readString();
            }
        }

        return response;
    }

    private Object
    responseRaw(Parcel p) {
        int num;
        byte response[];

        response = p.createByteArray();

        return response;
    }

    private Object
    responseSMS(Parcel p) {
        int messageRef, errorCode;
        String ackPDU;

        messageRef = p.readInt();
        ackPDU = p.readString();
        errorCode = p.readInt();

        SmsResponse response = new SmsResponse(messageRef, ackPDU, errorCode);

        return response;
    }


    private Object
    responseICC_IO(Parcel p) {
        int sw1, sw2;
        byte data[] = null;
        Message ret;

        sw1 = p.readInt();
        sw2 = p.readInt();

        String s = p.readString();

        if (RILJ_LOGV) riljLog("< iccIO: "
                + " 0x" + Integer.toHexString(sw1)
                + " 0x" + Integer.toHexString(sw2) + " "
                + s);

        return new IccIoResult(sw1, sw2, s);
    }

    private Object
    responseIccCardStatus(Parcel p) {
        IccCardApplicationStatus appStatus;

        IccCardStatus cardStatus = new IccCardStatus();
        cardStatus.setCardState(p.readInt());
        cardStatus.setUniversalPinState(p.readInt());
        cardStatus.mGsmUmtsSubscriptionAppIndex = p.readInt();
        cardStatus.mCdmaSubscriptionAppIndex = p.readInt();
        cardStatus.mImsSubscriptionAppIndex = p.readInt();
        int numApplications = p.readInt();

        // limit to maximum allowed applications
        if (numApplications > IccCardStatus.CARD_MAX_APPS) {
            numApplications = IccCardStatus.CARD_MAX_APPS;
        }
        cardStatus.mApplications = new IccCardApplicationStatus[numApplications];
        for (int i = 0 ; i < numApplications ; i++) {
            appStatus = new IccCardApplicationStatus();
            appStatus.app_type       = appStatus.AppTypeFromRILInt(p.readInt());
            appStatus.app_state      = appStatus.AppStateFromRILInt(p.readInt());
            appStatus.perso_substate = appStatus.PersoSubstateFromRILInt(p.readInt());
            appStatus.aid            = p.readString();
            appStatus.app_label      = p.readString();
            appStatus.pin1_replaced  = p.readInt();
            appStatus.pin1           = appStatus.PinStateFromRILInt(p.readInt());
            appStatus.pin2           = appStatus.PinStateFromRILInt(p.readInt());
            cardStatus.mApplications[i] = appStatus;
        }
        return cardStatus;
    }

    private Object
    responseSimRefresh(Parcel p) {
        IccRefreshResponse response = new IccRefreshResponse();

        response.refreshResult = p.readInt();
        response.efId   = p.readInt();
        response.aid = p.readString();
        return response;
    }

    private Object
    responseCallList(Parcel p) {
        int num;
        int voiceSettings;
        ArrayList<DriverCall> response;
        DriverCall dc;

        num = p.readInt();
        response = new ArrayList<DriverCall>(num);

        if (RILJ_LOGV) {
            riljLog("responseCallList: num=" + num +
                    " mEmergencyCallbackModeRegistrant=" + mEmergencyCallbackModeRegistrant +
                    " mTestingEmergencyCall=" + mTestingEmergencyCall.get());
        }
        for (int i = 0 ; i < num ; i++) {
            dc = new DriverCall();

            dc.state = DriverCall.stateFromCLCC(p.readInt());
            dc.index = p.readInt();
            dc.TOA = p.readInt();
            dc.isMpty = (0 != p.readInt());
            dc.isMT = (0 != p.readInt());
            dc.als = p.readInt();
            voiceSettings = p.readInt();
            dc.isVoice = (0 == voiceSettings) ? false : true;
            dc.isVoicePrivacy = (0 != p.readInt());
            dc.number = p.readString();
            int np = p.readInt();
            dc.numberPresentation = DriverCall.presentationFromCLIP(np);
            dc.name = p.readString();
            dc.namePresentation = p.readInt();
            int uusInfoPresent = p.readInt();
            if (uusInfoPresent == 1) {
                dc.uusInfo = new UUSInfo();
                dc.uusInfo.setType(p.readInt());
                dc.uusInfo.setDcs(p.readInt());
                byte[] userData = p.createByteArray();
                dc.uusInfo.setUserData(userData);
                riljLogv(String.format("Incoming UUS : type=%d, dcs=%d, length=%d",
                                dc.uusInfo.getType(), dc.uusInfo.getDcs(),
                                dc.uusInfo.getUserData().length));
                riljLogv("Incoming UUS : data (string)="
                        + new String(dc.uusInfo.getUserData()));
                riljLogv("Incoming UUS : data (hex): "
                        + IccUtils.bytesToHexString(dc.uusInfo.getUserData()));
            } else {
                riljLogv("Incoming UUS : NOT present!");
            }

            // Make sure there's a leading + on addresses with a TOA of 145
            dc.number = PhoneNumberUtils.stringFromStringAndTOA(dc.number, dc.TOA);

            response.add(dc);

            if (dc.isVoicePrivacy) {
                mVoicePrivacyOnRegistrants.notifyRegistrants();
                riljLog("InCall VoicePrivacy is enabled");
            } else {
                mVoicePrivacyOffRegistrants.notifyRegistrants();
                riljLog("InCall VoicePrivacy is disabled");
            }
        }

        Collections.sort(response);

        if ((num == 0) && mTestingEmergencyCall.getAndSet(false)) {
            if (mEmergencyCallbackModeRegistrant != null) {
                riljLog("responseCallList: call ended, testing emergency call," +
                            " notify ECM Registrants");
                mEmergencyCallbackModeRegistrant.notifyRegistrant();
            }
        }

        return response;
    }

    private DataCallState getDataCallState(Parcel p, int version) {
        DataCallState dataCall = new DataCallState();

        dataCall.version = version;
        if (version < 5) {
            dataCall.cid = p.readInt();
            dataCall.active = p.readInt();
            dataCall.type = p.readString();
            String addresses = p.readString();
            if (!TextUtils.isEmpty(addresses)) {
                dataCall.addresses = addresses.split(" ");
            }
        } else {
            dataCall.status = p.readInt();
            dataCall.suggestedRetryTime = p.readInt();
            dataCall.cid = p.readInt();
            dataCall.active = p.readInt();
            dataCall.type = p.readString();
            dataCall.ifname = p.readString();
            if ((dataCall.status == DataConnectionBase.FailCause.NONE.getErrorCode()) &&
                    TextUtils.isEmpty(dataCall.ifname)) {
              throw new RuntimeException("getDataCallState, no ifname");
            }
            String addresses = p.readString();
            if (!TextUtils.isEmpty(addresses)) {
                dataCall.addresses = addresses.split(" ");
            }
            String dnses = p.readString();
            if (!TextUtils.isEmpty(dnses)) {
                dataCall.dnses = dnses.split(" ");
            }
            String gateways = p.readString();
            if (!TextUtils.isEmpty(gateways)) {
                dataCall.gateways = gateways.split(" ");
            }
        }
        return dataCall;
    }

    private Object
    responseDataCallList(Parcel p) {
        ArrayList<DataCallState> response;

        int ver = p.readInt();
        int num = p.readInt();
        riljLog("responseDataCallList ver=" + ver + " num=" + num);

        response = new ArrayList<DataCallState>(num);
        for (int i = 0; i < num; i++) {
            response.add(getDataCallState(p, ver));
        }

        return response;
    }

    private Object
    responseSetupDataCall(Parcel p) {
        int ver = p.readInt();
        int num = p.readInt();
        if (RILJ_LOGV) riljLog("responseSetupDataCall ver=" + ver + " num=" + num);

        DataCallState dataCall;

        if (ver < 5) {
            dataCall = new DataCallState();
            dataCall.version = ver;
            dataCall.cid = Integer.parseInt(p.readString());
            dataCall.ifname = p.readString();
            if (TextUtils.isEmpty(dataCall.ifname)) {
                throw new RuntimeException(
                        "RIL_REQUEST_SETUP_DATA_CALL response, no ifname");
            }
            String addresses = p.readString();
            if (!TextUtils.isEmpty(addresses)) {
              dataCall.addresses = addresses.split(" ");
            }
            if (num >= 4) {
                String dnses = p.readString();
                if (RILJ_LOGD) riljLog("responseSetupDataCall got dnses=" + dnses);
                if (!TextUtils.isEmpty(dnses)) {
                    dataCall.dnses = dnses.split(" ");
                }
            }
            if (num >= 5) {
                String gateways = p.readString();
                if (RILJ_LOGD) riljLog("responseSetupDataCall got gateways=" + gateways);
                if (!TextUtils.isEmpty(gateways)) {
                    dataCall.gateways = gateways.split(" ");
                }
            }
        } else {
            if (num != 1) {
                throw new RuntimeException(
                        "RIL_REQUEST_SETUP_DATA_CALL response expecting 1 RIL_Data_Call_response_v5"
                        + " got " + num);
            }
            dataCall = getDataCallState(p, ver);
        }

        return dataCall;
    }

    private Object
    responseOperatorInfos(Parcel p) {
        String strings[] = (String [])responseStrings(p);
        ArrayList<OperatorInfo> ret;

        if (strings.length % 4 != 0) {
            throw new RuntimeException(
                "RIL_REQUEST_QUERY_AVAILABLE_NETWORKS: invalid response. Got "
                + strings.length + " strings, expected multible of 4");
        }

        ret = new ArrayList<OperatorInfo>(strings.length / 4);

        for (int i = 0 ; i < strings.length ; i += 4) {
            ret.add (
                new OperatorInfo(
                    strings[i+0],
                    strings[i+1],
                    strings[i+2],
                    strings[i+3]));
        }

        return ret;
    }

    private Object
    responseCellList(Parcel p) {
       int num, rssi;
       String location;
       ArrayList<NeighboringCellInfo> response;
       NeighboringCellInfo cell;

       num = p.readInt();
       response = new ArrayList<NeighboringCellInfo>();

       // Determine the radio access type
       String radioString = SystemProperties.get(
               TelephonyProperties.PROPERTY_DATA_NETWORK_TYPE, "unknown");
       int radioType;
       if (radioString.equals("GPRS")) {
           radioType = NETWORK_TYPE_GPRS;
       } else if (radioString.equals("EDGE")) {
           radioType = NETWORK_TYPE_EDGE;
       } else if (radioString.equals("UMTS")) {
           radioType = NETWORK_TYPE_UMTS;
       } else if (radioString.equals("HSDPA")) {
           radioType = NETWORK_TYPE_HSDPA;
       } else if (radioString.equals("HSUPA")) {
           radioType = NETWORK_TYPE_HSUPA;
       } else if (radioString.equals("HSPA")) {
           radioType = NETWORK_TYPE_HSPA;
       } else {
           radioType = NETWORK_TYPE_UNKNOWN;
       }

       // Interpret the location based on radio access type
       if (radioType != NETWORK_TYPE_UNKNOWN) {
           for (int i = 0 ; i < num ; i++) {
               rssi = p.readInt();
               location = p.readString();
               cell = new NeighboringCellInfo(rssi, location, radioType);
               response.add(cell);
           }
       }
       return response;
    }

    private Object responseGetPreferredNetworkType(Parcel p) {
       int [] response = (int[]) responseInts(p);

       if (response.length >= 1) {
           // Since this is the response for getPreferredNetworkType
           // we'll assume that it should be the value we want the
           // vendor ril to take if we reestablish a connection to it.
           mPreferredNetworkType = response[0];
       }
       return response;
    }

    private Object responseGmsBroadcastConfig(Parcel p) {
        int num;
        ArrayList<SmsBroadcastConfigInfo> response;
        SmsBroadcastConfigInfo info;

        num = p.readInt();
        response = new ArrayList<SmsBroadcastConfigInfo>(num);

        for (int i = 0; i < num; i++) {
            int fromId = p.readInt();
            int toId = p.readInt();
            int fromScheme = p.readInt();
            int toScheme = p.readInt();
            boolean selected = (p.readInt() == 1);

            info = new SmsBroadcastConfigInfo(fromId, toId, fromScheme,
                    toScheme, selected);
            response.add(info);
        }
        return response;
    }

    private Object
    responseCdmaBroadcastConfig(Parcel p) {
        int numServiceCategories;
        int response[];

        numServiceCategories = p.readInt();

        if (numServiceCategories == 0) {
            // TODO: The logic of providing default values should
            // not be done by this transport layer. And needs to
            // be done by the vendor ril or application logic.
            int numInts;
            numInts = CDMA_BROADCAST_SMS_NO_OF_SERVICE_CATEGORIES * CDMA_BSI_NO_OF_INTS_STRUCT + 1;
            response = new int[numInts];

            // Faking a default record for all possible records.
            response[0] = CDMA_BROADCAST_SMS_NO_OF_SERVICE_CATEGORIES;

            // Loop over CDMA_BROADCAST_SMS_NO_OF_SERVICE_CATEGORIES set 'english' as
            // default language and selection status to false for all.
            for (int i = 1; i < numInts; i += CDMA_BSI_NO_OF_INTS_STRUCT ) {
                response[i + 0] = i / CDMA_BSI_NO_OF_INTS_STRUCT;
                response[i + 1] = 1;
                response[i + 2] = 0;
            }
        } else {
            int numInts;
            numInts = (numServiceCategories * CDMA_BSI_NO_OF_INTS_STRUCT) + 1;
            response = new int[numInts];

            response[0] = numServiceCategories;
            for (int i = 1 ; i < numInts; i++) {
                 response[i] = p.readInt();
             }
        }

        return response;
    }

    private Object
    responseSignalStrength(Parcel p) {
        SignalStrength signalStrength = new SignalStrength(p);
        return signalStrength;
    }

    private ArrayList<CdmaInformationRecords>
    responseCdmaInformationRecord(Parcel p) {
        int numberOfInfoRecs;
        ArrayList<CdmaInformationRecords> response;

        /**
         * Loop through all of the information records unmarshalling them
         * and converting them to Java Objects.
         */
        numberOfInfoRecs = p.readInt();
        response = new ArrayList<CdmaInformationRecords>(numberOfInfoRecs);

        for (int i = 0; i < numberOfInfoRecs; i++) {
            CdmaInformationRecords InfoRec = new CdmaInformationRecords(p);
            response.add(InfoRec);
        }

        return response;
    }

    private Object
    responseCdmaCallWaiting(Parcel p) {
        CdmaCallWaitingNotification notification = new CdmaCallWaitingNotification();

        notification.number = p.readString();
        notification.numberPresentation =
                CdmaCallWaitingNotification.presentationFromCLIP(p.readInt());
        notification.name = p.readString();
        notification.namePresentation = notification.numberPresentation;
        notification.isPresent = p.readInt();
        notification.signalType = p.readInt();
        notification.alertPitch = p.readInt();
        notification.signal = p.readInt();
        notification.numberType = p.readInt();
        notification.numberPlan = p.readInt();

        return notification;
    }

    private Object
    responseCallRing(Parcel p){
        char response[] = new char[4];

        response[0] = (char) p.readInt();    // isPresent
        response[1] = (char) p.readInt();    // signalType
        response[2] = (char) p.readInt();    // alertPitch
        response[3] = (char) p.readInt();    // signal

        return response;
    }

    private void
    notifyRegistrantsCdmaInfoRec(CdmaInformationRecords infoRec) {
        int response = RIL_UNSOL_CDMA_INFO_REC;
        if (infoRec.record instanceof CdmaInformationRecords.CdmaDisplayInfoRec) {
            if (mDisplayInfoRegistrants != null) {
                if (RILJ_LOGD) unsljLogRet(response, infoRec.record);
                mDisplayInfoRegistrants.notifyRegistrants(
                        new AsyncResult (null, infoRec.record, null));
            }
        } else if (infoRec.record instanceof CdmaInformationRecords.CdmaSignalInfoRec) {
            if (mSignalInfoRegistrants != null) {
                if (RILJ_LOGD) unsljLogRet(response, infoRec.record);
                mSignalInfoRegistrants.notifyRegistrants(
                        new AsyncResult (null, infoRec.record, null));
            }
        } else if (infoRec.record instanceof CdmaInformationRecords.CdmaNumberInfoRec) {
            if (mNumberInfoRegistrants != null) {
                if (RILJ_LOGD) unsljLogRet(response, infoRec.record);
                mNumberInfoRegistrants.notifyRegistrants(
                        new AsyncResult (null, infoRec.record, null));
            }
        } else if (infoRec.record instanceof CdmaInformationRecords.CdmaRedirectingNumberInfoRec) {
            if (mRedirNumInfoRegistrants != null) {
                if (RILJ_LOGD) unsljLogRet(response, infoRec.record);
                mRedirNumInfoRegistrants.notifyRegistrants(
                        new AsyncResult (null, infoRec.record, null));
            }
        } else if (infoRec.record instanceof CdmaInformationRecords.CdmaLineControlInfoRec) {
            if (mLineControlInfoRegistrants != null) {
                if (RILJ_LOGD) unsljLogRet(response, infoRec.record);
                mLineControlInfoRegistrants.notifyRegistrants(
                        new AsyncResult (null, infoRec.record, null));
            }
        } else if (infoRec.record instanceof CdmaInformationRecords.CdmaT53ClirInfoRec) {
            if (mT53ClirInfoRegistrants != null) {
                if (RILJ_LOGD) unsljLogRet(response, infoRec.record);
                mT53ClirInfoRegistrants.notifyRegistrants(
                        new AsyncResult (null, infoRec.record, null));
            }
        } else if (infoRec.record instanceof CdmaInformationRecords.CdmaT53AudioControlInfoRec) {
            if (mT53AudCntrlInfoRegistrants != null) {
               if (RILJ_LOGD) unsljLogRet(response, infoRec.record);
               mT53AudCntrlInfoRegistrants.notifyRegistrants(
                       new AsyncResult (null, infoRec.record, null));
            }
        }
    }

    static String
    requestToString(int request) {
/*
 cat libs/telephony/ril_commands.h \
 | egrep "^ *{RIL_" \
 | sed -re 's/\{RIL_([^,]+),[^,]+,([^}]+).+/case RIL_\1: return "\1";/'
*/
        switch(request) {
            case RIL_REQUEST_GET_SIM_STATUS: return "GET_SIM_STATUS";
            case RIL_REQUEST_ENTER_SIM_PIN: return "ENTER_SIM_PIN";
            case RIL_REQUEST_ENTER_SIM_PUK: return "ENTER_SIM_PUK";
            case RIL_REQUEST_ENTER_SIM_PIN2: return "ENTER_SIM_PIN2";
            case RIL_REQUEST_ENTER_SIM_PUK2: return "ENTER_SIM_PUK2";
            case RIL_REQUEST_CHANGE_SIM_PIN: return "CHANGE_SIM_PIN";
            case RIL_REQUEST_CHANGE_SIM_PIN2: return "CHANGE_SIM_PIN2";
            case RIL_REQUEST_ENTER_NETWORK_DEPERSONALIZATION: return "ENTER_NETWORK_DEPERSONALIZATION";
            case RIL_REQUEST_GET_CURRENT_CALLS: return "GET_CURRENT_CALLS";
            case RIL_REQUEST_DIAL: return "DIAL";
            case RIL_REQUEST_GET_IMSI: return "GET_IMSI";
            case RIL_REQUEST_HANGUP: return "HANGUP";
            case RIL_REQUEST_HANGUP_WAITING_OR_BACKGROUND: return "HANGUP_WAITING_OR_BACKGROUND";
            case RIL_REQUEST_HANGUP_FOREGROUND_RESUME_BACKGROUND: return "HANGUP_FOREGROUND_RESUME_BACKGROUND";
            case RIL_REQUEST_SWITCH_WAITING_OR_HOLDING_AND_ACTIVE: return "REQUEST_SWITCH_WAITING_OR_HOLDING_AND_ACTIVE";
            case RIL_REQUEST_CONFERENCE: return "CONFERENCE";
            case RIL_REQUEST_UDUB: return "UDUB";
            case RIL_REQUEST_LAST_CALL_FAIL_CAUSE: return "LAST_CALL_FAIL_CAUSE";
            case RIL_REQUEST_SIGNAL_STRENGTH: return "SIGNAL_STRENGTH";
            case RIL_REQUEST_VOICE_REGISTRATION_STATE: return "VOICE_REGISTRATION_STATE";
            case RIL_REQUEST_DATA_REGISTRATION_STATE: return "DATA_REGISTRATION_STATE";
            case RIL_REQUEST_OPERATOR: return "OPERATOR";
            case RIL_REQUEST_RADIO_POWER: return "RADIO_POWER";
            case RIL_REQUEST_DTMF: return "DTMF";
            case RIL_REQUEST_SEND_SMS: return "SEND_SMS";
            case RIL_REQUEST_SEND_SMS_EXPECT_MORE: return "SEND_SMS_EXPECT_MORE";
            case RIL_REQUEST_SETUP_DATA_CALL: return "SETUP_DATA_CALL";
            case RIL_REQUEST_SIM_IO: return "SIM_IO";
            case RIL_REQUEST_SEND_USSD: return "SEND_USSD";
            case RIL_REQUEST_CANCEL_USSD: return "CANCEL_USSD";
            case RIL_REQUEST_GET_CLIR: return "GET_CLIR";
            case RIL_REQUEST_SET_CLIR: return "SET_CLIR";
            case RIL_REQUEST_QUERY_CALL_FORWARD_STATUS: return "QUERY_CALL_FORWARD_STATUS";
            case RIL_REQUEST_SET_CALL_FORWARD: return "SET_CALL_FORWARD";
            case RIL_REQUEST_QUERY_CALL_WAITING: return "QUERY_CALL_WAITING";
            case RIL_REQUEST_SET_CALL_WAITING: return "SET_CALL_WAITING";
            case RIL_REQUEST_SMS_ACKNOWLEDGE: return "SMS_ACKNOWLEDGE";
            case RIL_REQUEST_GET_IMEI: return "GET_IMEI";
            case RIL_REQUEST_GET_IMEISV: return "GET_IMEISV";
            case RIL_REQUEST_ANSWER: return "ANSWER";
            case RIL_REQUEST_DEACTIVATE_DATA_CALL: return "DEACTIVATE_DATA_CALL";
            case RIL_REQUEST_QUERY_FACILITY_LOCK: return "QUERY_FACILITY_LOCK";
            case RIL_REQUEST_SET_FACILITY_LOCK: return "SET_FACILITY_LOCK";
            case RIL_REQUEST_CHANGE_BARRING_PASSWORD: return "CHANGE_BARRING_PASSWORD";
            case RIL_REQUEST_QUERY_NETWORK_SELECTION_MODE: return "QUERY_NETWORK_SELECTION_MODE";
            case RIL_REQUEST_SET_NETWORK_SELECTION_AUTOMATIC: return "SET_NETWORK_SELECTION_AUTOMATIC";
            case RIL_REQUEST_SET_NETWORK_SELECTION_MANUAL: return "SET_NETWORK_SELECTION_MANUAL";
            case RIL_REQUEST_QUERY_AVAILABLE_NETWORKS : return "QUERY_AVAILABLE_NETWORKS ";
            case RIL_REQUEST_DTMF_START: return "DTMF_START";
            case RIL_REQUEST_DTMF_STOP: return "DTMF_STOP";
            case RIL_REQUEST_BASEBAND_VERSION: return "BASEBAND_VERSION";
            case RIL_REQUEST_SEPARATE_CONNECTION: return "SEPARATE_CONNECTION";
            case RIL_REQUEST_SET_MUTE: return "SET_MUTE";
            case RIL_REQUEST_GET_MUTE: return "GET_MUTE";
            case RIL_REQUEST_QUERY_CLIP: return "QUERY_CLIP";
            case RIL_REQUEST_LAST_DATA_CALL_FAIL_CAUSE: return "LAST_DATA_CALL_FAIL_CAUSE";
            case RIL_REQUEST_DATA_CALL_LIST: return "DATA_CALL_LIST";
            case RIL_REQUEST_RESET_RADIO: return "RESET_RADIO";
            case RIL_REQUEST_OEM_HOOK_RAW: return "OEM_HOOK_RAW";
            case RIL_REQUEST_OEM_HOOK_STRINGS: return "OEM_HOOK_STRINGS";
            case RIL_REQUEST_SCREEN_STATE: return "SCREEN_STATE";
            case RIL_REQUEST_SET_SUPP_SVC_NOTIFICATION: return "SET_SUPP_SVC_NOTIFICATION";
            case RIL_REQUEST_WRITE_SMS_TO_SIM: return "WRITE_SMS_TO_SIM";
            case RIL_REQUEST_DELETE_SMS_ON_SIM: return "DELETE_SMS_ON_SIM";
            case RIL_REQUEST_SET_BAND_MODE: return "SET_BAND_MODE";
            case RIL_REQUEST_QUERY_AVAILABLE_BAND_MODE: return "QUERY_AVAILABLE_BAND_MODE";
            case RIL_REQUEST_STK_GET_PROFILE: return "REQUEST_STK_GET_PROFILE";
            case RIL_REQUEST_STK_SET_PROFILE: return "REQUEST_STK_SET_PROFILE";
            case RIL_REQUEST_STK_SEND_ENVELOPE_COMMAND: return "REQUEST_STK_SEND_ENVELOPE_COMMAND";
            case RIL_REQUEST_STK_SEND_TERMINAL_RESPONSE: return "REQUEST_STK_SEND_TERMINAL_RESPONSE";
            case RIL_REQUEST_STK_HANDLE_CALL_SETUP_REQUESTED_FROM_SIM: return "REQUEST_STK_HANDLE_CALL_SETUP_REQUESTED_FROM_SIM";
            case RIL_REQUEST_EXPLICIT_CALL_TRANSFER: return "REQUEST_EXPLICIT_CALL_TRANSFER";
            case RIL_REQUEST_SET_PREFERRED_NETWORK_TYPE: return "REQUEST_SET_PREFERRED_NETWORK_TYPE";
            case RIL_REQUEST_GET_PREFERRED_NETWORK_TYPE: return "REQUEST_GET_PREFERRED_NETWORK_TYPE";
            case RIL_REQUEST_GET_NEIGHBORING_CELL_IDS: return "REQUEST_GET_NEIGHBORING_CELL_IDS";
            case RIL_REQUEST_SET_LOCATION_UPDATES: return "REQUEST_SET_LOCATION_UPDATES";
            case RIL_REQUEST_CDMA_SET_SUBSCRIPTION_SOURCE: return "RIL_REQUEST_CDMA_SET_SUBSCRIPTION_SOURCE";
            case RIL_REQUEST_CDMA_SET_ROAMING_PREFERENCE: return "RIL_REQUEST_CDMA_SET_ROAMING_PREFERENCE";
            case RIL_REQUEST_CDMA_QUERY_ROAMING_PREFERENCE: return "RIL_REQUEST_CDMA_QUERY_ROAMING_PREFERENCE";
            case RIL_REQUEST_SET_TTY_MODE: return "RIL_REQUEST_SET_TTY_MODE";
            case RIL_REQUEST_QUERY_TTY_MODE: return "RIL_REQUEST_QUERY_TTY_MODE";
            case RIL_REQUEST_CDMA_SET_PREFERRED_VOICE_PRIVACY_MODE: return "RIL_REQUEST_CDMA_SET_PREFERRED_VOICE_PRIVACY_MODE";
            case RIL_REQUEST_CDMA_QUERY_PREFERRED_VOICE_PRIVACY_MODE: return "RIL_REQUEST_CDMA_QUERY_PREFERRED_VOICE_PRIVACY_MODE";
            case RIL_REQUEST_CDMA_FLASH: return "RIL_REQUEST_CDMA_FLASH";
            case RIL_REQUEST_CDMA_BURST_DTMF: return "RIL_REQUEST_CDMA_BURST_DTMF";
            case RIL_REQUEST_CDMA_SEND_SMS: return "RIL_REQUEST_CDMA_SEND_SMS";
            case RIL_REQUEST_CDMA_SMS_ACKNOWLEDGE: return "RIL_REQUEST_CDMA_SMS_ACKNOWLEDGE";
            case RIL_REQUEST_GSM_GET_BROADCAST_CONFIG: return "RIL_REQUEST_GSM_GET_BROADCAST_CONFIG";
            case RIL_REQUEST_GSM_SET_BROADCAST_CONFIG: return "RIL_REQUEST_GSM_SET_BROADCAST_CONFIG";
            case RIL_REQUEST_CDMA_GET_BROADCAST_CONFIG: return "RIL_REQUEST_CDMA_GET_BROADCAST_CONFIG";
            case RIL_REQUEST_CDMA_SET_BROADCAST_CONFIG: return "RIL_REQUEST_CDMA_SET_BROADCAST_CONFIG";
            case RIL_REQUEST_GSM_BROADCAST_ACTIVATION: return "RIL_REQUEST_GSM_BROADCAST_ACTIVATION";
            case RIL_REQUEST_CDMA_VALIDATE_AND_WRITE_AKEY: return "RIL_REQUEST_CDMA_VALIDATE_AND_WRITE_AKEY";
            case RIL_REQUEST_CDMA_BROADCAST_ACTIVATION: return "RIL_REQUEST_CDMA_BROADCAST_ACTIVATION";
            case RIL_REQUEST_CDMA_SUBSCRIPTION: return "RIL_REQUEST_CDMA_SUBSCRIPTION";
            case RIL_REQUEST_CDMA_WRITE_SMS_TO_RUIM: return "RIL_REQUEST_CDMA_WRITE_SMS_TO_RUIM";
            case RIL_REQUEST_CDMA_DELETE_SMS_ON_RUIM: return "RIL_REQUEST_CDMA_DELETE_SMS_ON_RUIM";
            case RIL_REQUEST_DEVICE_IDENTITY: return "RIL_REQUEST_DEVICE_IDENTITY";
            case RIL_REQUEST_GET_SMSC_ADDRESS: return "RIL_REQUEST_GET_SMSC_ADDRESS";
            case RIL_REQUEST_SET_SMSC_ADDRESS: return "RIL_REQUEST_SET_SMSC_ADDRESS";
            case RIL_REQUEST_EXIT_EMERGENCY_CALLBACK_MODE: return "REQUEST_EXIT_EMERGENCY_CALLBACK_MODE";
            case RIL_REQUEST_REPORT_SMS_MEMORY_STATUS: return "RIL_REQUEST_REPORT_SMS_MEMORY_STATUS";
            case RIL_REQUEST_REPORT_STK_SERVICE_IS_RUNNING: return "RIL_REQUEST_REPORT_STK_SERVICE_IS_RUNNING";
            case RIL_REQUEST_CDMA_GET_SUBSCRIPTION_SOURCE: return "RIL_REQUEST_CDMA_GET_SUBSCRIPTION_SOURCE";
            case RIL_REQUEST_ISIM_AUTHENTICATION: return "RIL_REQUEST_ISIM_AUTHENTICATION";
            case RIL_REQUEST_ACKNOWLEDGE_INCOMING_GSM_SMS_WITH_PDU: return "RIL_REQUEST_ACKNOWLEDGE_INCOMING_GSM_SMS_WITH_PDU";
            case RIL_REQUEST_STK_SEND_ENVELOPE_WITH_STATUS: return "RIL_REQUEST_STK_SEND_ENVELOPE_WITH_STATUS";
            case RIL_REQUEST_VOICE_RADIO_TECH: return "RIL_REQUEST_VOICE_RADIO_TECH";
            default: return "<unknown request>";
        }
    }

    static String
    responseToString(int request)
    {
/*
 cat libs/telephony/ril_unsol_commands.h \
 | egrep "^ *{RIL_" \
 | sed -re 's/\{RIL_([^,]+),[^,]+,([^}]+).+/case RIL_\1: return "\1";/'
*/
        switch(request) {
            case RIL_UNSOL_RESPONSE_RADIO_STATE_CHANGED: return "UNSOL_RESPONSE_RADIO_STATE_CHANGED";
            case RIL_UNSOL_RESPONSE_CALL_STATE_CHANGED: return "UNSOL_RESPONSE_CALL_STATE_CHANGED";
            case RIL_UNSOL_RESPONSE_VOICE_NETWORK_STATE_CHANGED: return "UNSOL_RESPONSE_VOICE_NETWORK_STATE_CHANGED";
            case RIL_UNSOL_RESPONSE_NEW_SMS: return "UNSOL_RESPONSE_NEW_SMS";
            case RIL_UNSOL_RESPONSE_NEW_SMS_STATUS_REPORT: return "UNSOL_RESPONSE_NEW_SMS_STATUS_REPORT";
            case RIL_UNSOL_RESPONSE_NEW_SMS_ON_SIM: return "UNSOL_RESPONSE_NEW_SMS_ON_SIM";
            case RIL_UNSOL_ON_USSD: return "UNSOL_ON_USSD";
            case RIL_UNSOL_ON_USSD_REQUEST: return "UNSOL_ON_USSD_REQUEST";
            case RIL_UNSOL_NITZ_TIME_RECEIVED: return "UNSOL_NITZ_TIME_RECEIVED";
            case RIL_UNSOL_SIGNAL_STRENGTH: return "UNSOL_SIGNAL_STRENGTH";
            case RIL_UNSOL_DATA_CALL_LIST_CHANGED: return "UNSOL_DATA_CALL_LIST_CHANGED";
            case RIL_UNSOL_SUPP_SVC_NOTIFICATION: return "UNSOL_SUPP_SVC_NOTIFICATION";
            case RIL_UNSOL_STK_SESSION_END: return "UNSOL_STK_SESSION_END";
            case RIL_UNSOL_STK_PROACTIVE_COMMAND: return "UNSOL_STK_PROACTIVE_COMMAND";
            case RIL_UNSOL_STK_EVENT_NOTIFY: return "UNSOL_STK_EVENT_NOTIFY";
            case RIL_UNSOL_STK_CALL_SETUP: return "UNSOL_STK_CALL_SETUP";
            case RIL_UNSOL_SIM_SMS_STORAGE_FULL: return "UNSOL_SIM_SMS_STORAGE_FULL";
            case RIL_UNSOL_SIM_REFRESH: return "UNSOL_SIM_REFRESH";
            case RIL_UNSOL_CALL_RING: return "UNSOL_CALL_RING";
            case RIL_UNSOL_RESPONSE_SIM_STATUS_CHANGED: return "UNSOL_RESPONSE_SIM_STATUS_CHANGED";
            case RIL_UNSOL_RESPONSE_CDMA_NEW_SMS: return "UNSOL_RESPONSE_CDMA_NEW_SMS";
            case RIL_UNSOL_RESPONSE_NEW_BROADCAST_SMS: return "UNSOL_RESPONSE_NEW_BROADCAST_SMS";
            case RIL_UNSOL_CDMA_RUIM_SMS_STORAGE_FULL: return "UNSOL_CDMA_RUIM_SMS_STORAGE_FULL";
            case RIL_UNSOL_RESTRICTED_STATE_CHANGED: return "UNSOL_RESTRICTED_STATE_CHANGED";
            case RIL_UNSOL_ENTER_EMERGENCY_CALLBACK_MODE: return "UNSOL_ENTER_EMERGENCY_CALLBACK_MODE";
            case RIL_UNSOL_CDMA_CALL_WAITING: return "UNSOL_CDMA_CALL_WAITING";
            case RIL_UNSOL_CDMA_OTA_PROVISION_STATUS: return "UNSOL_CDMA_OTA_PROVISION_STATUS";
            case RIL_UNSOL_CDMA_INFO_REC: return "UNSOL_CDMA_INFO_REC";
            case RIL_UNSOL_OEM_HOOK_RAW: return "UNSOL_OEM_HOOK_RAW";
            case RIL_UNSOL_RINGBACK_TONE: return "UNSOL_RINGBACK_TONE";
            case RIL_UNSOL_RESEND_INCALL_MUTE: return "UNSOL_RESEND_INCALL_MUTE";
            case RIL_UNSOL_CDMA_SUBSCRIPTION_SOURCE_CHANGED: return "CDMA_SUBSCRIPTION_SOURCE_CHANGED";
            case RIL_UNSOl_CDMA_PRL_CHANGED: return "UNSOL_CDMA_PRL_CHANGED";
            case RIL_UNSOL_EXIT_EMERGENCY_CALLBACK_MODE: return "UNSOL_EXIT_EMERGENCY_CALLBACK_MODE";
            case RIL_UNSOL_RIL_CONNECTED: return "UNSOL_RIL_CONNECTED";
            case RIL_UNSOL_VOICE_RADIO_TECH_CHANGED: return "UNSOL_VOICE_RADIO_TECH_CHANGED";
            default: return "<unknown reponse>";
        }
    }

    private void riljLog(String msg) {
        Rlog.d(RILJ_LOG_TAG, msg);
    }

    private void riljLogv(String msg) {
        Rlog.v(RILJ_LOG_TAG, msg);
    }

    private void unsljLog(int response) {
        riljLog("[UNSL]< " + responseToString(response));
    }

    private void unsljLogMore(int response, String more) {
        riljLog("[UNSL]< " + responseToString(response) + " " + more);
    }

    private void unsljLogRet(int response, Object ret) {
        riljLog("[UNSL]< " + responseToString(response) + " " + retToString(response, ret));
    }

    private void unsljLogvRet(int response, Object ret) {
        riljLogv("[UNSL]< " + responseToString(response) + " " + retToString(response, ret));
    }


    // ***** Methods for CDMA support
    @Override
    public void
    getDeviceIdentity(Message response) {
        RILRequest rr = RILRequest.obtain(RIL_REQUEST_DEVICE_IDENTITY, response);

        if (RILJ_LOGD) riljLog(rr.serialString() + "> " + requestToString(rr.mRequest));

        send(rr);
    }

    @Override
    public void
    getCDMASubscription(Message response) {
        RILRequest rr = RILRequest.obtain(RIL_REQUEST_CDMA_SUBSCRIPTION, response);

        if (RILJ_LOGD) riljLog(rr.serialString() + "> " + requestToString(rr.mRequest));

        send(rr);
    }

    @Override
    public void setPhoneType(int phoneType) { // Called by CDMAPhone and GSMPhone constructor
        if (RILJ_LOGD) riljLog("setPhoneType=" + phoneType + " old value=" + mPhoneType);
        mPhoneType = phoneType;
    }

    /**
     * {@inheritDoc}
     */
    @Override
    public void queryCdmaRoamingPreference(Message response) {
        RILRequest rr = RILRequest.obtain(
                RILConstants.RIL_REQUEST_CDMA_QUERY_ROAMING_PREFERENCE, response);

        if (RILJ_LOGD) riljLog(rr.serialString() + "> " + requestToString(rr.mRequest));

        send(rr);
    }

    /**
     * {@inheritDoc}
     */
    @Override
    public void setCdmaRoamingPreference(int cdmaRoamingType, Message response) {
        RILRequest rr = RILRequest.obtain(
                RILConstants.RIL_REQUEST_CDMA_SET_ROAMING_PREFERENCE, response);

        rr.mParcel.writeInt(1);
        rr.mParcel.writeInt(cdmaRoamingType);

        if (RILJ_LOGD) riljLog(rr.serialString() + "> " + requestToString(rr.mRequest)
                + " : " + cdmaRoamingType);

        send(rr);
    }

    /**
     * {@inheritDoc}
     */
    @Override
    public void setCdmaSubscriptionSource(int cdmaSubscription , Message response) {
        RILRequest rr = RILRequest.obtain(
                RILConstants.RIL_REQUEST_CDMA_SET_SUBSCRIPTION_SOURCE, response);

        rr.mParcel.writeInt(1);
        rr.mParcel.writeInt(cdmaSubscription);

        if (RILJ_LOGD) riljLog(rr.serialString() + "> " + requestToString(rr.mRequest)
                + " : " + cdmaSubscription);

        send(rr);
    }

    /**
     * {@inheritDoc}
     */
    @Override
    public void getCdmaSubscriptionSource(Message response) {
        RILRequest rr = RILRequest.obtain(
                RILConstants.RIL_REQUEST_CDMA_GET_SUBSCRIPTION_SOURCE, response);

        if (RILJ_LOGD) riljLog(rr.serialString() + "> " + requestToString(rr.mRequest));

        send(rr);
    }

    /**
     * {@inheritDoc}
     */
    @Override
    public void queryTTYMode(Message response) {
        RILRequest rr = RILRequest.obtain(
                RILConstants.RIL_REQUEST_QUERY_TTY_MODE, response);

        if (RILJ_LOGD) riljLog(rr.serialString() + "> " + requestToString(rr.mRequest));

        send(rr);
    }

    /**
     * {@inheritDoc}
     */
    @Override
    public void setTTYMode(int ttyMode, Message response) {
        RILRequest rr = RILRequest.obtain(
                RILConstants.RIL_REQUEST_SET_TTY_MODE, response);

        rr.mParcel.writeInt(1);
        rr.mParcel.writeInt(ttyMode);

        if (RILJ_LOGD) riljLog(rr.serialString() + "> " + requestToString(rr.mRequest)
                + " : " + ttyMode);

        send(rr);
    }

    /**
     * {@inheritDoc}
     */
    @Override
    public void
    sendCDMAFeatureCode(String FeatureCode, Message response) {
        RILRequest rr = RILRequest.obtain(RIL_REQUEST_CDMA_FLASH, response);

        rr.mParcel.writeString(FeatureCode);

        if (RILJ_LOGD) riljLog(rr.serialString() + "> " + requestToString(rr.mRequest)
                + " : " + FeatureCode);

        send(rr);
    }

    @Override
    public void getCdmaBroadcastConfig(Message response) {
        RILRequest rr = RILRequest.obtain(RIL_REQUEST_CDMA_GET_BROADCAST_CONFIG, response);

        send(rr);
    }

    @Override
    public void setCdmaBroadcastConfig(CdmaSmsBroadcastConfigInfo[] configs, Message response) {
        RILRequest rr = RILRequest.obtain(RIL_REQUEST_CDMA_SET_BROADCAST_CONFIG, response);

        // Convert to 1 service category per config (the way RIL takes is)
        ArrayList<CdmaSmsBroadcastConfigInfo> processedConfigs =
            new ArrayList<CdmaSmsBroadcastConfigInfo>();
        for (CdmaSmsBroadcastConfigInfo config : configs) {
            for (int i = config.getFromServiceCategory(); i <= config.getToServiceCategory(); i++) {
                processedConfigs.add(new CdmaSmsBroadcastConfigInfo(i,
                        i,
                        config.getLanguage(),
                        config.isSelected()));
            }
        }

        CdmaSmsBroadcastConfigInfo[] rilConfigs = processedConfigs.toArray(configs);
        rr.mParcel.writeInt(rilConfigs.length);
        for(int i = 0; i < rilConfigs.length; i++) {
            rr.mParcel.writeInt(rilConfigs[i].getFromServiceCategory());
            rr.mParcel.writeInt(rilConfigs[i].getLanguage());
            rr.mParcel.writeInt(rilConfigs[i].isSelected() ? 1 : 0);
        }

        if (RILJ_LOGD) {
            riljLog(rr.serialString() + "> " + requestToString(rr.mRequest)
                    + " with " + rilConfigs.length + " configs : ");
            for (int i = 0; i < rilConfigs.length; i++) {
                riljLog(rilConfigs[i].toString());
            }
        }

        send(rr);
    }

    @Override
    public void setCdmaBroadcastActivation(boolean activate, Message response) {
        RILRequest rr = RILRequest.obtain(RIL_REQUEST_CDMA_BROADCAST_ACTIVATION, response);

        rr.mParcel.writeInt(1);
        rr.mParcel.writeInt(activate ? 0 :1);

        if (RILJ_LOGD) riljLog(rr.serialString() + "> " + requestToString(rr.mRequest));

        send(rr);
    }

    /**
     * {@inheritDoc}
     */
    @Override
    public void exitEmergencyCallbackMode(Message response) {
        RILRequest rr = RILRequest.obtain(RIL_REQUEST_EXIT_EMERGENCY_CALLBACK_MODE, response);

        if (RILJ_LOGD) riljLog(rr.serialString() + "> " + requestToString(rr.mRequest));

        send(rr);
    }

    @Override
    public void requestIsimAuthentication(String nonce, Message response) {
        RILRequest rr = RILRequest.obtain(RIL_REQUEST_ISIM_AUTHENTICATION, response);

        rr.mParcel.writeString(nonce);

        if (RILJ_LOGD) riljLog(rr.serialString() + "> " + requestToString(rr.mRequest));

        send(rr);
    }

    /* (non-Javadoc)
     * @see com.android.internal.telephony.BaseCommands#testingEmergencyCall()
     */
    @Override
    public void testingEmergencyCall() {
        if (RILJ_LOGD) riljLog("testingEmergencyCall");
        mTestingEmergencyCall.set(true);
    }

    public void dump(FileDescriptor fd, PrintWriter pw, String[] args) {
        pw.println("RIL: " + this);
        pw.println(" mSocket=" + mSocket);
        pw.println(" mSenderThread=" + mSenderThread);
        pw.println(" mSender=" + mSender);
        pw.println(" mReceiverThread=" + mReceiverThread);
        pw.println(" mReceiver=" + mReceiver);
        pw.println(" mWakeLock=" + mWakeLock);
        pw.println(" mWakeLockTimeout=" + mWakeLockTimeout);
        synchronized (mRequestList) {
          pw.println(" mRequestMessagesPending=" + mRequestMessagesPending);
          pw.println(" mRequestMessagesWaiting=" + mRequestMessagesWaiting);
            int count = mRequestList.size();
            pw.println(" mRequestList count=" + count);
            for (int i = 0; i < count; i++) {
                RILRequest rr = mRequestList.get(i);
                pw.println("  [" + rr.mSerial + "] " + requestToString(rr.mRequest));
            }
        }
        pw.println(" mLastNITZTimeInfo=" + mLastNITZTimeInfo);
        pw.println(" mTestingEmergencyCall=" + mTestingEmergencyCall.get());
    }
}<|MERGE_RESOLUTION|>--- conflicted
+++ resolved
@@ -885,14 +885,8 @@
     dial(String address, int clirMode, UUSInfo uusInfo, Message result) {
         RILRequest rr = RILRequest.obtain(RIL_REQUEST_DIAL, result);
 
-<<<<<<< HEAD
         rr.mParcel.writeString(address);
         rr.mParcel.writeInt(clirMode);
-        rr.mParcel.writeInt(0); // UUS information is absent
-=======
-        rr.mp.writeString(address);
-        rr.mp.writeInt(clirMode);
->>>>>>> f606e5cc
 
         if (uusInfo == null) {
             rr.mParcel.writeInt(0); // UUS information is absent
