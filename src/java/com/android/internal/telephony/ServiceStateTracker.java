/*
 * Copyright (C) 2006 The Android Open Source Project
 *
 * Licensed under the Apache License, Version 2.0 (the "License");
 * you may not use this file except in compliance with the License.
 * You may obtain a copy of the License at
 *
 *      http://www.apache.org/licenses/LICENSE-2.0
 *
 * Unless required by applicable law or agreed to in writing, software
 * distributed under the License is distributed on an "AS IS" BASIS,
 * WITHOUT WARRANTIES OR CONDITIONS OF ANY KIND, either express or implied.
 * See the License for the specific language governing permissions and
 * limitations under the License.
 */

package com.android.internal.telephony;

import static android.provider.Telephony.ServiceStateTable.getUriForSubscriptionId;

import static com.android.internal.telephony.CarrierActionAgent.CARRIER_ACTION_SET_RADIO_ENABLED;
import static com.android.internal.telephony.uicc.IccRecords.CARRIER_NAME_DISPLAY_CONDITION_BITMASK_PLMN;
import static com.android.internal.telephony.uicc.IccRecords.CARRIER_NAME_DISPLAY_CONDITION_BITMASK_SPN;

import android.annotation.IntDef;
import android.annotation.NonNull;
import android.annotation.Nullable;
import android.app.AlarmManager;
import android.app.Notification;
import android.app.NotificationManager;
import android.app.PendingIntent;
import android.compat.annotation.UnsupportedAppUsage;
import android.content.BroadcastReceiver;
import android.content.ContentResolver;
import android.content.ContentValues;
import android.content.Context;
import android.content.Intent;
import android.content.IntentFilter;
import android.content.SharedPreferences;
import android.content.res.Resources;
import android.hardware.radio.V1_0.CellInfoType;
import android.net.NetworkCapabilities;
import android.os.AsyncResult;
import android.os.BaseBundle;
import android.os.Handler;
import android.os.Message;
import android.os.Parcel;
import android.os.PersistableBundle;
import android.os.Registrant;
import android.os.RegistrantList;
import android.os.SystemClock;
import android.os.SystemProperties;
import android.os.TimestampedValue;
import android.os.UserHandle;
import android.os.WorkSource;
import android.preference.PreferenceManager;
import android.provider.Settings;
import android.sysprop.TelephonyProperties;
import android.telephony.AccessNetworkConstants;
import android.telephony.AccessNetworkConstants.AccessNetworkType;
import android.telephony.AccessNetworkConstants.TransportType;
import android.telephony.CarrierConfigManager;
import android.telephony.CellIdentity;
import android.telephony.CellIdentityCdma;
import android.telephony.CellIdentityGsm;
import android.telephony.CellIdentityLte;
import android.telephony.CellIdentityNr;
import android.telephony.CellIdentityTdscdma;
import android.telephony.CellIdentityWcdma;
import android.telephony.CellInfo;
import android.telephony.CellSignalStrengthLte;
import android.telephony.CellSignalStrengthNr;
import android.telephony.DataSpecificRegistrationInfo;
import android.telephony.NetworkRegistrationInfo;
import android.telephony.PhysicalChannelConfig;
import android.telephony.ServiceState;
import android.telephony.ServiceState.RilRadioTechnology;
import android.telephony.SignalStrength;
import android.telephony.SignalThresholdInfo;
import android.telephony.SubscriptionInfo;
import android.telephony.SubscriptionManager;
import android.telephony.SubscriptionManager.OnSubscriptionsChangedListener;
import android.telephony.TelephonyManager;
import android.telephony.VoiceSpecificRegistrationInfo;
import android.text.TextUtils;
import android.util.EventLog;
import android.util.LocalLog;
import android.util.Pair;
import android.util.SparseArray;
import android.util.SparseBooleanArray;

import com.android.internal.annotations.VisibleForTesting;
import com.android.internal.telephony.cdma.CdmaSubscriptionSourceManager;
import com.android.internal.telephony.cdma.EriInfo;
import com.android.internal.telephony.cdma.EriManager;
import com.android.internal.telephony.cdnr.CarrierDisplayNameData;
import com.android.internal.telephony.cdnr.CarrierDisplayNameResolver;
import com.android.internal.telephony.dataconnection.DataConnection;
import com.android.internal.telephony.dataconnection.DcTracker;
import com.android.internal.telephony.dataconnection.TransportManager;
import com.android.internal.telephony.metrics.TelephonyMetrics;
import com.android.internal.telephony.uicc.IccCardApplicationStatus.AppState;
import com.android.internal.telephony.uicc.IccCardStatus.CardState;
import com.android.internal.telephony.uicc.IccRecords;
import com.android.internal.telephony.uicc.RuimRecords;
import com.android.internal.telephony.uicc.SIMRecords;
import com.android.internal.telephony.uicc.UiccCard;
import com.android.internal.telephony.uicc.UiccCardApplication;
import com.android.internal.telephony.uicc.UiccController;
import com.android.internal.telephony.uicc.UiccProfile;
import com.android.internal.telephony.util.ArrayUtils;
import com.android.internal.telephony.util.NotificationChannelController;
import com.android.internal.telephony.util.TelephonyUtils;
import com.android.internal.util.IndentingPrintWriter;
import com.android.telephony.Rlog;

import java.io.FileDescriptor;
import java.io.PrintWriter;
import java.lang.annotation.Retention;
import java.lang.annotation.RetentionPolicy;
import java.util.ArrayList;
import java.util.Arrays;
import java.util.Collections;
import java.util.Comparator;
import java.util.HashSet;
import java.util.LinkedList;
import java.util.List;
import java.util.Set;
import java.util.concurrent.TimeUnit;
import java.util.regex.Matcher;
import java.util.regex.Pattern;
import java.util.regex.PatternSyntaxException;
import java.util.stream.Collectors;

/**
 * {@hide}
 */
public class ServiceStateTracker extends Handler {
    static final String LOG_TAG = "SST";
    static final boolean DBG = true;
    private static final boolean VDBG = false;  // STOPSHIP if true

    private static final String PROP_FORCE_ROAMING = "telephony.test.forceRoaming";

    private static final long SIGNAL_STRENGTH_REFRESH_THRESHOLD_IN_MS =
            TimeUnit.SECONDS.toMillis(10);

    @UnsupportedAppUsage
    private CommandsInterface mCi;
    @UnsupportedAppUsage
    private UiccController mUiccController = null;
    @UnsupportedAppUsage
    private UiccCardApplication mUiccApplcation = null;
    @UnsupportedAppUsage
    private IccRecords mIccRecords = null;

    private boolean mVoiceCapable;

    @UnsupportedAppUsage
    public ServiceState mSS;
    @UnsupportedAppUsage
    private ServiceState mNewSS;

    // This is the minimum interval at which CellInfo requests will be serviced by the modem.
    // Any requests that arrive within MinInterval of the previous reuqest will simply receive the
    // cached result. This is a power-saving feature, because requests to the modem may require
    // wakeup of a separate chip and bus communication. Because the cost of wakeups is
    // architecture dependent, it would be preferable if this sort of optimization could be
    // handled in SoC-specific code, but for now, keep it here to ensure that in case further
    // optimizations are not present elsewhere, there is a power-management scheme of last resort.
    private int mCellInfoMinIntervalMs =  2000;

    // Maximum time to wait for a CellInfo request before assuming it won't arrive and returning
    // null to callers. Note, that if a CellInfo response does arrive later, then it will be
    // treated as an UNSOL, which means it will be cached as well as sent to registrants; thus,
    // this only impacts the behavior of one-shot requests (be they blocking or non-blocking).
    private static final long CELL_INFO_LIST_QUERY_TIMEOUT = 2000;

    private long mLastCellInfoReqTime;
    private List<CellInfo> mLastCellInfoList = null;
    private List<PhysicalChannelConfig> mLastPhysicalChannelConfigList = null;

    @UnsupportedAppUsage
    private SignalStrength mSignalStrength;
    private long mSignalStrengthUpdatedTime;

    // TODO - this should not be public, right now used externally GsmConnetion.
    public RestrictedState mRestrictedState;

    /**
     * A unique identifier to track requests associated with a poll
     * and ignore stale responses.  The value is a count-down of
     * expected responses in this pollingContext.
     */
    @VisibleForTesting
    public int[] mPollingContext;
    @UnsupportedAppUsage
    private boolean mDesiredPowerState;

    /**
     * By default, strength polling is enabled.  However, if we're
     * getting unsolicited signal strength updates from the radio, set
     * value to true and don't bother polling any more.
     */
    private boolean mDontPollSignalStrength = false;

    @UnsupportedAppUsage
    private RegistrantList mVoiceRoamingOnRegistrants = new RegistrantList();
    @UnsupportedAppUsage
    private RegistrantList mVoiceRoamingOffRegistrants = new RegistrantList();
    @UnsupportedAppUsage
    private RegistrantList mDataRoamingOnRegistrants = new RegistrantList();
    @UnsupportedAppUsage
    private RegistrantList mDataRoamingOffRegistrants = new RegistrantList();
    protected SparseArray<RegistrantList> mAttachedRegistrants = new SparseArray<>();
    protected SparseArray<RegistrantList> mDetachedRegistrants = new SparseArray();
    private RegistrantList mVoiceRegStateOrRatChangedRegistrants = new RegistrantList();
    private SparseArray<RegistrantList> mDataRegStateOrRatChangedRegistrants = new SparseArray<>();
    @UnsupportedAppUsage
    private RegistrantList mNetworkAttachedRegistrants = new RegistrantList();
    private RegistrantList mNetworkDetachedRegistrants = new RegistrantList();
    private RegistrantList mPsRestrictEnabledRegistrants = new RegistrantList();
    private RegistrantList mPsRestrictDisabledRegistrants = new RegistrantList();
    private RegistrantList mImsCapabilityChangedRegistrants = new RegistrantList();
    private RegistrantList mNrStateChangedRegistrants = new RegistrantList();
    private RegistrantList mNrFrequencyChangedRegistrants = new RegistrantList();
    private RegistrantList mCssIndicatorChangedRegistrants = new RegistrantList();

    /* Radio power off pending flag and tag counter */
    private boolean mPendingRadioPowerOffAfterDataOff = false;
    private int mPendingRadioPowerOffAfterDataOffTag = 0;

    /** Signal strength poll rate. */
    private static final int POLL_PERIOD_MILLIS = 20 * 1000;

    /** Waiting period before recheck gprs and voice registration. */
    public static final int DEFAULT_GPRS_CHECK_PERIOD_MILLIS = 60 * 1000;

    /** GSM events */
    protected static final int EVENT_RADIO_STATE_CHANGED                    = 1;
    protected static final int EVENT_NETWORK_STATE_CHANGED                  = 2;
    protected static final int EVENT_GET_SIGNAL_STRENGTH                    = 3;
    protected static final int EVENT_POLL_STATE_CS_CELLULAR_REGISTRATION    = 4;
    protected static final int EVENT_POLL_STATE_PS_CELLULAR_REGISTRATION    = 5;
    protected static final int EVENT_POLL_STATE_PS_IWLAN_REGISTRATION       = 6;
    protected static final int EVENT_POLL_STATE_OPERATOR                    = 7;
    protected static final int EVENT_POLL_SIGNAL_STRENGTH                   = 10;
    protected static final int EVENT_NITZ_TIME                              = 11;
    protected static final int EVENT_SIGNAL_STRENGTH_UPDATE                 = 12;
    protected static final int EVENT_POLL_STATE_NETWORK_SELECTION_MODE      = 14;
    protected static final int EVENT_GET_LOC_DONE                           = 15;
    protected static final int EVENT_SIM_RECORDS_LOADED                     = 16;
    protected static final int EVENT_SIM_READY                              = 17;
    protected static final int EVENT_LOCATION_UPDATES_ENABLED               = 18;
    protected static final int EVENT_GET_PREFERRED_NETWORK_TYPE             = 19;
    protected static final int EVENT_SET_PREFERRED_NETWORK_TYPE             = 20;
    protected static final int EVENT_RESET_PREFERRED_NETWORK_TYPE           = 21;
    protected static final int EVENT_CHECK_REPORT_GPRS                      = 22;
    protected static final int EVENT_RESTRICTED_STATE_CHANGED               = 23;

    /** CDMA events */
    protected static final int EVENT_RUIM_READY                        = 26;
    protected static final int EVENT_RUIM_RECORDS_LOADED               = 27;
    protected static final int EVENT_POLL_STATE_CDMA_SUBSCRIPTION      = 34;
    protected static final int EVENT_NV_READY                          = 35;
    protected static final int EVENT_OTA_PROVISION_STATUS_CHANGE       = 37;
    protected static final int EVENT_SET_RADIO_POWER_OFF               = 38;
    protected static final int EVENT_CDMA_SUBSCRIPTION_SOURCE_CHANGED  = 39;
    protected static final int EVENT_CDMA_PRL_VERSION_CHANGED          = 40;

    protected static final int EVENT_RADIO_ON                          = 41;
    public    static final int EVENT_ICC_CHANGED                       = 42;
    protected static final int EVENT_GET_CELL_INFO_LIST                = 43;
    protected static final int EVENT_UNSOL_CELL_INFO_LIST              = 44;
    protected static final int EVENT_CHANGE_IMS_STATE                  = 45;
    protected static final int EVENT_IMS_STATE_CHANGED                 = 46;
    protected static final int EVENT_IMS_STATE_DONE                    = 47;
    protected static final int EVENT_IMS_CAPABILITY_CHANGED            = 48;
    protected static final int EVENT_ALL_DATA_DISCONNECTED             = 49;
    protected static final int EVENT_PHONE_TYPE_SWITCHED               = 50;
    protected static final int EVENT_RADIO_POWER_FROM_CARRIER          = 51;
    protected static final int EVENT_IMS_SERVICE_STATE_CHANGED         = 53;
    protected static final int EVENT_RADIO_POWER_OFF_DONE              = 54;
    protected static final int EVENT_PHYSICAL_CHANNEL_CONFIG           = 55;
    protected static final int EVENT_CELL_LOCATION_RESPONSE            = 56;
    protected static final int EVENT_CARRIER_CONFIG_CHANGED            = 57;
    private static final int EVENT_POLL_STATE_REQUEST                  = 58;

    /**
     * The current service state.
     *
     * This is a column name in {@link android.provider.Telephony.ServiceStateTable}.
     *
     * Copied from packages/services/Telephony/src/com/android/phone/ServiceStateProvider.java
     */
    private static final String SERVICE_STATE = "service_state";

    @Retention(RetentionPolicy.SOURCE)
    @IntDef(prefix = {"CARRIER_NAME_DISPLAY_BITMASK"},
            value = {CARRIER_NAME_DISPLAY_BITMASK_SHOW_PLMN,
                    CARRIER_NAME_DISPLAY_BITMASK_SHOW_SPN},
            flag = true)
    public @interface CarrierNameDisplayBitmask {}

    // Show SPN only and only if this bit is set.
    public static final int CARRIER_NAME_DISPLAY_BITMASK_SHOW_SPN = 1 << 0;

    // Show PLMN only and only if this bit is set.
    public static final int CARRIER_NAME_DISPLAY_BITMASK_SHOW_PLMN = 1 << 1;

    private List<Message> mPendingCellInfoRequests = new LinkedList<Message>();
    // @GuardedBy("mPendingCellInfoRequests")
    private boolean mIsPendingCellInfoRequest = false;

    /** Reason for registration denial. */
    protected static final String REGISTRATION_DENIED_GEN  = "General";
    protected static final String REGISTRATION_DENIED_AUTH = "Authentication Failure";

    private CarrierDisplayNameResolver mCdnr;

    private boolean mImsRegistrationOnOff = false;
    private boolean mAlarmSwitch = false;
    /** Radio is disabled by carrier. Radio power will not be override if this field is set */
    private boolean mRadioDisabledByCarrier = false;
    private PendingIntent mRadioOffIntent = null;
    private static final String ACTION_RADIO_OFF = "android.intent.action.ACTION_RADIO_OFF";
    private boolean mPowerOffDelayNeed = true;
    @UnsupportedAppUsage
    private boolean mDeviceShuttingDown = false;
    /** Keep track of SPN display rules, so we only broadcast intent if something changes. */
    @UnsupportedAppUsage
    private boolean mSpnUpdatePending = false;
    @UnsupportedAppUsage
    private String mCurSpn = null;
    @UnsupportedAppUsage
    private String mCurDataSpn = null;
    @UnsupportedAppUsage
    private String mCurPlmn = null;
    @UnsupportedAppUsage
    private boolean mCurShowPlmn = false;
    @UnsupportedAppUsage
    private boolean mCurShowSpn = false;
    @UnsupportedAppUsage
    @VisibleForTesting
    public int mSubId = SubscriptionManager.INVALID_SUBSCRIPTION_ID;
    private int mPrevSubId = SubscriptionManager.INVALID_SUBSCRIPTION_ID;

    private boolean mImsRegistered = false;

    @UnsupportedAppUsage
    private SubscriptionManager mSubscriptionManager;
    @UnsupportedAppUsage
    private SubscriptionController mSubscriptionController;
    @UnsupportedAppUsage
    private final SstSubscriptionsChangedListener mOnSubscriptionsChangedListener =
        new SstSubscriptionsChangedListener();


    private final RatRatcheter mRatRatcheter;

    private final LocaleTracker mLocaleTracker;

    private final LocalLog mRoamingLog = new LocalLog(10);
    private final LocalLog mAttachLog = new LocalLog(10);
    private final LocalLog mPhoneTypeLog = new LocalLog(10);
    private final LocalLog mRatLog = new LocalLog(20);
    private final LocalLog mRadioPowerLog = new LocalLog(20);
    private final LocalLog mCdnrLogs = new LocalLog(64);

    private Pattern mOperatorNameStringPattern;

    private class SstSubscriptionsChangedListener extends OnSubscriptionsChangedListener {

        /**
         * Callback invoked when there is any change to any SubscriptionInfo. Typically
         * this method would invoke {@link SubscriptionManager#getActiveSubscriptionInfoList}
         */
        @Override
        public void onSubscriptionsChanged() {
            if (DBG) log("SubscriptionListener.onSubscriptionInfoChanged");

            final int curSubId = mPhone.getSubId();

            // If the sub info changed, but the subId is the same, then we're done.
            if (mSubId == curSubId) return;

            // If not, then the subId has changed, so we need to remember the old subId,
            // even if the new subId is invalid (likely).
            mPrevSubId = mSubId;
            mSubId = curSubId;

            // Update voicemail count and notify message waiting changed regardless of
            // whether the new subId is valid. This is an exception to the general logic
            // of only updating things if the new subscription is valid. The result is that
            // VoiceMail counts (and UI indicators) are cleared when the SIM is removed,
            // which seems desirable.
            mPhone.updateVoiceMail();

            // If the new subscription ID isn't valid, then we don't need to do all the
            // UI updating, so we're done.
            if (!SubscriptionManager.isValidSubscriptionId(mSubId)) return;

            Context context = mPhone.getContext();

            mPhone.notifyPhoneStateChanged();
            mPhone.notifyCallForwardingIndicator();

            if (!SubscriptionManager.isValidSubscriptionId(mPrevSubId)) {
                // just went from invalid to valid subId, so notify with current service
                // state in case our service state was never broadcasted (we don't notify
                // service states when the subId is invalid)
                mPhone.notifyServiceStateChanged(mSS);
            }

            boolean restoreSelection = !context.getResources().getBoolean(
                    com.android.internal.R.bool.skip_restoring_network_selection);
            mPhone.sendSubscriptionSettings(restoreSelection);

            setDataNetworkTypeForPhone(mSS.getRilDataRadioTechnology());

            if (mSpnUpdatePending) {
                mSubscriptionController.setPlmnSpn(mPhone.getPhoneId(), mCurShowPlmn,
                        mCurPlmn, mCurShowSpn, mCurSpn);
                mSpnUpdatePending = false;
            }

            // Remove old network selection sharedPreferences since SP key names are now
            // changed to include subId. This will be done only once when upgrading from an
            // older build that did not include subId in the names.
            SharedPreferences sp = PreferenceManager.getDefaultSharedPreferences(
                    context);
            String oldNetworkSelection = sp.getString(
                    Phone.NETWORK_SELECTION_KEY, "");
            String oldNetworkSelectionName = sp.getString(
                    Phone.NETWORK_SELECTION_NAME_KEY, "");
            String oldNetworkSelectionShort = sp.getString(
                    Phone.NETWORK_SELECTION_SHORT_KEY, "");
            if (!TextUtils.isEmpty(oldNetworkSelection)
                    || !TextUtils.isEmpty(oldNetworkSelectionName)
                    || !TextUtils.isEmpty(oldNetworkSelectionShort)) {
                SharedPreferences.Editor editor = sp.edit();
                editor.putString(Phone.NETWORK_SELECTION_KEY + mSubId,
                        oldNetworkSelection);
                editor.putString(Phone.NETWORK_SELECTION_NAME_KEY + mSubId,
                        oldNetworkSelectionName);
                editor.putString(Phone.NETWORK_SELECTION_SHORT_KEY + mSubId,
                        oldNetworkSelectionShort);
                editor.remove(Phone.NETWORK_SELECTION_KEY);
                editor.remove(Phone.NETWORK_SELECTION_NAME_KEY);
                editor.remove(Phone.NETWORK_SELECTION_SHORT_KEY);
                editor.commit();
            }

            // Once sub id becomes valid, we need to update the service provider name
            // displayed on the UI again. The old SPN update intents sent to
            // MobileSignalController earlier were actually ignored due to invalid sub id.
            updateSpnDisplay();
        }
    };

    //Common
    @UnsupportedAppUsage
    protected final GsmCdmaPhone mPhone;

    private CellIdentity mCellIdentity;
    private static final int MS_PER_HOUR = 60 * 60 * 1000;
    private final NitzStateMachine mNitzState;

    /**
     * Holds the last NITZ signal received. Used only for trying to determine an MCC from a CDMA
     * SID.
     */
    @Nullable
    private NitzData mLastNitzData;

    private final EriManager mEriManager;
    @UnsupportedAppUsage
    private final ContentResolver mCr;

    //GSM
    @UnsupportedAppUsage
    private int mPreferredNetworkType;
    @UnsupportedAppUsage
    private int mMaxDataCalls = 1;
    @UnsupportedAppUsage
    private int mNewMaxDataCalls = 1;
    @UnsupportedAppUsage
    private int mReasonDataDenied = -1;
    @UnsupportedAppUsage
    private int mNewReasonDataDenied = -1;

    /**
     * The code of the rejection cause that is sent by network when the CS
     * registration is rejected. It should be shown to the user as a notification.
     */
    private int mRejectCode;
    private int mNewRejectCode;

    /**
     * GSM voice roaming status solely based on TS 27.007 7.2 CREG. Only used by
     * handlePollStateResult to store CREG roaming result.
     */
    private boolean mGsmVoiceRoaming = false;
    /**
     * Gsm data roaming status solely based on TS 27.007 10.1.19 CGREG. Only used by
     * handlePollStateResult to store CGREG roaming result.
     */
    private boolean mGsmDataRoaming = false;
    /**
     * Mark when service state is in emergency call only mode
     */
    @UnsupportedAppUsage
    private boolean mEmergencyOnly = false;
    /** Started the recheck process after finding gprs should registered but not. */
    @UnsupportedAppUsage
    private boolean mStartedGprsRegCheck;
    /** Already sent the event-log for no gprs register. */
    @UnsupportedAppUsage
    private boolean mReportedGprsNoReg;

    private CarrierServiceStateTracker mCSST;
    /**
     * The Notification object given to the NotificationManager.
     */
    private Notification mNotification;
    /** Notification type. */
    public static final int PS_ENABLED = 1001;            // Access Control blocks data service
    public static final int PS_DISABLED = 1002;           // Access Control enables data service
    public static final int CS_ENABLED = 1003;            // Access Control blocks all voice/sms service
    public static final int CS_DISABLED = 1004;           // Access Control enables all voice/sms service
    public static final int CS_NORMAL_ENABLED = 1005;     // Access Control blocks normal voice/sms service
    public static final int CS_EMERGENCY_ENABLED = 1006;  // Access Control blocks emergency call service
    public static final int CS_REJECT_CAUSE_ENABLED = 2001;     // Notify MM rejection cause
    public static final int CS_REJECT_CAUSE_DISABLED = 2002;    // Cancel MM rejection cause
    /** Notification id. */
    public static final int PS_NOTIFICATION = 888;  // Id to update and cancel PS restricted
    public static final int CS_NOTIFICATION = 999;  // Id to update and cancel CS restricted
    public static final int CS_REJECT_CAUSE_NOTIFICATION = 111; // Id to update and cancel MM
                                                                // rejection cause

    /** To identify whether EVENT_SIM_READY is received or not */
    private boolean mIsSimReady = false;

    private String mLastKnownNetworkCountry = "";

    @UnsupportedAppUsage
    private BroadcastReceiver mIntentReceiver = new BroadcastReceiver() {
        @Override
        public void onReceive(Context context, Intent intent) {
            if (intent.getAction().equals(CarrierConfigManager.ACTION_CARRIER_CONFIG_CHANGED)) {
                int phoneId = intent.getExtras().getInt(CarrierConfigManager.EXTRA_SLOT_INDEX);
                // Ignore the carrier config changed if the phoneId is not matched.
                if (phoneId == mPhone.getPhoneId()) {
                    sendEmptyMessage(EVENT_CARRIER_CONFIG_CHANGED);
                }
                return;
            }

            // TODO: Remove this weird check left over from CDMA/GSM service state tracker merge.
            if (!mPhone.isPhoneTypeGsm()) {
                loge("Ignoring intent " + intent + " received on CDMA phone");
                return;
            }

            if (intent.getAction().equals(Intent.ACTION_LOCALE_CHANGED)) {
                // update emergency string whenever locale changed
                updateSpnDisplay();
            } else if (intent.getAction().equals(ACTION_RADIO_OFF)) {
                mAlarmSwitch = false;
                powerOffRadioSafely();
            } else if (intent.getAction().equals(TelephonyManager.ACTION_NETWORK_COUNTRY_CHANGED)) {
                String lastKnownNetworkCountry = intent.getStringExtra(
                        TelephonyManager.EXTRA_LAST_KNOWN_NETWORK_COUNTRY);
                if (!mLastKnownNetworkCountry.equals(lastKnownNetworkCountry)) {
                    updateSpnDisplay();
                }
            }
        }
    };

    //CDMA
    // Min values used to by getOtasp()
    public static final String UNACTIVATED_MIN2_VALUE = "000000";
    public static final String UNACTIVATED_MIN_VALUE = "1111110111";
    // Current Otasp value
    private int mCurrentOtaspMode = TelephonyManager.OTASP_UNINITIALIZED;
    @UnsupportedAppUsage
    private int mRoamingIndicator;
    private boolean mIsInPrl;
    @UnsupportedAppUsage
    private int mDefaultRoamingIndicator;
    /**
     * Initially assume no data connection.
     */
    private int mRegistrationState = -1;
    private RegistrantList mCdmaForSubscriptionInfoReadyRegistrants = new RegistrantList();
    private String mMdn;
    private int mHomeSystemId[] = null;
    private int mHomeNetworkId[] = null;
    private String mMin;
    private String mPrlVersion;
    private boolean mIsMinInfoReady = false;
    private boolean mIsEriTextLoaded = false;
    private String mEriText;
    @UnsupportedAppUsage
    private boolean mIsSubscriptionFromRuim = false;
    private CdmaSubscriptionSourceManager mCdmaSSM;
    public static final String INVALID_MCC = "000";
    public static final String DEFAULT_MNC = "00";
    private HbpcdUtils mHbpcdUtils = null;
    /* Used only for debugging purposes. */
    private String mRegistrationDeniedReason;
    private String mCurrentCarrier = null;

    private final TransportManager mTransportManager;
    private final SparseArray<NetworkRegistrationManager> mRegStateManagers = new SparseArray<>();

    /* list of LTE EARFCNs (E-UTRA Absolute Radio Frequency Channel Number,
     * Reference: 3GPP TS 36.104 5.4.3)
     * inclusive ranges for which the lte rsrp boost is applied */
    private ArrayList<Pair<Integer, Integer>> mEarfcnPairListForRsrpBoost = null;

    private int mLteRsrpBoost = 0; // offset which is reduced from the rsrp threshold
                                   // while calculating signal strength level.
    private final Object mLteRsrpBoostLock = new Object();
    private static final int INVALID_LTE_EARFCN = -1;

    public ServiceStateTracker(GsmCdmaPhone phone, CommandsInterface ci) {
        mNitzState = TelephonyComponentFactory.getInstance()
                .inject(NitzStateMachine.class.getName())
                .makeNitzStateMachine(phone);
        mPhone = phone;
        mCi = ci;

        mCdnr = new CarrierDisplayNameResolver(mPhone);

        mEriManager = TelephonyComponentFactory.getInstance().inject(EriManager.class.getName())
                .makeEriManager(mPhone, EriManager.ERI_FROM_XML);

        mRatRatcheter = new RatRatcheter(mPhone);
        mVoiceCapable = ((TelephonyManager) mPhone.getContext()
                .getSystemService(Context.TELEPHONY_SERVICE))
                .isVoiceCapable();
        mUiccController = UiccController.getInstance();

        mUiccController.registerForIccChanged(this, EVENT_ICC_CHANGED, null);
        mCi.setOnSignalStrengthUpdate(this, EVENT_SIGNAL_STRENGTH_UPDATE, null);
        mCi.registerForCellInfoList(this, EVENT_UNSOL_CELL_INFO_LIST, null);
        mCi.registerForPhysicalChannelConfiguration(this, EVENT_PHYSICAL_CHANNEL_CONFIG, null);

        mSubscriptionController = SubscriptionController.getInstance();
        mSubscriptionManager = SubscriptionManager.from(phone.getContext());
        mSubscriptionManager.addOnSubscriptionsChangedListener(
                new android.os.HandlerExecutor(this), mOnSubscriptionsChangedListener);
        mRestrictedState = new RestrictedState();

        mTransportManager = mPhone.getTransportManager();

        for (int transportType : mTransportManager.getAvailableTransports()) {
            mRegStateManagers.append(transportType, new NetworkRegistrationManager(
                    transportType, phone));
            mRegStateManagers.get(transportType).registerForNetworkRegistrationInfoChanged(
                    this, EVENT_NETWORK_STATE_CHANGED, null);
        }
        mLocaleTracker = TelephonyComponentFactory.getInstance()
                .inject(LocaleTracker.class.getName())
                .makeLocaleTracker(mPhone, mNitzState, getLooper());

        mCi.registerForImsNetworkStateChanged(this, EVENT_IMS_STATE_CHANGED, null);
        mCi.registerForRadioStateChanged(this, EVENT_RADIO_STATE_CHANGED, null);
        mCi.setOnNITZTime(this, EVENT_NITZ_TIME, null);

        mCr = phone.getContext().getContentResolver();
        // system setting property AIRPLANE_MODE_ON is set in Settings.
        int airplaneMode = Settings.Global.getInt(mCr, Settings.Global.AIRPLANE_MODE_ON, 0);
        int enableCellularOnBoot = Settings.Global.getInt(mCr,
                Settings.Global.ENABLE_CELLULAR_ON_BOOT, 1);
        mDesiredPowerState = (enableCellularOnBoot > 0) && ! (airplaneMode > 0);
        mRadioPowerLog.log("init : airplane mode = " + airplaneMode + " enableCellularOnBoot = " +
                enableCellularOnBoot);


        setSignalStrengthDefaultValues();
        mPhone.getCarrierActionAgent().registerForCarrierAction(CARRIER_ACTION_SET_RADIO_ENABLED,
                this, EVENT_RADIO_POWER_FROM_CARRIER, null, false);

        // Monitor locale change
        Context context = mPhone.getContext();
        IntentFilter filter = new IntentFilter();
        filter.addAction(Intent.ACTION_LOCALE_CHANGED);
        context.registerReceiver(mIntentReceiver, filter);
        filter = new IntentFilter();
        filter.addAction(ACTION_RADIO_OFF);
        context.registerReceiver(mIntentReceiver, filter);
        filter = new IntentFilter();
        filter.addAction(CarrierConfigManager.ACTION_CARRIER_CONFIG_CHANGED);
        context.registerReceiver(mIntentReceiver, filter);
        filter = new IntentFilter();
        filter.addAction(TelephonyManager.ACTION_NETWORK_COUNTRY_CHANGED);
        context.registerReceiver(mIntentReceiver, filter);

        mPhone.notifyOtaspChanged(TelephonyManager.OTASP_UNINITIALIZED);

        mCi.setOnRestrictedStateChanged(this, EVENT_RESTRICTED_STATE_CHANGED, null);
        updatePhoneType();

        mCSST = new CarrierServiceStateTracker(phone, this);

        registerForNetworkAttached(mCSST,
                CarrierServiceStateTracker.CARRIER_EVENT_VOICE_REGISTRATION, null);
        registerForNetworkDetached(mCSST,
                CarrierServiceStateTracker.CARRIER_EVENT_VOICE_DEREGISTRATION, null);
        registerForDataConnectionAttached(AccessNetworkConstants.TRANSPORT_TYPE_WWAN, mCSST,
                CarrierServiceStateTracker.CARRIER_EVENT_DATA_REGISTRATION, null);
        registerForDataConnectionDetached(AccessNetworkConstants.TRANSPORT_TYPE_WWAN, mCSST,
                CarrierServiceStateTracker.CARRIER_EVENT_DATA_DEREGISTRATION, null);
        registerForImsCapabilityChanged(mCSST,
                CarrierServiceStateTracker.CARRIER_EVENT_IMS_CAPABILITIES_CHANGED, null);
    }

    @VisibleForTesting
    public void updatePhoneType() {

        // If we are previously voice roaming, we need to notify that roaming status changed before
        // we change back to non-roaming.
        if (mSS != null && mSS.getVoiceRoaming()) {
            mVoiceRoamingOffRegistrants.notifyRegistrants();
        }

        // If we are previously data roaming, we need to notify that roaming status changed before
        // we change back to non-roaming.
        if (mSS != null && mSS.getDataRoaming()) {
            mDataRoamingOffRegistrants.notifyRegistrants();
        }

        // If we are previously in service, we need to notify that we are out of service now.
        if (mSS != null && mSS.getState() == ServiceState.STATE_IN_SERVICE) {
            mNetworkDetachedRegistrants.notifyRegistrants();
        }

        // If we are previously in service, we need to notify that we are out of service now.
        for (int transport : mTransportManager.getAvailableTransports()) {
            if (mSS != null) {
                NetworkRegistrationInfo nrs = mSS.getNetworkRegistrationInfo(
                        NetworkRegistrationInfo.DOMAIN_PS, transport);
                if (nrs != null && nrs.isInService()
                        && mDetachedRegistrants.get(transport) != null) {
                    mDetachedRegistrants.get(transport).notifyRegistrants();
                }
            }
        }

        mSS = new ServiceState();
        mSS.setStateOutOfService();
        mNewSS = new ServiceState();
        mNewSS.setStateOutOfService();
        mLastCellInfoReqTime = 0;
        mLastCellInfoList = null;
        mSignalStrength = new SignalStrength();
        mStartedGprsRegCheck = false;
        mReportedGprsNoReg = false;
        mMdn = null;
        mMin = null;
        mPrlVersion = null;
        mIsMinInfoReady = false;
        mLastNitzData = null;
        mNitzState.handleNetworkUnavailable();
        mCellIdentity = null;
        mSignalStrengthUpdatedTime = System.currentTimeMillis();

        //cancel any pending pollstate request on voice tech switching
        cancelPollState();

        if (mPhone.isPhoneTypeGsm()) {
            //clear CDMA registrations first
            if (mCdmaSSM != null) {
                mCdmaSSM.dispose(this);
            }

            mCi.unregisterForCdmaPrlChanged(this);
            mCi.unregisterForCdmaOtaProvision(this);
            mPhone.unregisterForSimRecordsLoaded(this);

        } else {
            mPhone.registerForSimRecordsLoaded(this, EVENT_SIM_RECORDS_LOADED, null);
            mCdmaSSM = CdmaSubscriptionSourceManager.getInstance(mPhone.getContext(), mCi, this,
                    EVENT_CDMA_SUBSCRIPTION_SOURCE_CHANGED, null);
            mIsSubscriptionFromRuim = (mCdmaSSM.getCdmaSubscriptionSource() ==
                    CdmaSubscriptionSourceManager.SUBSCRIPTION_FROM_RUIM);

            mCi.registerForCdmaPrlChanged(this, EVENT_CDMA_PRL_VERSION_CHANGED, null);
            mCi.registerForCdmaOtaProvision(this, EVENT_OTA_PROVISION_STATUS_CHANGE, null);

            mHbpcdUtils = new HbpcdUtils(mPhone.getContext());
            // update OTASP state in case previously set by another service
            updateOtaspState();
        }

        // This should be done after the technology specific initializations above since it relies
        // on fields like mIsSubscriptionFromRuim (which is updated above)
        onUpdateIccAvailability();

        setDataNetworkTypeForPhone(ServiceState.RIL_RADIO_TECHNOLOGY_UNKNOWN);
        // Query signal strength from the modem after service tracker is created (i.e. boot up,
        // switching between GSM and CDMA phone), because the unsolicited signal strength
        // information might come late or even never come. This will get the accurate signal
        // strength information displayed on the UI.
        mCi.getSignalStrength(obtainMessage(EVENT_GET_SIGNAL_STRENGTH));
        sendMessage(obtainMessage(EVENT_PHONE_TYPE_SWITCHED));

        logPhoneTypeChange();

        // Tell everybody that the registration state and RAT have changed.
        notifyVoiceRegStateRilRadioTechnologyChanged();
        for (int transport : mTransportManager.getAvailableTransports()) {
            notifyDataRegStateRilRadioTechnologyChanged(transport);
        }
    }

    @VisibleForTesting
    public void requestShutdown() {
        if (mDeviceShuttingDown == true) return;
        mDeviceShuttingDown = true;
        mDesiredPowerState = false;
        setPowerStateToDesired();
    }

    public void dispose() {
        mCi.unSetOnSignalStrengthUpdate(this);
        mUiccController.unregisterForIccChanged(this);
        mCi.unregisterForCellInfoList(this);
        mCi.unregisterForPhysicalChannelConfiguration(this);
        mSubscriptionManager
            .removeOnSubscriptionsChangedListener(mOnSubscriptionsChangedListener);
        mCi.unregisterForImsNetworkStateChanged(this);
        mPhone.getCarrierActionAgent().unregisterForCarrierAction(this,
                CARRIER_ACTION_SET_RADIO_ENABLED);
        if (mCSST != null) {
            mCSST.dispose();
            mCSST = null;
        }
    }

    @UnsupportedAppUsage
    public boolean getDesiredPowerState() {
        return mDesiredPowerState;
    }
    public boolean getPowerStateFromCarrier() { return !mRadioDisabledByCarrier; }

    public List<PhysicalChannelConfig> getPhysicalChannelConfigList() {
        return mLastPhysicalChannelConfigList;
    }

    private SignalStrength mLastSignalStrength = null;
    @UnsupportedAppUsage
    protected boolean notifySignalStrength() {
        boolean notified = false;
        if (!mSignalStrength.equals(mLastSignalStrength)) {
            try {
                mPhone.notifySignalStrength();
                notified = true;
                mLastSignalStrength = mSignalStrength;
            } catch (NullPointerException ex) {
                loge("updateSignalStrength() Phone already destroyed: " + ex
                        + "SignalStrength not notified");
            }
        }
        return notified;
    }

    /**
     * Notify all mVoiceRegStateOrRatChangedRegistrants using an
     * AsyncResult in msg.obj where AsyncResult#result contains the
     * new RAT as an Integer Object.
     */
    protected void notifyVoiceRegStateRilRadioTechnologyChanged() {
        int rat = mSS.getRilVoiceRadioTechnology();
        int vrs = mSS.getState();
        if (DBG) log("notifyVoiceRegStateRilRadioTechnologyChanged: vrs=" + vrs + " rat=" + rat);

        mVoiceRegStateOrRatChangedRegistrants.notifyResult(new Pair<Integer, Integer>(vrs, rat));
    }

    /**
     * Get registration info
     *
     * @param transport The transport type
     * @return Pair of registration info including {@link ServiceState.RegState} and
     * {@link RilRadioTechnology}.
     *
     */
    @Nullable
    private Pair<Integer, Integer> getRegistrationInfo(@TransportType int transport) {
        NetworkRegistrationInfo nrs = mSS.getNetworkRegistrationInfo(
                NetworkRegistrationInfo.DOMAIN_PS, transport);
        if (nrs != null) {
            int rat = ServiceState.networkTypeToRilRadioTechnology(
                    nrs.getAccessNetworkTechnology());
            int drs = regCodeToServiceState(nrs.getRegistrationState());
            return new Pair<>(drs, rat);
        }
        return null;
    }

    /**
     * Notify all mDataConnectionRatChangeRegistrants using an
     * AsyncResult in msg.obj where AsyncResult#result contains the
     * new RAT as an Integer Object.
     */
    protected void notifyDataRegStateRilRadioTechnologyChanged(@TransportType int transport) {
        RegistrantList registrantList = mDataRegStateOrRatChangedRegistrants.get(transport);
        if (registrantList != null) {
            Pair<Integer, Integer> registrationInfo = getRegistrationInfo(transport);
            if (registrationInfo != null) {
                registrantList.notifyResult(registrationInfo);
            }
        }
    }

    /**
     * Some operators have been known to report registration failure
     * data only devices, to fix that use DataRegState.
     */
    @UnsupportedAppUsage
    protected void useDataRegStateForDataOnlyDevices() {
        if (mVoiceCapable == false) {
            if (DBG) {
                log("useDataRegStateForDataOnlyDevice: VoiceRegState=" + mNewSS.getState()
                        + " DataRegState=" + mNewSS.getDataRegistrationState());
            }
            // TODO: Consider not lying and instead have callers know the difference.
            mNewSS.setVoiceRegState(mNewSS.getDataRegistrationState());
        }
    }

    @UnsupportedAppUsage
    protected void updatePhoneObject() {
        if (mPhone.getContext().getResources().getBoolean(
                com.android.internal.R.bool.config_switch_phone_on_voice_reg_state_change)) {
            // If the phone is not registered on a network, no need to update.
            boolean isRegistered = mSS.getState() == ServiceState.STATE_IN_SERVICE
                    || mSS.getState() == ServiceState.STATE_EMERGENCY_ONLY;
            if (!isRegistered) {
                log("updatePhoneObject: Ignore update");
                return;
            }
            mPhone.updatePhoneObject(mSS.getRilVoiceRadioTechnology());
        }
    }

    /**
     * Registration point for combined roaming on of mobile voice
     * combined roaming is true when roaming is true and ONS differs SPN
     *
     * @param h handler to notify
     * @param what what code of message when delivered
     * @param obj placed in Message.obj
     */
    public void registerForVoiceRoamingOn(Handler h, int what, Object obj) {
        Registrant r = new Registrant(h, what, obj);
        mVoiceRoamingOnRegistrants.add(r);

        if (mSS.getVoiceRoaming()) {
            r.notifyRegistrant();
        }
    }

    public void unregisterForVoiceRoamingOn(Handler h) {
        mVoiceRoamingOnRegistrants.remove(h);
    }

    /**
     * Registration point for roaming off of mobile voice
     * combined roaming is true when roaming is true and ONS differs SPN
     *
     * @param h handler to notify
     * @param what what code of message when delivered
     * @param obj placed in Message.obj
     */
    public void registerForVoiceRoamingOff(Handler h, int what, Object obj) {
        Registrant r = new Registrant(h, what, obj);
        mVoiceRoamingOffRegistrants.add(r);

        if (!mSS.getVoiceRoaming()) {
            r.notifyRegistrant();
        }
    }

    public void unregisterForVoiceRoamingOff(Handler h) {
        mVoiceRoamingOffRegistrants.remove(h);
    }

    /**
     * Registration point for combined roaming on of mobile data
     * combined roaming is true when roaming is true and ONS differs SPN
     *
     * @param h handler to notify
     * @param what what code of message when delivered
     * @param obj placed in Message.obj
     */
    public void registerForDataRoamingOn(Handler h, int what, Object obj) {
        Registrant r = new Registrant(h, what, obj);
        mDataRoamingOnRegistrants.add(r);

        if (mSS.getDataRoaming()) {
            r.notifyRegistrant();
        }
    }

    public void unregisterForDataRoamingOn(Handler h) {
        mDataRoamingOnRegistrants.remove(h);
    }

    /**
     * Registration point for roaming off of mobile data
     * combined roaming is true when roaming is true and ONS differs SPN
     *
     * @param h handler to notify
     * @param what what code of message when delivered
     * @param obj placed in Message.obj
     * @param notifyNow notify upon registration if data roaming is off
     */
    public void registerForDataRoamingOff(Handler h, int what, Object obj, boolean notifyNow) {
        Registrant r = new Registrant(h, what, obj);
        mDataRoamingOffRegistrants.add(r);

        if (notifyNow && !mSS.getDataRoaming()) {
            r.notifyRegistrant();
        }
    }

    public void unregisterForDataRoamingOff(Handler h) {
        mDataRoamingOffRegistrants.remove(h);
    }

    /**
     * Re-register network by toggling preferred network type.
     * This is a work-around to deregister and register network since there is
     * no ril api to set COPS=2 (deregister) only.
     *
     * @param onComplete is dispatched when this is complete.  it will be
     * an AsyncResult, and onComplete.obj.exception will be non-null
     * on failure.
     */
    @UnsupportedAppUsage
    public void reRegisterNetwork(Message onComplete) {
        mCi.getPreferredNetworkType(
                obtainMessage(EVENT_GET_PREFERRED_NETWORK_TYPE, onComplete));
    }

    /**
     * Turn on or off radio power.
     */
    public final void setRadioPower(boolean power) {
        setRadioPower(power, false, false, false);
    }

    /**
     * Turn on or off radio power with option to specify whether it's for emergency call.
     * More details check {@link PhoneInternalInterface#setRadioPower(
     * boolean, boolean, boolean, boolean)}.
     */
    public void setRadioPower(boolean power, boolean forEmergencyCall,
            boolean isSelectedPhoneForEmergencyCall, boolean forceApply) {
        log("setRadioPower forEmergencyCall " + forEmergencyCall + " forceApply " + forceApply);
        if (power == mDesiredPowerState && !forceApply) {
            log("setRadioPower mDesiredPowerState is already " + power + " Do nothing.");
            return;
        }

        mDesiredPowerState = power;
        setPowerStateToDesired(forEmergencyCall, isSelectedPhoneForEmergencyCall, forceApply);
    }

    /**
     * Radio power set from carrier action. if set to false means carrier desire to turn radio off
     * and radio wont be re-enabled unless carrier explicitly turn it back on.
     * @param enable indicate if radio power is enabled or disabled from carrier action.
     */
    public void setRadioPowerFromCarrier(boolean enable) {
        boolean disableByCarrier = !enable;
        if (mRadioDisabledByCarrier == disableByCarrier) {
            log("setRadioPowerFromCarrier mRadioDisabledByCarrier is already "
                    + disableByCarrier + " Do nothing.");
            return;
        }

        mRadioDisabledByCarrier = disableByCarrier;
        setPowerStateToDesired();
    }

    /**
     * These two flags manage the behavior of the cell lock -- the
     * lock should be held if either flag is true.  The intention is
     * to allow temporary acquisition of the lock to get a single
     * update.  Such a lock grab and release can thus be made to not
     * interfere with more permanent lock holds -- in other words, the
     * lock will only be released if both flags are false, and so
     * releases by temporary users will only affect the lock state if
     * there is no continuous user.
     */
    private boolean mWantContinuousLocationUpdates;
    private boolean mWantSingleLocationUpdate;

    /**
     * Request a single update of the device's current registered cell.
     */
    public void enableSingleLocationUpdate(WorkSource workSource) {
        if (mWantSingleLocationUpdate || mWantContinuousLocationUpdates) return;
        mWantSingleLocationUpdate = true;
        mCi.setLocationUpdates(true, workSource, obtainMessage(EVENT_LOCATION_UPDATES_ENABLED));
    }

    public void enableLocationUpdates() {
        if (mWantSingleLocationUpdate || mWantContinuousLocationUpdates) return;
        mWantContinuousLocationUpdates = true;
        mCi.setLocationUpdates(true, null, obtainMessage(EVENT_LOCATION_UPDATES_ENABLED));
    }

    protected void disableSingleLocationUpdate() {
        mWantSingleLocationUpdate = false;
        if (!mWantSingleLocationUpdate && !mWantContinuousLocationUpdates) {
            mCi.setLocationUpdates(false, null, null);
        }
    }

    public void disableLocationUpdates() {
        mWantContinuousLocationUpdates = false;
        if (!mWantSingleLocationUpdate && !mWantContinuousLocationUpdates) {
            mCi.setLocationUpdates(false, null, null);
        }
    }

    private int getLteEarfcn(CellIdentity cellIdentity) {
        int lteEarfcn = INVALID_LTE_EARFCN;
        if (cellIdentity != null) {
            switch (cellIdentity.getType()) {
                case CellInfoType.LTE: {
                    lteEarfcn = ((CellIdentityLte) cellIdentity).getEarfcn();
                    break;
                }
                default: {
                    break;
                }
            }
        }

        return lteEarfcn;
    }

    @Override
    public void handleMessage(Message msg) {
        AsyncResult ar;
        int[] ints;
        Message message;

        if (VDBG) log("received event " + msg.what);
        switch (msg.what) {
            case EVENT_SET_RADIO_POWER_OFF:
                synchronized(this) {
                    if (mPendingRadioPowerOffAfterDataOff &&
                            (msg.arg1 == mPendingRadioPowerOffAfterDataOffTag)) {
                        if (DBG) log("EVENT_SET_RADIO_OFF, turn radio off now.");
                        hangupAndPowerOff();
                        mPendingRadioPowerOffAfterDataOffTag += 1;
                        mPendingRadioPowerOffAfterDataOff = false;
                    } else {
                        log("EVENT_SET_RADIO_OFF is stale arg1=" + msg.arg1 +
                                "!= tag=" + mPendingRadioPowerOffAfterDataOffTag);
                    }
                }
                break;

            case EVENT_ICC_CHANGED:
                if (isSimAbsent()) {
                    if (DBG) log("EVENT_ICC_CHANGED: SIM absent");
                    // cancel notifications if SIM is removed/absent
                    cancelAllNotifications();
                    // clear cached values on SIM removal
                    mMdn = null;
                    mMin = null;
                    mIsMinInfoReady = false;

                    // Remove the EF records that come from UICC.
                    mCdnr.updateEfFromRuim(null /* ruim */);
                    mCdnr.updateEfFromUsim(null /* Usim */);
                }
                onUpdateIccAvailability();
                if (mUiccApplcation == null
                        || mUiccApplcation.getState() != AppState.APPSTATE_READY) {
                    mIsSimReady = false;
                    updateSpnDisplay();
                }
                break;

            case EVENT_GET_CELL_INFO_LIST: // fallthrough
            case EVENT_UNSOL_CELL_INFO_LIST: {
                List<CellInfo> cellInfo = null;
                Throwable ex = null;
                if (msg.obj != null) {
                    ar = (AsyncResult) msg.obj;
                    if (ar.exception != null) {
                        log("EVENT_GET_CELL_INFO_LIST: error ret null, e=" + ar.exception);
                        ex = ar.exception;
                    } else if (ar.result == null) {
                        loge("Invalid CellInfo result");
                    } else {
                        cellInfo = (List<CellInfo>) ar.result;
                        updateOperatorNameForCellInfo(cellInfo);
                        mLastCellInfoList = cellInfo;
                        mPhone.notifyCellInfo(cellInfo);
                        if (VDBG) {
                            log("CELL_INFO_LIST: size=" + cellInfo.size() + " list=" + cellInfo);
                        }
                    }
                } else {
                    synchronized (mPendingCellInfoRequests) {
                        // If we receive an empty message, it's probably a timeout; if there is no
                        // pending request, drop it.
                        if (!mIsPendingCellInfoRequest) break;
                        // If there is a request pending, we still need to check whether it's a
                        // timeout for the current request of whether it's leftover from a
                        // previous request.
                        final long curTime = SystemClock.elapsedRealtime();
                        if ((curTime - mLastCellInfoReqTime) <  CELL_INFO_LIST_QUERY_TIMEOUT) {
                            break;
                        }
                        // We've received a legitimate timeout, so something has gone terribly
                        // wrong.
                        loge("Timeout waiting for CellInfo; (everybody panic)!");
                        mLastCellInfoList = null;
                        // Since the timeout is applicable, fall through and update all synchronous
                        // callers with the failure.
                    }
                }
                synchronized (mPendingCellInfoRequests) {
                    // If we have pending requests, then service them. Note that in case of a
                    // timeout, we send null responses back to the callers.
                    if (mIsPendingCellInfoRequest) {
                        // regardless of timeout or valid response, when something arrives,
                        mIsPendingCellInfoRequest = false;
                        for (Message m : mPendingCellInfoRequests) {
                            AsyncResult.forMessage(m, cellInfo, ex);
                            m.sendToTarget();
                        }
                        mPendingCellInfoRequests.clear();
                    }
                }
                break;
            }

            case  EVENT_IMS_STATE_CHANGED: // received unsol
                mCi.getImsRegistrationState(this.obtainMessage(EVENT_IMS_STATE_DONE));
                break;

            case EVENT_IMS_STATE_DONE:
                ar = (AsyncResult) msg.obj;
                if (ar.exception == null) {
                    int[] responseArray = (int[])ar.result;
                    mImsRegistered = (responseArray[0] == 1) ? true : false;
                }
                break;

            case EVENT_RADIO_POWER_OFF_DONE:
                if (DBG) log("EVENT_RADIO_POWER_OFF_DONE");
                if (mDeviceShuttingDown && mCi.getRadioState()
                        != TelephonyManager.RADIO_POWER_UNAVAILABLE) {
                    // during shutdown the modem may not send radio state changed event
                    // as a result of radio power request
                    // Hence, issuing shut down regardless of radio power response
                    mCi.requestShutdown(null);
                }
                break;

            // GSM
            case EVENT_SIM_READY:
                // Reset the mPrevSubId so we treat a SIM power bounce
                // as a first boot.  See b/19194287
                mPrevSubId = SubscriptionManager.INVALID_SUBSCRIPTION_ID;
                mIsSimReady = true;
                pollStateInternal(false);
                // Signal strength polling stops when radio is off
                queueNextSignalStrengthPoll();
                break;

            case EVENT_RADIO_STATE_CHANGED:
            case EVENT_PHONE_TYPE_SWITCHED:
                if(!mPhone.isPhoneTypeGsm() &&
                        mCi.getRadioState() == TelephonyManager.RADIO_POWER_ON) {
                    handleCdmaSubscriptionSource(mCdmaSSM.getCdmaSubscriptionSource());

                    // Signal strength polling stops when radio is off.
                    queueNextSignalStrengthPoll();
                }
                // This will do nothing in the 'radio not available' case
                setPowerStateToDesired();
                // These events are modem triggered, so pollState() needs to be forced
                pollStateInternal(true);
                break;

            case EVENT_NETWORK_STATE_CHANGED:
                pollStateInternal(true);
                break;

            case EVENT_GET_SIGNAL_STRENGTH:
                // This callback is called when signal strength is polled
                // all by itself

                if (!(mCi.getRadioState() == TelephonyManager.RADIO_POWER_ON)) {
                    // Polling will continue when radio turns back on
                    return;
                }
                ar = (AsyncResult) msg.obj;
                onSignalStrengthResult(ar);
                queueNextSignalStrengthPoll();

                break;

            case EVENT_GET_LOC_DONE:
                ar = (AsyncResult) msg.obj;
                if (ar.exception == null) {
                    CellIdentity cellIdentity = ((NetworkRegistrationInfo) ar.result)
                            .getCellIdentity();
                    updateOperatorNameForCellIdentity(cellIdentity);
                    mCellIdentity = cellIdentity;
                    mPhone.notifyLocationChanged(getCellIdentity());
                }

                // Release any temporary cell lock, which could have been
                // acquired to allow a single-shot location update.
                disableSingleLocationUpdate();
                break;

            case EVENT_POLL_STATE_CS_CELLULAR_REGISTRATION:
            case EVENT_POLL_STATE_PS_CELLULAR_REGISTRATION:
            case EVENT_POLL_STATE_PS_IWLAN_REGISTRATION:
            case EVENT_POLL_STATE_OPERATOR:
                ar = (AsyncResult) msg.obj;
                handlePollStateResult(msg.what, ar);
                break;

            case EVENT_POLL_STATE_NETWORK_SELECTION_MODE:
                if (DBG) log("EVENT_POLL_STATE_NETWORK_SELECTION_MODE");
                ar = (AsyncResult) msg.obj;
                if (mPhone.isPhoneTypeGsm()) {
                    handlePollStateResult(msg.what, ar);
                } else {
                    if (ar.exception == null && ar.result != null) {
                        ints = (int[])ar.result;
                        if (ints[0] == 1) {  // Manual selection.
                            mPhone.setNetworkSelectionModeAutomatic(null);
                        }
                    } else {
                        log("Unable to getNetworkSelectionMode");
                    }
                }
                break;

            case EVENT_POLL_SIGNAL_STRENGTH:
                // Just poll signal strength...not part of pollState()

                mCi.getSignalStrength(obtainMessage(EVENT_GET_SIGNAL_STRENGTH));
                break;

            case EVENT_NITZ_TIME:
                ar = (AsyncResult) msg.obj;

                String nitzString = (String)((Object[])ar.result)[0];
                long nitzReceiveTime = ((Long)((Object[])ar.result)[1]).longValue();

                setTimeFromNITZString(nitzString, nitzReceiveTime);
                break;

            case EVENT_SIGNAL_STRENGTH_UPDATE:
                // This is a notification from CommandsInterface.setOnSignalStrengthUpdate

                ar = (AsyncResult) msg.obj;

                // The radio is telling us about signal strength changes
                // we don't have to ask it
                mDontPollSignalStrength = true;

                onSignalStrengthResult(ar);
                break;

            case EVENT_SIM_RECORDS_LOADED:
                log("EVENT_SIM_RECORDS_LOADED: what=" + msg.what);
                updatePhoneObject();
                updateOtaspState();
                if (mPhone.isPhoneTypeGsm()) {
                    mCdnr.updateEfFromUsim((SIMRecords) mIccRecords);
                    updateSpnDisplay();
                }
                break;

            case EVENT_LOCATION_UPDATES_ENABLED:
                ar = (AsyncResult) msg.obj;

                if (ar.exception == null) {
                    mRegStateManagers.get(AccessNetworkConstants.TRANSPORT_TYPE_WWAN)
                            .requestNetworkRegistrationInfo(NetworkRegistrationInfo.DOMAIN_CS,
                            obtainMessage(EVENT_GET_LOC_DONE, null));
                }
                break;

            case EVENT_SET_PREFERRED_NETWORK_TYPE:
                ar = (AsyncResult) msg.obj;
                // Don't care the result, only use for dereg network (COPS=2)
                message = obtainMessage(EVENT_RESET_PREFERRED_NETWORK_TYPE, ar.userObj);
                mCi.setPreferredNetworkType(mPreferredNetworkType, message);
                break;

            case EVENT_RESET_PREFERRED_NETWORK_TYPE:
                ar = (AsyncResult) msg.obj;
                if (ar.userObj != null) {
                    AsyncResult.forMessage(((Message) ar.userObj)).exception
                            = ar.exception;
                    ((Message) ar.userObj).sendToTarget();
                }
                break;

            case EVENT_GET_PREFERRED_NETWORK_TYPE:
                ar = (AsyncResult) msg.obj;

                if (ar.exception == null) {
                    mPreferredNetworkType = ((int[])ar.result)[0];
                } else {
                    mPreferredNetworkType = RILConstants.NETWORK_MODE_GLOBAL;
                }

                message = obtainMessage(EVENT_SET_PREFERRED_NETWORK_TYPE, ar.userObj);
                int toggledNetworkType = RILConstants.NETWORK_MODE_GLOBAL;

                mCi.setPreferredNetworkType(toggledNetworkType, message);
                break;

            case EVENT_CHECK_REPORT_GPRS:
                if (mPhone.isPhoneTypeGsm() && mSS != null &&
                        !isGprsConsistent(mSS.getDataRegistrationState(), mSS.getState())) {

                    // Can't register data service while voice service is ok
                    // i.e. CREG is ok while CGREG is not
                    // possible a network or baseband side error
                    EventLog.writeEvent(EventLogTags.DATA_NETWORK_REGISTRATION_FAIL,
                            mSS.getOperatorNumeric(), getCidFromCellIdentity(mCellIdentity));
                    mReportedGprsNoReg = true;
                }
                mStartedGprsRegCheck = false;
                break;

            case EVENT_RESTRICTED_STATE_CHANGED:
                if (mPhone.isPhoneTypeGsm()) {
                    // This is a notification from
                    // CommandsInterface.setOnRestrictedStateChanged

                    if (DBG) log("EVENT_RESTRICTED_STATE_CHANGED");

                    ar = (AsyncResult) msg.obj;

                    onRestrictedStateChanged(ar);
                }
                break;

            case EVENT_ALL_DATA_DISCONNECTED:
                int dds = SubscriptionManager.getDefaultDataSubscriptionId();
                ProxyController.getInstance().unregisterForAllDataDisconnected(dds, this);
                synchronized(this) {
                    if (mPendingRadioPowerOffAfterDataOff) {
                        if (DBG) log("EVENT_ALL_DATA_DISCONNECTED, turn radio off now.");
                        hangupAndPowerOff();
                        mPendingRadioPowerOffAfterDataOff = false;
                    } else {
                        log("EVENT_ALL_DATA_DISCONNECTED is stale");
                    }
                }
                break;

            case EVENT_CHANGE_IMS_STATE:
                if (DBG) log("EVENT_CHANGE_IMS_STATE:");

                setPowerStateToDesired();
                break;

            case EVENT_IMS_CAPABILITY_CHANGED:
                if (DBG) log("EVENT_IMS_CAPABILITY_CHANGED");
                updateSpnDisplay();
                mImsCapabilityChangedRegistrants.notifyRegistrants();
                break;

            case EVENT_IMS_SERVICE_STATE_CHANGED:
                if (DBG) log("EVENT_IMS_SERVICE_STATE_CHANGED");
                // IMS state will only affect the merged service state if the service state of
                // GsmCdma phone is not STATE_IN_SERVICE.
                if (mSS.getState() != ServiceState.STATE_IN_SERVICE) {
                    mPhone.notifyServiceStateChanged(mPhone.getServiceState());
                }
                break;

            //CDMA
            case EVENT_CDMA_SUBSCRIPTION_SOURCE_CHANGED:
                handleCdmaSubscriptionSource(mCdmaSSM.getCdmaSubscriptionSource());
                break;

            case EVENT_RUIM_READY:
                if (mPhone.getLteOnCdmaMode() == PhoneConstants.LTE_ON_CDMA_TRUE) {
                    // Subscription will be read from SIM I/O
                    if (DBG) log("Receive EVENT_RUIM_READY");
                    pollStateInternal(false);
                } else {
                    if (DBG) log("Receive EVENT_RUIM_READY and Send Request getCDMASubscription.");
                    getSubscriptionInfoAndStartPollingThreads();
                }

                // Only support automatic selection mode in CDMA.
                mCi.getNetworkSelectionMode(obtainMessage(EVENT_POLL_STATE_NETWORK_SELECTION_MODE));

                break;

            case EVENT_NV_READY:
                updatePhoneObject();

                // Only support automatic selection mode in CDMA.
                mCi.getNetworkSelectionMode(obtainMessage(EVENT_POLL_STATE_NETWORK_SELECTION_MODE));

                // For Non-RUIM phones, the subscription information is stored in
                // Non Volatile. Here when Non-Volatile is ready, we can poll the CDMA
                // subscription info.
                getSubscriptionInfoAndStartPollingThreads();
                break;

            case EVENT_POLL_STATE_CDMA_SUBSCRIPTION: // Handle RIL_CDMA_SUBSCRIPTION
                if (!mPhone.isPhoneTypeGsm()) {
                    ar = (AsyncResult) msg.obj;

                    if (ar.exception == null) {
                        String cdmaSubscription[] = (String[]) ar.result;
                        if (cdmaSubscription != null && cdmaSubscription.length >= 5) {
                            mMdn = cdmaSubscription[0];
                            parseSidNid(cdmaSubscription[1], cdmaSubscription[2]);

                            mMin = cdmaSubscription[3];
                            mPrlVersion = cdmaSubscription[4];
                            if (DBG) log("GET_CDMA_SUBSCRIPTION: MDN=" + mMdn);

                            mIsMinInfoReady = true;

                            updateOtaspState();
                            // Notify apps subscription info is ready
                            notifyCdmaSubscriptionInfoReady();

                            if (!mIsSubscriptionFromRuim && mIccRecords != null) {
                                if (DBG) {
                                    log("GET_CDMA_SUBSCRIPTION set imsi in mIccRecords");
                                }
                                mIccRecords.setImsi(getImsi());
                            } else {
                                if (DBG) {
                                    log("GET_CDMA_SUBSCRIPTION either mIccRecords is null or NV " +
                                            "type device - not setting Imsi in mIccRecords");
                                }
                            }
                        } else {
                            if (DBG) {
                                log("GET_CDMA_SUBSCRIPTION: error parsing cdmaSubscription " +
                                        "params num=" + cdmaSubscription.length);
                            }
                        }
                    }
                }
                break;

            case EVENT_RUIM_RECORDS_LOADED:
                if (!mPhone.isPhoneTypeGsm()) {
                    log("EVENT_RUIM_RECORDS_LOADED: what=" + msg.what);
                    mCdnr.updateEfFromRuim((RuimRecords) mIccRecords);
                    updatePhoneObject();
                    if (mPhone.isPhoneTypeCdma()) {
                        updateSpnDisplay();
                    } else {
                        RuimRecords ruim = (RuimRecords) mIccRecords;
                        if (ruim != null) {
                            // Do not wait for RUIM to be provisioned before using mdn. Line1Number
                            // can be queried before that and mdn may still be available.
                            // Also note that any special casing is not done in getMdnNumber() as it
                            // may be called on another thread, so simply doing a read operation
                            // there.
                            mMdn = ruim.getMdn();
                            if (ruim.isProvisioned()) {
                                mMin = ruim.getMin();
                                parseSidNid(ruim.getSid(), ruim.getNid());
                                mPrlVersion = ruim.getPrlVersion();
                                mIsMinInfoReady = true;
                            }
                            updateOtaspState();
                            // Notify apps subscription info is ready
                            notifyCdmaSubscriptionInfoReady();
                        }
                        // SID/NID/PRL is loaded. Poll service state
                        // again to update to the roaming state with
                        // the latest variables.
                        pollStateInternal(false);
                    }
                }
                break;
            case EVENT_OTA_PROVISION_STATUS_CHANGE:
                ar = (AsyncResult)msg.obj;
                if (ar.exception == null) {
                    ints = (int[]) ar.result;
                    int otaStatus = ints[0];
                    if (otaStatus == Phone.CDMA_OTA_PROVISION_STATUS_COMMITTED
                            || otaStatus == Phone.CDMA_OTA_PROVISION_STATUS_OTAPA_STOPPED) {
                        if (DBG) log("EVENT_OTA_PROVISION_STATUS_CHANGE: Complete, Reload MDN");
                        mCi.getCDMASubscription( obtainMessage(EVENT_POLL_STATE_CDMA_SUBSCRIPTION));
                    }
                }
                break;

            case EVENT_CDMA_PRL_VERSION_CHANGED:
                ar = (AsyncResult)msg.obj;
                if (ar.exception == null) {
                    ints = (int[]) ar.result;
                    mPrlVersion = Integer.toString(ints[0]);
                }
                break;

            case EVENT_RADIO_POWER_FROM_CARRIER:
                ar = (AsyncResult) msg.obj;
                if (ar.exception == null) {
                    boolean enable = (boolean) ar.result;
                    if (DBG) log("EVENT_RADIO_POWER_FROM_CARRIER: " + enable);
                    setRadioPowerFromCarrier(enable);
                }
                break;

            case EVENT_PHYSICAL_CHANNEL_CONFIG:
                ar = (AsyncResult) msg.obj;
                if (ar.exception == null) {
                    List<PhysicalChannelConfig> list = (List<PhysicalChannelConfig>) ar.result;
                    if (VDBG) {
                        log("EVENT_PHYSICAL_CHANNEL_CONFIG: size=" + list.size() + " list="
                                + list);
                    }
                    mPhone.notifyPhysicalChannelConfiguration(list);
                    mLastPhysicalChannelConfigList = list;
                    boolean hasChanged = false;
                    if (updateNrStateFromPhysicalChannelConfigs(list, mSS)) {
                        mNrStateChangedRegistrants.notifyRegistrants();
                        hasChanged = true;
                    }
                    if (updateNrFrequencyRangeFromPhysicalChannelConfigs(list, mSS)) {
                        mNrFrequencyChangedRegistrants.notifyRegistrants();
                        hasChanged = true;
                    }
                    hasChanged |= RatRatcheter
                            .updateBandwidths(getBandwidthsFromConfigs(list), mSS);

                    // Notify NR frequency, NR connection status or bandwidths changed.
                    if (hasChanged) {
                        mPhone.notifyServiceStateChanged(mSS);
                        TelephonyMetrics.getInstance().writeServiceStateChanged(
                                mPhone.getPhoneId(), mSS);
                        mPhone.getVoiceCallSessionStats().onServiceStateChanged(mSS);
                    }
                }
                break;

            case EVENT_CELL_LOCATION_RESPONSE:
                ar = (AsyncResult) msg.obj;
                if (ar == null) {
                    loge("Invalid null response to getCellIdentity!");
                    break;
                }
                // This response means that the correct CellInfo is already cached; thus we
                // can rely on the last cell info to already contain any cell info that is
                // available, which means that we can return the result of the existing
                // getCellIdentity() function without any additional processing here.
                Message rspRspMsg = (Message) ar.userObj;
                AsyncResult.forMessage(rspRspMsg, getCellIdentity(), ar.exception);
                rspRspMsg.sendToTarget();
                break;

            case EVENT_CARRIER_CONFIG_CHANGED:
                onCarrierConfigChanged();
                break;

            case EVENT_POLL_STATE_REQUEST:
                pollStateInternal(false);
                break;

            default:
                log("Unhandled message with number: " + msg.what);
                break;
        }
    }

    private boolean isSimAbsent() {
        boolean simAbsent;
        if (mUiccController == null) {
            simAbsent = true;
        } else {
            UiccCard uiccCard = mUiccController.getUiccCard(mPhone.getPhoneId());
            if (uiccCard == null) {
                simAbsent = true;
            } else {
                simAbsent = (uiccCard.getCardState() == CardState.CARDSTATE_ABSENT);
            }
        }
        return simAbsent;
    }

    private int[] getBandwidthsFromConfigs(List<PhysicalChannelConfig> list) {
        return list.stream()
                .map(PhysicalChannelConfig::getCellBandwidthDownlink)
                .mapToInt(Integer::intValue)
                .toArray();
    }

    protected boolean isSidsAllZeros() {
        if (mHomeSystemId != null) {
            for (int i=0; i < mHomeSystemId.length; i++) {
                if (mHomeSystemId[i] != 0) {
                    return false;
                }
            }
        }
        return true;
    }

    /**
     * @return a copy of the current service state.
     */
    public ServiceState getServiceState() {
        return new ServiceState(mSS);
    }

    /**
     * Check whether a specified system ID that matches one of the home system IDs.
     */
    private boolean isHomeSid(int sid) {
        if (mHomeSystemId != null) {
            for (int i=0; i < mHomeSystemId.length; i++) {
                if (sid == mHomeSystemId[i]) {
                    return true;
                }
            }
        }
        return false;
    }

    public String getMdnNumber() {
        return mMdn;
    }

    public String getCdmaMin() {
        return mMin;
    }

    /** Returns null if NV is not yet ready */
    public String getPrlVersion() {
        return mPrlVersion;
    }

    /**
     * Returns IMSI as MCC + MNC + MIN
     */
    public String getImsi() {
        // TODO: When RUIM is enabled, IMSI will come from RUIM not build-time props.
        String operatorNumeric = ((TelephonyManager) mPhone.getContext()
                .getSystemService(Context.TELEPHONY_SERVICE))
                .getSimOperatorNumericForPhone(mPhone.getPhoneId());

        if (!TextUtils.isEmpty(operatorNumeric) && getCdmaMin() != null) {
            return (operatorNumeric + getCdmaMin());
        } else {
            return null;
        }
    }

    /**
     * Check if subscription data has been assigned to mMin
     *
     * return true if MIN info is ready; false otherwise.
     */
    public boolean isMinInfoReady() {
        return mIsMinInfoReady;
    }

    /**
     * Returns OTASP_UNKNOWN, OTASP_UNINITIALIZED, OTASP_NEEDED or OTASP_NOT_NEEDED
     */
    public int getOtasp() {
        int provisioningState;
        // if sim is not loaded, return otasp uninitialized
        if(!mPhone.getIccRecordsLoaded()) {
            if(DBG) log("getOtasp: otasp uninitialized due to sim not loaded");
            return TelephonyManager.OTASP_UNINITIALIZED;
        }
        // if voice tech is Gsm, return otasp not needed
        if(mPhone.isPhoneTypeGsm()) {
            if(DBG) log("getOtasp: otasp not needed for GSM");
            return TelephonyManager.OTASP_NOT_NEEDED;
        }
        // for ruim, min is null means require otasp.
        if (mIsSubscriptionFromRuim && mMin == null) {
            return TelephonyManager.OTASP_NEEDED;
        }
        if (mMin == null || (mMin.length() < 6)) {
            if (DBG) log("getOtasp: bad mMin='" + mMin + "'");
            provisioningState = TelephonyManager.OTASP_UNKNOWN;
        } else {
            if ((mMin.equals(UNACTIVATED_MIN_VALUE)
                    || mMin.substring(0,6).equals(UNACTIVATED_MIN2_VALUE))
                    || SystemProperties.getBoolean("test_cdma_setup", false)) {
                provisioningState = TelephonyManager.OTASP_NEEDED;
            } else {
                provisioningState = TelephonyManager.OTASP_NOT_NEEDED;
            }
        }
        if (DBG) log("getOtasp: state=" + provisioningState);
        return provisioningState;
    }

    protected void parseSidNid (String sidStr, String nidStr) {
        if (sidStr != null) {
            String[] sid = sidStr.split(",");
            mHomeSystemId = new int[sid.length];
            for (int i = 0; i < sid.length; i++) {
                try {
                    mHomeSystemId[i] = Integer.parseInt(sid[i]);
                } catch (NumberFormatException ex) {
                    loge("error parsing system id: " + ex);
                }
            }
        }
        if (DBG) log("CDMA_SUBSCRIPTION: SID=" + sidStr);

        if (nidStr != null) {
            String[] nid = nidStr.split(",");
            mHomeNetworkId = new int[nid.length];
            for (int i = 0; i < nid.length; i++) {
                try {
                    mHomeNetworkId[i] = Integer.parseInt(nid[i]);
                } catch (NumberFormatException ex) {
                    loge("CDMA_SUBSCRIPTION: error parsing network id: " + ex);
                }
            }
        }
        if (DBG) log("CDMA_SUBSCRIPTION: NID=" + nidStr);
    }

    @UnsupportedAppUsage
    protected void updateOtaspState() {
        int otaspMode = getOtasp();
        int oldOtaspMode = mCurrentOtaspMode;
        mCurrentOtaspMode = otaspMode;

        if (oldOtaspMode != mCurrentOtaspMode) {
            if (DBG) {
                log("updateOtaspState: call notifyOtaspChanged old otaspMode=" +
                        oldOtaspMode + " new otaspMode=" + mCurrentOtaspMode);
            }
            mPhone.notifyOtaspChanged(mCurrentOtaspMode);
        }
    }

    public void onAirplaneModeChanged(boolean isAirplaneModeOn) {
        mLastNitzData = null;
        mNitzState.handleAirplaneModeChanged(isAirplaneModeOn);
    }

    protected Phone getPhone() {
        return mPhone;
    }

    protected void handlePollStateResult(int what, AsyncResult ar) {
        // Ignore stale requests from last poll
        if (ar.userObj != mPollingContext) return;

        if (ar.exception != null) {
            CommandException.Error err=null;

            if (ar.exception instanceof IllegalStateException) {
                log("handlePollStateResult exception " + ar.exception);
            }

            if (ar.exception instanceof CommandException) {
                err = ((CommandException)(ar.exception)).getCommandError();
            }

            if (err == CommandException.Error.RADIO_NOT_AVAILABLE) {
                // Radio has crashed or turned off
                cancelPollState();
                return;
            }

            if (err != CommandException.Error.OP_NOT_ALLOWED_BEFORE_REG_NW) {
                loge("RIL implementation has returned an error where it must succeed" +
                        ar.exception);
            }
        } else try {
            handlePollStateResultMessage(what, ar);
        } catch (RuntimeException ex) {
            loge("Exception while polling service state. Probably malformed RIL response." + ex);
        }

        mPollingContext[0]--;

        if (mPollingContext[0] == 0) {
            mNewSS.setEmergencyOnly(mEmergencyOnly);
            combinePsRegistrationStates(mNewSS);
            updateOperatorNameForServiceState(mNewSS);
            if (mPhone.isPhoneTypeGsm()) {
                updateRoamingState();
            } else {
                boolean namMatch = false;
                if (!isSidsAllZeros() && isHomeSid(mNewSS.getCdmaSystemId())) {
                    namMatch = true;
                }

                // Setting SS Roaming (general)
                if (mIsSubscriptionFromRuim) {
                    boolean isRoamingBetweenOperators = isRoamingBetweenOperators(
                            mNewSS.getVoiceRoaming(), mNewSS);
                    if (isRoamingBetweenOperators != mNewSS.getVoiceRoaming()) {
                        log("isRoamingBetweenOperators=" + isRoamingBetweenOperators
                                + ". Override CDMA voice roaming to " + isRoamingBetweenOperators);
                        mNewSS.setVoiceRoaming(isRoamingBetweenOperators);
                    }
                }
                /**
                 * For CDMA, voice and data should have the same roaming status.
                 * If voice is not in service, use TSB58 roaming indicator to set
                 * data roaming status. If TSB58 roaming indicator is not in the
                 * carrier-specified list of ERIs for home system then set roaming.
                 */
                final int dataRat = getRilDataRadioTechnologyForWwan(mNewSS);
                if (ServiceState.isCdma(dataRat)) {
                    final boolean isVoiceInService =
                            (mNewSS.getState() == ServiceState.STATE_IN_SERVICE);
                    if (isVoiceInService) {
                        boolean isVoiceRoaming = mNewSS.getVoiceRoaming();
                        if (mNewSS.getDataRoaming() != isVoiceRoaming) {
                            log("Data roaming != Voice roaming. Override data roaming to "
                                    + isVoiceRoaming);
                            mNewSS.setDataRoaming(isVoiceRoaming);
                        }
                    } else {
                        /**
                         * As per VoiceRegStateResult from radio types.hal the TSB58
                         * Roaming Indicator shall be sent if device is registered
                         * on a CDMA or EVDO system.
                         */
                        boolean isRoamIndForHomeSystem = isRoamIndForHomeSystem(mRoamingIndicator);
                        if (mNewSS.getDataRoaming() == isRoamIndForHomeSystem) {
                            log("isRoamIndForHomeSystem=" + isRoamIndForHomeSystem
                                    + ", override data roaming to " + !isRoamIndForHomeSystem);
                            mNewSS.setDataRoaming(!isRoamIndForHomeSystem);
                        }
                    }
                }

                // Setting SS CdmaRoamingIndicator and CdmaDefaultRoamingIndicator
                mNewSS.setCdmaDefaultRoamingIndicator(mDefaultRoamingIndicator);
                mNewSS.setCdmaRoamingIndicator(mRoamingIndicator);
                boolean isPrlLoaded = true;
                if (TextUtils.isEmpty(mPrlVersion)) {
                    isPrlLoaded = false;
                }
                if (!isPrlLoaded || (mNewSS.getRilVoiceRadioTechnology()
                        == ServiceState.RIL_RADIO_TECHNOLOGY_UNKNOWN)) {
                    log("Turn off roaming indicator if !isPrlLoaded or voice RAT is unknown");
                    mNewSS.setCdmaRoamingIndicator(EriInfo.ROAMING_INDICATOR_OFF);
                } else if (!isSidsAllZeros()) {
                    if (!namMatch && !mIsInPrl) {
                        // Use default
                        mNewSS.setCdmaRoamingIndicator(mDefaultRoamingIndicator);
                    } else if (namMatch && !mIsInPrl) {
                        // TODO: remove when we handle roaming on LTE/NR on CDMA+LTE phones
                        if (ServiceState.isPsOnlyTech(mNewSS.getRilVoiceRadioTechnology())) {
                            log("Turn off roaming indicator as voice is LTE or NR");
                            mNewSS.setCdmaRoamingIndicator(EriInfo.ROAMING_INDICATOR_OFF);
                        } else {
                            mNewSS.setCdmaRoamingIndicator(EriInfo.ROAMING_INDICATOR_FLASH);
                        }
                    } else if (!namMatch && mIsInPrl) {
                        // Use the one from PRL/ERI
                        mNewSS.setCdmaRoamingIndicator(mRoamingIndicator);
                    } else {
                        // It means namMatch && mIsInPrl
                        if ((mRoamingIndicator <= 2)) {
                            mNewSS.setCdmaRoamingIndicator(EriInfo.ROAMING_INDICATOR_OFF);
                        } else {
                            // Use the one from PRL/ERI
                            mNewSS.setCdmaRoamingIndicator(mRoamingIndicator);
                        }
                    }
                }

                int roamingIndicator = mNewSS.getCdmaRoamingIndicator();
                mNewSS.setCdmaEriIconIndex(mEriManager.getCdmaEriIconIndex(roamingIndicator,
                        mDefaultRoamingIndicator));
                mNewSS.setCdmaEriIconMode(mEriManager.getCdmaEriIconMode(roamingIndicator,
                        mDefaultRoamingIndicator));

                // NOTE: Some operator may require overriding mCdmaRoaming
                // (set by the modem), depending on the mRoamingIndicator.

                if (DBG) {
                    log("Set CDMA Roaming Indicator to: " + mNewSS.getCdmaRoamingIndicator()
                            + ". voiceRoaming = " + mNewSS.getVoiceRoaming()
                            + ". dataRoaming = " + mNewSS.getDataRoaming()
                            + ", isPrlLoaded = " + isPrlLoaded
                            + ". namMatch = " + namMatch + " , mIsInPrl = " + mIsInPrl
                            + ", mRoamingIndicator = " + mRoamingIndicator
                            + ", mDefaultRoamingIndicator= " + mDefaultRoamingIndicator);
                }
            }
            pollStateDone();
        }

    }

    /**
     * Set roaming state when cdmaRoaming is true and ons is different from spn
     * @param cdmaRoaming TS 27.007 7.2 CREG registered roaming
     * @param s ServiceState hold current ons
     * @return true for roaming state set
     */
    private boolean isRoamingBetweenOperators(boolean cdmaRoaming, ServiceState s) {
        return cdmaRoaming && !isSameOperatorNameFromSimAndSS(s);
    }

    private boolean updateNrFrequencyRangeFromPhysicalChannelConfigs(
            List<PhysicalChannelConfig> physicalChannelConfigs, ServiceState ss) {
        int newFrequencyRange = ServiceState.FREQUENCY_RANGE_UNKNOWN;

        if (physicalChannelConfigs != null) {
            DcTracker dcTracker = mPhone.getDcTracker(AccessNetworkConstants.TRANSPORT_TYPE_WWAN);
            for (PhysicalChannelConfig config : physicalChannelConfigs) {
                if (isNrPhysicalChannelConfig(config)) {
                    // Update the frequency range of the NR parameters if there is an internet data
                    // connection associate to this NR physical channel channel config.
                    int[] contextIds = config.getContextIds();
                    for (int cid : contextIds) {
                        DataConnection dc = dcTracker.getDataConnectionByContextId(cid);
                        if (dc != null && dc.getNetworkCapabilities().hasCapability(
                                NetworkCapabilities.NET_CAPABILITY_INTERNET)) {
                            newFrequencyRange = ServiceState.getBetterNRFrequencyRange(
                                    newFrequencyRange, config.getFrequencyRange());
                            break;
                        }
                    }
                }
            }
        }

        boolean hasChanged = newFrequencyRange != ss.getNrFrequencyRange();
        ss.setNrFrequencyRange(newFrequencyRange);
        return hasChanged;
    }

    private boolean updateNrStateFromPhysicalChannelConfigs(
            List<PhysicalChannelConfig> configs, ServiceState ss) {
        NetworkRegistrationInfo regInfo = ss.getNetworkRegistrationInfo(
                NetworkRegistrationInfo.DOMAIN_PS, AccessNetworkConstants.TRANSPORT_TYPE_WWAN);
        if (regInfo == null || configs == null) return false;

        boolean hasNrSecondaryServingCell = false;
        for (PhysicalChannelConfig config : configs) {
            if (isNrPhysicalChannelConfig(config) && config.getConnectionStatus()
                    == PhysicalChannelConfig.CONNECTION_SECONDARY_SERVING) {
                hasNrSecondaryServingCell = true;
                break;
            }
        }

        int oldNrState = regInfo.getNrState();
        int newNrState = oldNrState;
        if (hasNrSecondaryServingCell) {
            newNrState = NetworkRegistrationInfo.NR_STATE_CONNECTED;
        } else {
            regInfo.updateNrState();
            newNrState = regInfo.getNrState();
        }

        boolean hasChanged = newNrState != oldNrState;
        regInfo.setNrState(newNrState);
        ss.addNetworkRegistrationInfo(regInfo);
        return hasChanged;
    }

    private boolean isNrPhysicalChannelConfig(PhysicalChannelConfig config) {
        return config.getRat() == TelephonyManager.NETWORK_TYPE_NR;
    }

    /**
     * This combine PS registration states from cellular and IWLAN and generates the final data
     * reg state and rat for backward compatibility purpose. In reality there should be two separate
     * registration states for cellular and IWLAN, but in legacy mode, if the device camps on IWLAN,
     * the IWLAN registration states overwrites the service states. This method is to simulate that
     * behavior.
     *
     * @param serviceState The service state having combined registration states.
     */
    private void combinePsRegistrationStates(ServiceState serviceState) {
        NetworkRegistrationInfo wlanPsRegState = serviceState.getNetworkRegistrationInfo(
                NetworkRegistrationInfo.DOMAIN_PS, AccessNetworkConstants.TRANSPORT_TYPE_WLAN);
        NetworkRegistrationInfo wwanPsRegState = serviceState.getNetworkRegistrationInfo(
                NetworkRegistrationInfo.DOMAIN_PS, AccessNetworkConstants.TRANSPORT_TYPE_WWAN);

        // Check if any APN is preferred on IWLAN.
        boolean isIwlanPreferred = mTransportManager.isAnyApnPreferredOnIwlan();
        serviceState.setIwlanPreferred(isIwlanPreferred);
        if (wlanPsRegState != null
                && wlanPsRegState.getAccessNetworkTechnology()
                == TelephonyManager.NETWORK_TYPE_IWLAN
                && wlanPsRegState.getRegistrationState()
                == NetworkRegistrationInfo.REGISTRATION_STATE_HOME
                && isIwlanPreferred) {
            serviceState.setDataRegState(ServiceState.STATE_IN_SERVICE);
        } else if (wwanPsRegState != null) {
            // If the device is not camped on IWLAN, then we use cellular PS registration state
            // to compute reg state and rat.
            int regState = wwanPsRegState.getRegistrationState();
            serviceState.setDataRegState(regCodeToServiceState(regState));
        }
        if (DBG) {
            log("combinePsRegistrationStates: " + serviceState);
        }
    }

    protected void handlePollStateResultMessage(int what, AsyncResult ar) {
        int ints[];
        switch (what) {
            case EVENT_POLL_STATE_CS_CELLULAR_REGISTRATION: {
                NetworkRegistrationInfo networkRegState = (NetworkRegistrationInfo) ar.result;
                VoiceSpecificRegistrationInfo voiceSpecificStates =
                        networkRegState.getVoiceSpecificInfo();

                int registrationState = networkRegState.getRegistrationState();
                int cssIndicator = voiceSpecificStates.cssSupported ? 1 : 0;
                int newVoiceRat = ServiceState.networkTypeToRilRadioTechnology(
                        networkRegState.getAccessNetworkTechnology());

                mNewSS.setVoiceRegState(regCodeToServiceState(registrationState));
                mNewSS.setCssIndicator(cssIndicator);
                mNewSS.addNetworkRegistrationInfo(networkRegState);
                setPhyCellInfoFromCellIdentity(mNewSS, networkRegState.getCellIdentity());

                //Denial reason if registrationState = 3
                int reasonForDenial = networkRegState.getRejectCause();
                mEmergencyOnly = networkRegState.isEmergencyEnabled();
                if (mPhone.isPhoneTypeGsm()) {

                    mGsmVoiceRoaming = regCodeIsRoaming(registrationState);
                    mNewRejectCode = reasonForDenial;
                } else {
                    int roamingIndicator = voiceSpecificStates.roamingIndicator;

                    //Indicates if current system is in PR
                    int systemIsInPrl = voiceSpecificStates.systemIsInPrl;

                    //Is default roaming indicator from PRL
                    int defaultRoamingIndicator = voiceSpecificStates.defaultRoamingIndicator;

                    mRegistrationState = registrationState;
                    // When registration state is roaming and TSB58
                    // roaming indicator is not in the carrier-specified
                    // list of ERIs for home system, mCdmaRoaming is true.
                    boolean cdmaRoaming =
                            regCodeIsRoaming(registrationState)
                                    && !isRoamIndForHomeSystem(roamingIndicator);
                    mNewSS.setVoiceRoaming(cdmaRoaming);
                    mRoamingIndicator = roamingIndicator;
                    mIsInPrl = (systemIsInPrl == 0) ? false : true;
                    mDefaultRoamingIndicator = defaultRoamingIndicator;

                    int systemId = 0;
                    int networkId = 0;
                    CellIdentity cellIdentity = networkRegState.getCellIdentity();
                    if (cellIdentity != null && cellIdentity.getType() == CellInfoType.CDMA) {
                        systemId = ((CellIdentityCdma) cellIdentity).getSystemId();
                        networkId = ((CellIdentityCdma) cellIdentity).getNetworkId();
                    }
                    mNewSS.setCdmaSystemAndNetworkId(systemId, networkId);

                    if (reasonForDenial == 0) {
                        mRegistrationDeniedReason = ServiceStateTracker.REGISTRATION_DENIED_GEN;
                    } else if (reasonForDenial == 1) {
                        mRegistrationDeniedReason = ServiceStateTracker.REGISTRATION_DENIED_AUTH;
                    } else {
                        mRegistrationDeniedReason = "";
                    }

                    if (mRegistrationState == 3) {
                        if (DBG) log("Registration denied, " + mRegistrationDeniedReason);
                    }
                }

                if (DBG) {
                    log("handlePollStateResultMessage: CS cellular. " + networkRegState);
                }
                break;
            }

            case EVENT_POLL_STATE_PS_IWLAN_REGISTRATION: {
                NetworkRegistrationInfo networkRegState = (NetworkRegistrationInfo) ar.result;
                mNewSS.addNetworkRegistrationInfo(networkRegState);

                if (DBG) {
                    log("handlePollStateResultMessage: PS IWLAN. " + networkRegState);
                }
                break;
            }

            case EVENT_POLL_STATE_PS_CELLULAR_REGISTRATION: {
                NetworkRegistrationInfo networkRegState = (NetworkRegistrationInfo) ar.result;
                mNewSS.addNetworkRegistrationInfo(networkRegState);
                DataSpecificRegistrationInfo dataSpecificStates =
                        networkRegState.getDataSpecificInfo();
                int registrationState = networkRegState.getRegistrationState();
                int serviceState = regCodeToServiceState(registrationState);
                int newDataRat = ServiceState.networkTypeToRilRadioTechnology(
                        networkRegState.getAccessNetworkTechnology());
                boolean nrHasChanged = false;

                if (DBG) {
                    log("handlePollStateResultMessage: PS cellular. " + networkRegState);
                }

                // When we receive OOS reset the PhyChanConfig list so that non-return-to-idle
                // implementers of PhyChanConfig unsol will not carry forward a CA report
                // (2 or more cells) to a new cell if they camp for emergency service only.
                if (serviceState == ServiceState.STATE_OUT_OF_SERVICE) {
                    mLastPhysicalChannelConfigList = null;
                }
                nrHasChanged |= updateNrFrequencyRangeFromPhysicalChannelConfigs(
                        mLastPhysicalChannelConfigList, mNewSS);
                nrHasChanged |= updateNrStateFromPhysicalChannelConfigs(
                        mLastPhysicalChannelConfigList, mNewSS);
                setPhyCellInfoFromCellIdentity(mNewSS, networkRegState.getCellIdentity());

                if (nrHasChanged) {
                    TelephonyMetrics.getInstance().writeServiceStateChanged(
                            mPhone.getPhoneId(), mSS);
                    mPhone.getVoiceCallSessionStats().onServiceStateChanged(mSS);
                }

                if (mPhone.isPhoneTypeGsm()) {

                    mNewReasonDataDenied = networkRegState.getRejectCause();
                    mNewMaxDataCalls = dataSpecificStates.maxDataCalls;
                    mGsmDataRoaming = regCodeIsRoaming(registrationState);
                    // Save the data roaming state reported by modem registration before resource
                    // overlay or carrier config possibly overrides it.
                    mNewSS.setDataRoamingFromRegistration(mGsmDataRoaming);
                } else if (mPhone.isPhoneTypeCdma()) {
                    boolean isDataRoaming = regCodeIsRoaming(registrationState);
                    mNewSS.setDataRoaming(isDataRoaming);
                    // Save the data roaming state reported by modem registration before resource
                    // overlay or carrier config possibly overrides it.
                    mNewSS.setDataRoamingFromRegistration(isDataRoaming);
                } else {

                    // If the unsolicited signal strength comes just before data RAT family changes
                    // (i.e. from UNKNOWN to LTE/NR, CDMA to LTE/NR, LTE/NR to CDMA), the signal bar
                    // might display the wrong information until the next unsolicited signal
                    // strength information coming from the modem, which might take a long time to
                    // come or even not come at all.  In order to provide the best user experience,
                    // we query the latest signal information so it will show up on the UI on time.
                    int oldDataRAT = getRilDataRadioTechnologyForWwan(mSS);
                    if (((oldDataRAT == ServiceState.RIL_RADIO_TECHNOLOGY_UNKNOWN)
                            && (newDataRat != ServiceState.RIL_RADIO_TECHNOLOGY_UNKNOWN))
                            || (ServiceState.isCdma(oldDataRAT)
                            && ServiceState.isPsOnlyTech(newDataRat))
                            || (ServiceState.isPsOnlyTech(oldDataRAT)
                            && ServiceState.isCdma(newDataRat))) {
                        mCi.getSignalStrength(obtainMessage(EVENT_GET_SIGNAL_STRENGTH));
                    }

                    // voice roaming state in done while handling EVENT_POLL_STATE_REGISTRATION_CDMA
                    boolean isDataRoaming = regCodeIsRoaming(registrationState);
                    mNewSS.setDataRoaming(isDataRoaming);
                    // Save the data roaming state reported by modem registration before resource
                    // overlay or carrier config possibly overrides it.
                    mNewSS.setDataRoamingFromRegistration(isDataRoaming);
                }

                updateServiceStateLteEarfcnBoost(mNewSS,
                        getLteEarfcn(networkRegState.getCellIdentity()));
                break;
            }

            case EVENT_POLL_STATE_OPERATOR: {
                if (mPhone.isPhoneTypeGsm()) {
                    String opNames[] = (String[]) ar.result;

                    if (opNames != null && opNames.length >= 3) {
                        mNewSS.setOperatorAlphaLongRaw(opNames[0]);
                        mNewSS.setOperatorAlphaShortRaw(opNames[1]);
                        // FIXME: Giving brandOverride higher precedence, is this desired?
                        String brandOverride = getOperatorBrandOverride();
                        mCdnr.updateEfForBrandOverride(brandOverride);
                        if (brandOverride != null) {
                            log("EVENT_POLL_STATE_OPERATOR: use brandOverride=" + brandOverride);
                            mNewSS.setOperatorName(brandOverride, brandOverride, opNames[2]);
                        } else {
                            mNewSS.setOperatorName(opNames[0], opNames[1], opNames[2]);
                        }
                    }
                } else {
                    String opNames[] = (String[])ar.result;

                    if (opNames != null && opNames.length >= 3) {
                        // TODO: Do we care about overriding in this case.
                        // If the NUMERIC field isn't valid use PROPERTY_CDMA_HOME_OPERATOR_NUMERIC
                        if ((opNames[2] == null) || (opNames[2].length() < 5)
                                || ("00000".equals(opNames[2]))) {
                            opNames[2] = SystemProperties.get(
                                    GsmCdmaPhone.PROPERTY_CDMA_HOME_OPERATOR_NUMERIC, "00000");
                            if (DBG) {
                                log("RIL_REQUEST_OPERATOR.response[2], the numeric, " +
                                        " is bad. Using SystemProperties '" +
                                        GsmCdmaPhone.PROPERTY_CDMA_HOME_OPERATOR_NUMERIC +
                                        "'= " + opNames[2]);
                            }
                        }

                        if (!mIsSubscriptionFromRuim) {
                            // NV device (as opposed to CSIM)
                            mNewSS.setOperatorName(opNames[0], opNames[1], opNames[2]);
                        } else {
                            String brandOverride = getOperatorBrandOverride();
                            mCdnr.updateEfForBrandOverride(brandOverride);
                            if (brandOverride != null) {
                                mNewSS.setOperatorName(brandOverride, brandOverride, opNames[2]);
                            } else {
                                mNewSS.setOperatorName(opNames[0], opNames[1], opNames[2]);
                            }
                        }
                    } else {
                        if (DBG) log("EVENT_POLL_STATE_OPERATOR_CDMA: error parsing opNames");
                    }
                }
                break;
            }

            case EVENT_POLL_STATE_NETWORK_SELECTION_MODE: {
                ints = (int[])ar.result;
                mNewSS.setIsManualSelection(ints[0] == 1);
                if ((ints[0] == 1) && (mPhone.shouldForceAutoNetworkSelect())) {
                        /*
                         * modem is currently in manual selection but manual
                         * selection is not allowed in the current mode so
                         * switch to automatic registration
                         */
                    mPhone.setNetworkSelectionModeAutomatic (null);
                    log(" Forcing Automatic Network Selection, " +
                            "manual selection is not allowed");
                }
                break;
            }

            default:
                loge("handlePollStateResultMessage: Unexpected RIL response received: " + what);
        }
    }

    private static boolean isValidLteBandwidthKhz(int bandwidth) {
        // Valid bandwidths, see 3gpp 36.101 sec. 5.6
        switch (bandwidth) {
            case 1400:
            case 3000:
            case 5000:
            case 10000:
            case 15000:
            case 20000:
                return true;
            default:
                return false;
        }
    }

    /**
     * Extract the CID/CI for GSM/UTRA/EUTRA
     *
     * @returns the cell ID (unique within a PLMN for a given tech) or -1 if invalid
     */
    private static long getCidFromCellIdentity(CellIdentity id) {
        if (id == null) return -1;
        long cid = -1;
        switch(id.getType()) {
            case CellInfo.TYPE_GSM: cid = ((CellIdentityGsm) id).getCid(); break;
            case CellInfo.TYPE_WCDMA: cid = ((CellIdentityWcdma) id).getCid(); break;
            case CellInfo.TYPE_TDSCDMA: cid = ((CellIdentityTdscdma) id).getCid(); break;
            case CellInfo.TYPE_LTE: cid = ((CellIdentityLte) id).getCi(); break;
            case CellInfo.TYPE_NR: cid = ((CellIdentityNr) id).getNci(); break;
            default: break;
        }
        // If the CID is unreported
        if (cid == (id.getType() == CellInfo.TYPE_NR
                ? CellInfo.UNAVAILABLE_LONG : CellInfo.UNAVAILABLE)) {
            cid = -1;
        }

        return cid;
    }

    private void setPhyCellInfoFromCellIdentity(ServiceState ss, CellIdentity cellIdentity) {
        if (cellIdentity == null) {
            if (DBG) {
                log("Could not set ServiceState channel number. CellIdentity null");
            }
            return;
        }

        ss.setChannelNumber(cellIdentity.getChannelNumber());
        if (VDBG) {
            log("Setting channel number: " + cellIdentity.getChannelNumber());
        }

        if (cellIdentity instanceof CellIdentityLte) {
            CellIdentityLte cl = (CellIdentityLte) cellIdentity;
            int[] bandwidths = null;
            // Prioritize the PhysicalChannelConfig list because we might already be in carrier
            // aggregation by the time poll state is performed.
            if (!ArrayUtils.isEmpty(mLastPhysicalChannelConfigList)) {
                bandwidths = getBandwidthsFromConfigs(mLastPhysicalChannelConfigList);
                for (int bw : bandwidths) {
                    if (!isValidLteBandwidthKhz(bw)) {
                        loge("Invalid LTE Bandwidth in RegistrationState, " + bw);
                        bandwidths = null;
                        break;
                    }
                }
            }
            // If we don't have a PhysicalChannelConfig[] list, then pull from CellIdentityLte.
            // This is normal if we're in idle mode and the PhysicalChannelConfig[] has already
            // been updated. This is also a fallback in case the PhysicalChannelConfig info
            // is invalid (ie, broken).
            // Also, for vendor implementations that do not report return-to-idle, we should
            // prioritize the bandwidth report in the CellIdentity, because the physical channel
            // config report may be stale in the case where a single carrier was used previously
            // and we transition to camped-for-emergency (since we never have a physical
            // channel active). In the normal case of single-carrier non-return-to-idle, the
            // values *must* be the same, so it doesn't matter which is chosen.
            if (bandwidths == null || bandwidths.length == 1) {
                final int cbw = cl.getBandwidth();
                if (isValidLteBandwidthKhz(cbw)) {
                    bandwidths = new int[] {cbw};
                } else if (cbw == Integer.MAX_VALUE) {
                    // Bandwidth is unreported; c'est la vie. This is not an error because
                    // pre-1.2 HAL implementations do not support bandwidth reporting.
                } else {
                    loge("Invalid LTE Bandwidth in RegistrationState, " + cbw);
                }
            }
            if (bandwidths != null) {
                ss.setCellBandwidths(bandwidths);
            }
        } else {
            if (VDBG) log("Skipping bandwidth update for Non-LTE cell.");
        }
    }

    /**
     * Determine whether a roaming indicator is in the carrier-specified list of ERIs for
     * home system
     *
     * @param roamInd roaming indicator
     * @return true if the roamInd is in the carrier-specified list of ERIs for home network
     */
    private boolean isRoamIndForHomeSystem(int roamInd) {
        // retrieve the carrier-specified list of ERIs for home system
        final PersistableBundle config = getCarrierConfig();
        int[] homeRoamIndicators = config.getIntArray(CarrierConfigManager
                    .KEY_CDMA_ENHANCED_ROAMING_INDICATOR_FOR_HOME_NETWORK_INT_ARRAY);

        log("isRoamIndForHomeSystem: homeRoamIndicators=" + Arrays.toString(homeRoamIndicators));

        if (homeRoamIndicators != null) {
            // searches through the comma-separated list for a match,
            // return true if one is found.
            for (int homeRoamInd : homeRoamIndicators) {
                if (homeRoamInd == roamInd) {
                    return true;
                }
            }
            // no matches found against the list!
            log("isRoamIndForHomeSystem: No match found against list for roamInd=" + roamInd);
            return false;
        }

        // no system property found for the roaming indicators for home system
        log("isRoamIndForHomeSystem: No list found");
        return false;
    }

    /**
     * Query the carrier configuration to determine if there any network overrides
     * for roaming or not roaming for the current service state.
     */
    @UnsupportedAppUsage
    protected void updateRoamingState() {
        PersistableBundle bundle = getCarrierConfig();

        if (mPhone.isPhoneTypeGsm()) {
            /**
             * Since the roaming state of gsm service (from +CREG) and
             * data service (from +CGREG) could be different, the new SS
             * is set to roaming when either is true.
             *
             * There are exceptions for the above rule.
             * The new SS is not set as roaming while gsm service or
             * data service reports roaming but indeed it is same
             * operator. And the operator is considered non roaming.
             *
             * The test for the operators is to handle special roaming
             * agreements and MVNO's.
             */
            boolean roaming = (mGsmVoiceRoaming || mGsmDataRoaming);

            if (roaming && !isOperatorConsideredRoaming(mNewSS)
                    && (isSameNamedOperators(mNewSS) || isOperatorConsideredNonRoaming(mNewSS))) {
                log("updateRoamingState: resource override set non roaming.isSameNamedOperators="
                        + isSameNamedOperators(mNewSS) + ",isOperatorConsideredNonRoaming="
                        + isOperatorConsideredNonRoaming(mNewSS));
                roaming = false;
            }

            if (alwaysOnHomeNetwork(bundle)) {
                log("updateRoamingState: carrier config override always on home network");
                roaming = false;
            } else if (isNonRoamingInGsmNetwork(bundle, mNewSS.getOperatorNumeric())) {
                log("updateRoamingState: carrier config override set non roaming:"
                        + mNewSS.getOperatorNumeric());
                roaming = false;
            } else if (isRoamingInGsmNetwork(bundle, mNewSS.getOperatorNumeric())) {
                log("updateRoamingState: carrier config override set roaming:"
                        + mNewSS.getOperatorNumeric());
                roaming = true;
            }

            mNewSS.setRoaming(roaming);
        } else {
            String systemId = Integer.toString(mNewSS.getCdmaSystemId());

            if (alwaysOnHomeNetwork(bundle)) {
                log("updateRoamingState: carrier config override always on home network");
                setRoamingOff();
            } else if (isNonRoamingInGsmNetwork(bundle, mNewSS.getOperatorNumeric())
                    || isNonRoamingInCdmaNetwork(bundle, systemId)) {
                log("updateRoamingState: carrier config override set non-roaming:"
                        + mNewSS.getOperatorNumeric() + ", " + systemId);
                setRoamingOff();
            } else if (isRoamingInGsmNetwork(bundle, mNewSS.getOperatorNumeric())
                    || isRoamingInCdmaNetwork(bundle, systemId)) {
                log("updateRoamingState: carrier config override set roaming:"
                        + mNewSS.getOperatorNumeric() + ", " + systemId);
                setRoamingOn();
            }

            if (TelephonyUtils.IS_DEBUGGABLE
                    && SystemProperties.getBoolean(PROP_FORCE_ROAMING, false)) {
                mNewSS.setRoaming(true);
            }
        }
    }

    private void setRoamingOn() {
        mNewSS.setRoaming(true);
        mNewSS.setCdmaEriIconIndex(EriInfo.ROAMING_INDICATOR_ON);
        mNewSS.setCdmaEriIconMode(EriInfo.ROAMING_ICON_MODE_NORMAL);
    }

    private void setRoamingOff() {
        mNewSS.setRoaming(false);
        mNewSS.setCdmaEriIconIndex(EriInfo.ROAMING_INDICATOR_OFF);
    }

    private void updateOperatorNameFromCarrierConfig() {
        // Brand override gets a priority over carrier config. If brand override is not available,
        // override the operator name in home network. Also do this only for CDMA. This is temporary
        // and should be fixed in a proper way in a later release.
        if (!mPhone.isPhoneTypeGsm() && !mSS.getRoaming()) {
            boolean hasBrandOverride = mUiccController.getUiccCard(getPhoneId()) != null
                    && mUiccController.getUiccCard(getPhoneId()).getOperatorBrandOverride() != null;
            if (!hasBrandOverride) {
                PersistableBundle config = getCarrierConfig();
                if (config.getBoolean(
                        CarrierConfigManager.KEY_CDMA_HOME_REGISTERED_PLMN_NAME_OVERRIDE_BOOL)) {
                    String operator = config.getString(
                            CarrierConfigManager.KEY_CDMA_HOME_REGISTERED_PLMN_NAME_STRING);
                    log("updateOperatorNameFromCarrierConfig: changing from "
                            + mSS.getOperatorAlpha() + " to " + operator);
                    // override long and short operator name, keeping numeric the same
                    mSS.setOperatorName(operator, operator, mSS.getOperatorNumeric());
                }
            }
        }
    }

    private void notifySpnDisplayUpdate(CarrierDisplayNameData data) {
        int subId = mPhone.getSubId();
        // Update ACTION_SERVICE_PROVIDERS_UPDATED IFF any value changes
        if (mSubId != subId
                || data.shouldShowPlmn() != mCurShowPlmn
                || data.shouldShowSpn() != mCurShowSpn
                || !TextUtils.equals(data.getSpn(), mCurSpn)
                || !TextUtils.equals(data.getDataSpn(), mCurDataSpn)
                || !TextUtils.equals(data.getPlmn(), mCurPlmn)) {

            final String log = String.format("updateSpnDisplay: changed sending intent, "
                            + "rule=%d, showPlmn='%b', plmn='%s', showSpn='%b', spn='%s', "
                            + "dataSpn='%s', subId='%d'",
                    getCarrierNameDisplayBitmask(mSS),
                    data.shouldShowPlmn(),
                    data.getPlmn(),
                    data.shouldShowSpn(),
                    data.getSpn(),
                    data.getDataSpn(),
                    subId);
            mCdnrLogs.log(log);
            if (DBG) log("updateSpnDisplay: " + log);

            Intent intent = new Intent(TelephonyManager.ACTION_SERVICE_PROVIDERS_UPDATED);
            intent.putExtra(TelephonyManager.EXTRA_SHOW_SPN, data.shouldShowSpn());
            intent.putExtra(TelephonyManager.EXTRA_SPN, data.getSpn());
            intent.putExtra(TelephonyManager.EXTRA_DATA_SPN, data.getDataSpn());
            intent.putExtra(TelephonyManager.EXTRA_SHOW_PLMN, data.shouldShowPlmn());
            intent.putExtra(TelephonyManager.EXTRA_PLMN, data.getPlmn());
            SubscriptionManager.putPhoneIdAndSubIdExtra(intent, mPhone.getPhoneId());
            mPhone.getContext().sendStickyBroadcastAsUser(intent, UserHandle.ALL);

            if (!mSubscriptionController.setPlmnSpn(mPhone.getPhoneId(),
                    data.shouldShowPlmn(), data.getPlmn(), data.shouldShowSpn(), data.getSpn())) {
                mSpnUpdatePending = true;
            }
        }

        mSubId = subId;
        mCurShowSpn = data.shouldShowSpn();
        mCurShowPlmn = data.shouldShowPlmn();
        mCurSpn = data.getSpn();
        mCurDataSpn = data.getDataSpn();
        mCurPlmn = data.getPlmn();
    }

    private void updateSpnDisplayCdnr() {
        log("updateSpnDisplayCdnr+");
        CarrierDisplayNameData data = mCdnr.getCarrierDisplayNameData();
        notifySpnDisplayUpdate(data);
        log("updateSpnDisplayCdnr-");
    }

    @UnsupportedAppUsage
    @VisibleForTesting
    public void updateSpnDisplay() {
        PersistableBundle config = getCarrierConfig();
        if (config.getBoolean(CarrierConfigManager.KEY_ENABLE_CARRIER_DISPLAY_NAME_RESOLVER_BOOL)) {
            updateSpnDisplayCdnr();
        } else {
            updateSpnDisplayLegacy();
        }
    }

    private void updateSpnDisplayLegacy() {
        log("updateSpnDisplayLegacy+");

        String spn = null;
        String dataSpn = null;
        boolean showSpn = false;
        String plmn = null;
        boolean showPlmn = false;

        String wfcVoiceSpnFormat = null;
        String wfcDataSpnFormat = null;
        String wfcFlightSpnFormat = null;
        int combinedRegState = getCombinedRegState(mSS);
        if (mPhone.getImsPhone() != null && mPhone.getImsPhone().isWifiCallingEnabled()
                && (combinedRegState == ServiceState.STATE_IN_SERVICE)) {
            // In Wi-Fi Calling mode show SPN or PLMN + WiFi Calling
            //
            // 1) Show SPN + Wi-Fi Calling If SIM has SPN and SPN display condition
            //    is satisfied or SPN override is enabled for this carrier
            //
            // 2) Show PLMN + Wi-Fi Calling if there is no valid SPN in case 1

            int voiceIdx = 0;
            int dataIdx = 0;
            int flightModeIdx = -1;
            boolean useRootLocale = false;

            PersistableBundle bundle = getCarrierConfig();

            voiceIdx = bundle.getInt(CarrierConfigManager.KEY_WFC_SPN_FORMAT_IDX_INT);
            dataIdx = bundle.getInt(
                    CarrierConfigManager.KEY_WFC_DATA_SPN_FORMAT_IDX_INT);
            flightModeIdx = bundle.getInt(
                    CarrierConfigManager.KEY_WFC_FLIGHT_MODE_SPN_FORMAT_IDX_INT);
            useRootLocale =
                    bundle.getBoolean(CarrierConfigManager.KEY_WFC_SPN_USE_ROOT_LOCALE);

            String[] wfcSpnFormats = SubscriptionManager.getResourcesForSubId(mPhone.getContext(),
                    mPhone.getSubId(), useRootLocale)
                    .getStringArray(com.android.internal.R.array.wfcSpnFormats);

            if (voiceIdx < 0 || voiceIdx >= wfcSpnFormats.length) {
                loge("updateSpnDisplay: KEY_WFC_SPN_FORMAT_IDX_INT out of bounds: " + voiceIdx);
                voiceIdx = 0;
            }
            if (dataIdx < 0 || dataIdx >= wfcSpnFormats.length) {
                loge("updateSpnDisplay: KEY_WFC_DATA_SPN_FORMAT_IDX_INT out of bounds: "
                        + dataIdx);
                dataIdx = 0;
            }
            if (flightModeIdx < 0 || flightModeIdx >= wfcSpnFormats.length) {
                // KEY_WFC_FLIGHT_MODE_SPN_FORMAT_IDX_INT out of bounds. Use the value from
                // voiceIdx.
                flightModeIdx = voiceIdx;
            }

            wfcVoiceSpnFormat = wfcSpnFormats[voiceIdx];
            wfcDataSpnFormat = wfcSpnFormats[dataIdx];
            wfcFlightSpnFormat = wfcSpnFormats[flightModeIdx];
        }

        if (mPhone.isPhoneTypeGsm()) {
            // The values of plmn/showPlmn change in different scenarios.
            // 1) No service but emergency call allowed -> expected
            //    to show "Emergency call only"
            //    EXTRA_SHOW_PLMN = true
            //    EXTRA_PLMN = "Emergency call only"

            // 2) No service at all --> expected to show "No service"
            //    EXTRA_SHOW_PLMN = true
            //    EXTRA_PLMN = "No service"

            // 3) Normal operation in either home or roaming service
            //    EXTRA_SHOW_PLMN = depending on IccRecords rule
            //    EXTRA_PLMN = plmn

            // 4) No service due to power off, aka airplane mode
            //    EXTRA_SHOW_PLMN = true
            //    EXTRA_PLMN = null

            // 5) Airplane mode but connected to WiFi with WFC disabled
            //    EXTRA_SHOW_PLMN = true
            //    EXTRA_PLMN = plmn

            IccRecords iccRecords = mIccRecords;
            int rule = getCarrierNameDisplayBitmask(mSS);
            boolean noService = false;
            if (combinedRegState == ServiceState.STATE_OUT_OF_SERVICE
                    || combinedRegState == ServiceState.STATE_EMERGENCY_ONLY) {
                showPlmn = true;

                // Force display no service
                final boolean forceDisplayNoService = shouldForceDisplayNoService() && !mIsSimReady;
                if (!forceDisplayNoService && Phone.isEmergencyCallOnly()) {
                    // No service but emergency call allowed
                    plmn = Resources.getSystem()
                            .getText(com.android.internal.R.string.emergency_calls_only).toString();
                } else {
                    // No service at all
                    plmn = Resources.getSystem()
                            .getText(
                                com.android.internal.R.string.lockscreen_carrier_default)
                            .toString();
                    noService = true;
                }
                if (DBG) log("updateSpnDisplay: radio is on but out " +
                        "of service, set plmn='" + plmn + "'");
            } else if (combinedRegState == ServiceState.STATE_IN_SERVICE) {
                // In either home or roaming service
                plmn = mSS.getOperatorAlpha();
                showPlmn = !TextUtils.isEmpty(plmn) &&
                        ((rule & CARRIER_NAME_DISPLAY_BITMASK_SHOW_PLMN)
                                == CARRIER_NAME_DISPLAY_BITMASK_SHOW_PLMN);
                if (DBG) log("updateSpnDisplay: rawPlmn = " + plmn);
            } else {
                // Power off state, such as airplane mode, show plmn as "No service"
                // unless connected to WiFi with WFC disabled, then show plmn
                showPlmn = true;
<<<<<<< HEAD
                if (mPhone.getImsPhone() != null && !mPhone.getImsPhone().isWifiCallingEnabled()
                        && mSS.getDataNetworkType() == TelephonyManager.NETWORK_TYPE_IWLAN) {
                    plmn = mSS.getOperatorAlpha();
                } else {
                    plmn = Resources.getSystem()
                            .getText(com.android.internal.R.string.lockscreen_carrier_default)
                            .toString();
                }
=======
                plmn = Resources.getSystem()
                        .getText(com.android.internal.R.string.lockscreen_carrier_default)
                        .toString();
>>>>>>> ed1825d0
                if (DBG) log("updateSpnDisplay: radio is off w/ showPlmn="
                        + showPlmn + " plmn=" + plmn);
            }

            // The value of spn/showSpn are same in different scenarios.
            //    EXTRA_SHOW_SPN = depending on IccRecords rule and radio/IMS state
            //    EXTRA_SPN = spn
            //    EXTRA_DATA_SPN = dataSpn
            spn = getServiceProviderName();
            dataSpn = spn;
            showSpn = !noService && !TextUtils.isEmpty(spn)
                    && ((rule & CARRIER_NAME_DISPLAY_BITMASK_SHOW_SPN)
                    == CARRIER_NAME_DISPLAY_BITMASK_SHOW_SPN);
            if (DBG) log("updateSpnDisplay: rawSpn = " + spn);

            if (!TextUtils.isEmpty(spn) && !TextUtils.isEmpty(wfcVoiceSpnFormat) &&
                    !TextUtils.isEmpty(wfcDataSpnFormat)) {
                // Show SPN + Wi-Fi Calling If SIM has SPN and SPN display condition
                // is satisfied or SPN override is enabled for this carrier.

                // Handle Flight Mode
                if (mSS.getState() == ServiceState.STATE_POWER_OFF) {
                    wfcVoiceSpnFormat = wfcFlightSpnFormat;
                }

                String originalSpn = spn.trim();
                spn = String.format(wfcVoiceSpnFormat, originalSpn);
                dataSpn = String.format(wfcDataSpnFormat, originalSpn);
                showSpn = true;
                showPlmn = false;
            } else if (!TextUtils.isEmpty(plmn) && !TextUtils.isEmpty(wfcVoiceSpnFormat)) {
                // Show PLMN + Wi-Fi Calling if there is no valid SPN in the above case
                String originalPlmn = plmn.trim();

                PersistableBundle config = getCarrierConfig();
                if (mIccRecords != null && config.getBoolean(
                        CarrierConfigManager.KEY_WFC_CARRIER_NAME_OVERRIDE_BY_PNN_BOOL)) {
                    originalPlmn = mIccRecords.getPnnHomeName();
                }

                plmn = String.format(wfcVoiceSpnFormat, originalPlmn);
            } else if (mSS.getState() == ServiceState.STATE_POWER_OFF
                    || (showPlmn && TextUtils.equals(spn, plmn))) {
                // airplane mode or spn equals plmn, do not show spn
                spn = null;
                showSpn = false;
            }
        } else {
            String eriText = getOperatorNameFromEri();
            if (eriText != null) mSS.setOperatorAlphaLong(eriText);

            // carrier config gets a priority over ERI
            updateOperatorNameFromCarrierConfig();

            // mOperatorAlpha contains the ERI text
            plmn = mSS.getOperatorAlpha();
            if (DBG) log("updateSpnDisplay: cdma rawPlmn = " + plmn);

            showPlmn = plmn != null;

            if (!TextUtils.isEmpty(plmn) && !TextUtils.isEmpty(wfcVoiceSpnFormat)) {
                // In Wi-Fi Calling mode show SPN+WiFi
                String originalPlmn = plmn.trim();
                plmn = String.format(wfcVoiceSpnFormat, originalPlmn);
            } else if (mCi.getRadioState() == TelephonyManager.RADIO_POWER_OFF) {
                // todo: temporary hack; should have a better fix. This is to avoid using operator
                // name from ServiceState (populated in processIwlanRegistrationInfo()) until
                // wifi calling is actually enabled
                log("updateSpnDisplay: overwriting plmn from " + plmn + " to null as radio " +
                        "state is off");
                plmn = null;
            }

            if (combinedRegState == ServiceState.STATE_OUT_OF_SERVICE) {
                plmn = Resources.getSystem().getText(com.android.internal.R.string
                        .lockscreen_carrier_default).toString();
                if (DBG) {
                    log("updateSpnDisplay: radio is on but out of svc, set plmn='" + plmn + "'");
                }
            }

        }

        notifySpnDisplayUpdate(new CarrierDisplayNameData.Builder()
                .setSpn(spn)
                .setDataSpn(dataSpn)
                .setShowSpn(showSpn)
                .setPlmn(plmn)
                .setShowPlmn(showPlmn)
                .build());
        log("updateSpnDisplayLegacy-");
    }

    /**
     * Returns whether out-of-service will be displayed as "no service" to the user.
     */
    public boolean shouldForceDisplayNoService() {
        String[] countriesWithNoService = mPhone.getContext().getResources().getStringArray(
                com.android.internal.R.array.config_display_no_service_when_sim_unready);
        if (ArrayUtils.isEmpty(countriesWithNoService)) {
            return false;
        }
        mLastKnownNetworkCountry = mLocaleTracker.getLastKnownCountryIso();
        for (String country : countriesWithNoService) {
            if (country.equalsIgnoreCase(mLastKnownNetworkCountry)) {
                return true;
            }
        }
        return false;
    }

    protected void setPowerStateToDesired() {
        setPowerStateToDesired(false, false, false);
    }

    protected void setPowerStateToDesired(boolean forEmergencyCall,
            boolean isSelectedPhoneForEmergencyCall, boolean forceApply) {
        if (DBG) {
            String tmpLog = "mDeviceShuttingDown=" + mDeviceShuttingDown +
                    ", mDesiredPowerState=" + mDesiredPowerState +
                    ", getRadioState=" + mCi.getRadioState() +
                    ", mPowerOffDelayNeed=" + mPowerOffDelayNeed +
                    ", mAlarmSwitch=" + mAlarmSwitch +
                    ", mRadioDisabledByCarrier=" + mRadioDisabledByCarrier;
            log(tmpLog);
            mRadioPowerLog.log(tmpLog);
        }

        if (mPhone.isPhoneTypeGsm() && mAlarmSwitch) {
            if(DBG) log("mAlarmSwitch == true");
            Context context = mPhone.getContext();
            AlarmManager am = (AlarmManager) context.getSystemService(Context.ALARM_SERVICE);
            am.cancel(mRadioOffIntent);
            mAlarmSwitch = false;
        }

        // If we want it on and it's off, turn it on
        if (mDesiredPowerState && !mRadioDisabledByCarrier
                && (forceApply || mCi.getRadioState() == TelephonyManager.RADIO_POWER_OFF)) {
            mCi.setRadioPower(true, forEmergencyCall, isSelectedPhoneForEmergencyCall, null);
        } else if ((!mDesiredPowerState || mRadioDisabledByCarrier) && mCi.getRadioState()
                == TelephonyManager.RADIO_POWER_ON) {
            // If it's on and available and we want it off gracefully
            if (mPhone.isPhoneTypeGsm() && mPowerOffDelayNeed) {
                if (mImsRegistrationOnOff && !mAlarmSwitch) {
                    if(DBG) log("mImsRegistrationOnOff == true");
                    Context context = mPhone.getContext();
                    AlarmManager am = (AlarmManager) context.getSystemService(Context.ALARM_SERVICE);

                    Intent intent = new Intent(ACTION_RADIO_OFF);
                    mRadioOffIntent = PendingIntent.getBroadcast(
                            context, 0, intent, PendingIntent.FLAG_IMMUTABLE);

                    mAlarmSwitch = true;
                    if (DBG) log("Alarm setting");
                    am.set(AlarmManager.ELAPSED_REALTIME_WAKEUP,
                            SystemClock.elapsedRealtime() + 3000, mRadioOffIntent);
                } else {
                    powerOffRadioSafely();
                }
            } else {
                powerOffRadioSafely();
            }
        } else if (mDeviceShuttingDown
                && (mCi.getRadioState() != TelephonyManager.RADIO_POWER_UNAVAILABLE)) {
            mCi.requestShutdown(null);
        }
    }

    protected void onUpdateIccAvailability() {
        if (mUiccController == null ) {
            return;
        }

        UiccCardApplication newUiccApplication = getUiccCardApplication();

        if (mUiccApplcation != newUiccApplication) {

            // Remove the EF records that come from UICC
            if (mIccRecords instanceof SIMRecords) {
                mCdnr.updateEfFromUsim(null /* usim */);
            } else if (mIccRecords instanceof RuimRecords) {
                mCdnr.updateEfFromRuim(null /* ruim */);
            }

            if (mUiccApplcation != null) {
                log("Removing stale icc objects.");
                mUiccApplcation.unregisterForReady(this);
                if (mIccRecords != null) {
                    mIccRecords.unregisterForRecordsLoaded(this);
                }
                mIccRecords = null;
                mUiccApplcation = null;
            }
            if (newUiccApplication != null) {
                log("New card found");
                mUiccApplcation = newUiccApplication;
                mIccRecords = mUiccApplcation.getIccRecords();
                if (mPhone.isPhoneTypeGsm()) {
                    mUiccApplcation.registerForReady(this, EVENT_SIM_READY, null);
                    if (mIccRecords != null) {
                        mIccRecords.registerForRecordsLoaded(this, EVENT_SIM_RECORDS_LOADED, null);
                    }
                } else if (mIsSubscriptionFromRuim) {
                    mUiccApplcation.registerForReady(this, EVENT_RUIM_READY, null);
                    if (mIccRecords != null) {
                        mIccRecords.registerForRecordsLoaded(this, EVENT_RUIM_RECORDS_LOADED, null);
                    }
                }
            }
        }
    }

    private void logRoamingChange() {
        mRoamingLog.log(mSS.toString());
    }

    private void logAttachChange() {
        mAttachLog.log(mSS.toString());
    }

    private void logPhoneTypeChange() {
        mPhoneTypeLog.log(Integer.toString(mPhone.getPhoneType()));
    }

    private void logRatChange() {
        mRatLog.log(mSS.toString());
    }

    @UnsupportedAppUsage
    protected final void log(String s) {
        Rlog.d(LOG_TAG, "[" + mPhone.getPhoneId() + "] " + s);
    }

    @UnsupportedAppUsage
    protected final void loge(String s) {
        Rlog.e(LOG_TAG, "[" + mPhone.getPhoneId() + "] " + s);
    }

    /**
     * @return The current GPRS state. IN_SERVICE is the same as "attached"
     * and OUT_OF_SERVICE is the same as detached.
     */
    @UnsupportedAppUsage
    public int getCurrentDataConnectionState() {
        return mSS.getDataRegistrationState();
    }

    /**
     * @return true if phone is camping on a technology (eg UMTS)
     * that could support voice and data simultaneously.
     */
    @UnsupportedAppUsage
    public boolean isConcurrentVoiceAndDataAllowed() {
        if (mSS.getCssIndicator() == 1) {
            // Checking the Concurrent Service Supported flag first for all phone types.
            return true;
        } else if (mPhone.isPhoneTypeGsm()) {
            int radioTechnology = mSS.getRilDataRadioTechnology();
            // There are cases where we we would setup data connection even data is not yet
            // attached. In these cases we check voice rat.
            if (radioTechnology == ServiceState.RIL_RADIO_TECHNOLOGY_UNKNOWN
                    && mSS.getDataRegistrationState() != ServiceState.STATE_IN_SERVICE) {
                radioTechnology = mSS.getRilVoiceRadioTechnology();
            }
            // Concurrent voice and data is not allowed for 2G technologies. It's allowed in other
            // rats e.g. UMTS, LTE, etc.
            return radioTechnology != ServiceState.RIL_RADIO_TECHNOLOGY_UNKNOWN
                    && ServiceState.rilRadioTechnologyToAccessNetworkType(radioTechnology)
                        != AccessNetworkType.GERAN;
        } else {
            return false;
        }
    }

    /** Called when the service state of ImsPhone is changed. */
    public void onImsServiceStateChanged() {
        sendMessage(obtainMessage(EVENT_IMS_SERVICE_STATE_CHANGED));
    }

    public void setImsRegistrationState(boolean registered) {
        log("ImsRegistrationState - registered : " + registered);

        if (mImsRegistrationOnOff && !registered) {
            if (mAlarmSwitch) {
                mImsRegistrationOnOff = registered;

                Context context = mPhone.getContext();
                AlarmManager am = (AlarmManager) context.getSystemService(Context.ALARM_SERVICE);
                am.cancel(mRadioOffIntent);
                mAlarmSwitch = false;

                sendMessage(obtainMessage(EVENT_CHANGE_IMS_STATE));
                return;
            }
        }
        mImsRegistrationOnOff = registered;
    }

    public void onImsCapabilityChanged() {
        sendMessage(obtainMessage(EVENT_IMS_CAPABILITY_CHANGED));
    }

    public boolean isRadioOn() {
        return mCi.getRadioState() == TelephonyManager.RADIO_POWER_ON;
    }

    /**
     * A complete "service state" from our perspective is
     * composed of a handful of separate requests to the radio.
     *
     * We make all of these requests at once, but then abandon them
     * and start over again if the radio notifies us that some
     * event has changed
     */
    @UnsupportedAppUsage
    public void pollState() {
        sendEmptyMessage(EVENT_POLL_STATE_REQUEST);
    }

    private void pollStateInternal(boolean modemTriggered) {
        mPollingContext = new int[1];
        mPollingContext[0] = 0;

        log("pollState: modemTriggered=" + modemTriggered);

        switch (mCi.getRadioState()) {
            case TelephonyManager.RADIO_POWER_UNAVAILABLE:
                mNewSS.setStateOutOfService();
                setSignalStrengthDefaultValues();
                mLastNitzData = null;
                mNitzState.handleNetworkUnavailable();
                pollStateDone();
                break;

            case TelephonyManager.RADIO_POWER_OFF:
                mNewSS.setStateOff();
                setSignalStrengthDefaultValues();
                mLastNitzData = null;
                mNitzState.handleNetworkUnavailable();
                // don't poll when device is shutting down or the poll was not modemTrigged
                // (they sent us new radio data) and current network is not IWLAN
                if (mDeviceShuttingDown ||
                        (!modemTriggered && ServiceState.RIL_RADIO_TECHNOLOGY_IWLAN
                        != mSS.getRilDataRadioTechnology())) {
                    pollStateDone();
                    break;
                }

            default:
                // Issue all poll-related commands at once then count down the responses, which
                // are allowed to arrive out-of-order
                mPollingContext[0]++;
                mCi.getOperator(obtainMessage(EVENT_POLL_STATE_OPERATOR, mPollingContext));

                mPollingContext[0]++;
                mRegStateManagers.get(AccessNetworkConstants.TRANSPORT_TYPE_WWAN)
                        .requestNetworkRegistrationInfo(NetworkRegistrationInfo.DOMAIN_PS,
                                obtainMessage(EVENT_POLL_STATE_PS_CELLULAR_REGISTRATION,
                                        mPollingContext));

                mPollingContext[0]++;
                mRegStateManagers.get(AccessNetworkConstants.TRANSPORT_TYPE_WWAN)
                        .requestNetworkRegistrationInfo(NetworkRegistrationInfo.DOMAIN_CS,
                        obtainMessage(EVENT_POLL_STATE_CS_CELLULAR_REGISTRATION, mPollingContext));

                if (mRegStateManagers.get(AccessNetworkConstants.TRANSPORT_TYPE_WLAN) != null) {
                    mPollingContext[0]++;
                    mRegStateManagers.get(AccessNetworkConstants.TRANSPORT_TYPE_WLAN)
                            .requestNetworkRegistrationInfo(NetworkRegistrationInfo.DOMAIN_PS,
                                    obtainMessage(EVENT_POLL_STATE_PS_IWLAN_REGISTRATION,
                                            mPollingContext));
                }

                if (mPhone.isPhoneTypeGsm()) {
                    mPollingContext[0]++;
                    mCi.getNetworkSelectionMode(obtainMessage(
                            EVENT_POLL_STATE_NETWORK_SELECTION_MODE, mPollingContext));
                }
                break;
        }
    }

    /**
     * Get the highest-priority CellIdentity for a provided ServiceState.
     *
     * Choose a CellIdentity for ServiceState using the following rules:
     * 1) WWAN only (WLAN is excluded)
     * 2) Registered > Camped
     * 3) CS > PS
     *
     * @param ss a Non-Null ServiceState object
     *
     * @return a list of CellIdentity objects in *decreasing* order of preference.
     */
    @VisibleForTesting public static @NonNull List<CellIdentity> getPrioritizedCellIdentities(
            @NonNull final ServiceState ss) {
        final List<NetworkRegistrationInfo> regInfos = ss.getNetworkRegistrationInfoList();
        if (regInfos.isEmpty()) return Collections.emptyList();

        return regInfos.stream()
            .filter(nri -> nri.getCellIdentity() != null)
            .filter(nri -> nri.getTransportType() == AccessNetworkConstants.TRANSPORT_TYPE_WWAN)
            .sorted(Comparator
                    .comparing(NetworkRegistrationInfo::isRegistered)
                    .thenComparing((nri) -> nri.getDomain() & NetworkRegistrationInfo.DOMAIN_CS)
                    .reversed())
            .map(nri -> nri.getCellIdentity())
            .distinct()
            .collect(Collectors.toList());
    }

    private void pollStateDone() {
        if (!mPhone.isPhoneTypeGsm()) {
            updateRoamingState();
        }

        if (TelephonyUtils.IS_DEBUGGABLE
                && SystemProperties.getBoolean(PROP_FORCE_ROAMING, false)) {
            mNewSS.setRoaming(true);
        }
        useDataRegStateForDataOnlyDevices();
        processIwlanRegistrationInfo();

        if (TelephonyUtils.IS_DEBUGGABLE && mPhone.mTelephonyTester != null) {
            mPhone.mTelephonyTester.overrideServiceState(mNewSS);
        }

        if (DBG) {
            log("Poll ServiceState done: "
                    + " oldSS=[" + mSS + "] newSS=[" + mNewSS + "]"
                    + " oldMaxDataCalls=" + mMaxDataCalls
                    + " mNewMaxDataCalls=" + mNewMaxDataCalls
                    + " oldReasonDataDenied=" + mReasonDataDenied
                    + " mNewReasonDataDenied=" + mNewReasonDataDenied);
        }

        boolean hasRegistered =
                mSS.getState() != ServiceState.STATE_IN_SERVICE
                        && mNewSS.getState() == ServiceState.STATE_IN_SERVICE;

        boolean hasDeregistered =
                mSS.getState() == ServiceState.STATE_IN_SERVICE
                        && mNewSS.getState() != ServiceState.STATE_IN_SERVICE;

        boolean hasAirplaneModeOnChanged =
                mSS.getState() != ServiceState.STATE_POWER_OFF
                        && mNewSS.getState() == ServiceState.STATE_POWER_OFF;

        SparseBooleanArray hasDataAttached = new SparseBooleanArray(
                mTransportManager.getAvailableTransports().length);
        SparseBooleanArray hasDataDetached = new SparseBooleanArray(
                mTransportManager.getAvailableTransports().length);
        SparseBooleanArray hasRilDataRadioTechnologyChanged = new SparseBooleanArray(
                mTransportManager.getAvailableTransports().length);
        SparseBooleanArray hasDataRegStateChanged = new SparseBooleanArray(
                mTransportManager.getAvailableTransports().length);
        boolean anyDataRegChanged = false;
        boolean anyDataRatChanged = false;
        boolean hasAlphaRawChanged =
                mSS.getOperatorAlphaLongRaw() != mNewSS.getOperatorAlphaLongRaw()
                        || mSS.getOperatorAlphaShortRaw() != mNewSS.getOperatorAlphaShortRaw();

        for (int transport : mTransportManager.getAvailableTransports()) {
            NetworkRegistrationInfo oldNrs = mSS.getNetworkRegistrationInfo(
                    NetworkRegistrationInfo.DOMAIN_PS, transport);
            NetworkRegistrationInfo newNrs = mNewSS.getNetworkRegistrationInfo(
                    NetworkRegistrationInfo.DOMAIN_PS, transport);

            // If the previously it was not in service, and now it's in service, trigger the
            // attached event. Also if airplane mode was just turned on, and data is already in
            // service, we need to trigger the attached event again so that DcTracker can setup
            // data on all connectable APNs again (because we've already torn down all data
            // connections just before airplane mode turned on)
            boolean changed = (oldNrs == null || !oldNrs.isInService() || hasAirplaneModeOnChanged)
                    && (newNrs != null && newNrs.isInService());
            hasDataAttached.put(transport, changed);

            changed = (oldNrs != null && oldNrs.isInService())
                    && (newNrs == null || !newNrs.isInService());
            hasDataDetached.put(transport, changed);

            int oldRAT = oldNrs != null ? oldNrs.getAccessNetworkTechnology()
                    : TelephonyManager.NETWORK_TYPE_UNKNOWN;
            int newRAT = newNrs != null ? newNrs.getAccessNetworkTechnology()
                    : TelephonyManager.NETWORK_TYPE_UNKNOWN;

            boolean isOldCA = oldNrs != null ? oldNrs.isUsingCarrierAggregation() : false;
            boolean isNewCA = newNrs != null ? newNrs.isUsingCarrierAggregation() : false;

            // If the carrier enable KEY_SHOW_CARRIER_DATA_ICON_PATTERN_STRING and the operator name
            // match this pattern, the data rat display LteAdvanced indicator.
            hasRilDataRadioTechnologyChanged.put(transport,
                    oldRAT != newRAT || isOldCA != isNewCA || hasAlphaRawChanged);
            if (oldRAT != newRAT) {
                anyDataRatChanged = true;
            }

            int oldRegState = oldNrs != null ? oldNrs.getRegistrationState()
                    : NetworkRegistrationInfo.REGISTRATION_STATE_UNKNOWN;
            int newRegState = newNrs != null ? newNrs.getRegistrationState()
                    : NetworkRegistrationInfo.REGISTRATION_STATE_UNKNOWN;
            hasDataRegStateChanged.put(transport, oldRegState != newRegState);
            if (oldRegState != newRegState) {
                anyDataRegChanged = true;
            }
        }

        // Filter out per transport data RAT changes, only want to track changes based on
        // transport preference changes (WWAN to WLAN, for example).
        boolean hasDataTransportPreferenceChanged = !anyDataRatChanged
                && (mSS.getRilDataRadioTechnology() != mNewSS.getRilDataRadioTechnology());

        boolean hasVoiceRegStateChanged =
                mSS.getState() != mNewSS.getState();

        boolean hasNrFrequencyRangeChanged =
                mSS.getNrFrequencyRange() != mNewSS.getNrFrequencyRange();

        boolean hasNrStateChanged = mSS.getNrState() != mNewSS.getNrState();

        final List<CellIdentity> prioritizedCids = getPrioritizedCellIdentities(mNewSS);

        final CellIdentity primaryCellIdentity = prioritizedCids.isEmpty()
                ? null : prioritizedCids.get(0);

        boolean hasLocationChanged = mCellIdentity == null
                ? primaryCellIdentity != null : !mCellIdentity.isSameCell(primaryCellIdentity);

        boolean isRegisteredOnWwan = false;
        for (NetworkRegistrationInfo nri : mNewSS.getNetworkRegistrationInfoListForTransportType(
                AccessNetworkConstants.TRANSPORT_TYPE_WWAN)) {
            isRegisteredOnWwan |= nri.isRegistered();
        }

        // Ratchet if the device is in service on the same cell
        if (isRegisteredOnWwan && !hasLocationChanged) {
            mRatRatcheter.ratchet(mSS, mNewSS);
        }

        boolean hasRilVoiceRadioTechnologyChanged =
                mSS.getRilVoiceRadioTechnology() != mNewSS.getRilVoiceRadioTechnology();

        boolean hasChanged = !mNewSS.equals(mSS);

        boolean hasVoiceRoamingOn = !mSS.getVoiceRoaming() && mNewSS.getVoiceRoaming();

        boolean hasVoiceRoamingOff = mSS.getVoiceRoaming() && !mNewSS.getVoiceRoaming();

        boolean hasDataRoamingOn = !mSS.getDataRoaming() && mNewSS.getDataRoaming();

        boolean hasDataRoamingOff = mSS.getDataRoaming() && !mNewSS.getDataRoaming();

        boolean hasRejectCauseChanged = mRejectCode != mNewRejectCode;

        boolean hasCssIndicatorChanged = (mSS.getCssIndicator() != mNewSS.getCssIndicator());

        boolean has4gHandoff = false;
        boolean hasMultiApnSupport = false;
        boolean hasLostMultiApnSupport = false;
        if (mPhone.isPhoneTypeCdmaLte()) {
            final int wwanDataRat = getRilDataRadioTechnologyForWwan(mSS);
            final int newWwanDataRat = getRilDataRadioTechnologyForWwan(mNewSS);
            has4gHandoff = mNewSS.getDataRegistrationState() == ServiceState.STATE_IN_SERVICE
                    && ((ServiceState.isPsOnlyTech(wwanDataRat)
                    && (newWwanDataRat == ServiceState.RIL_RADIO_TECHNOLOGY_EHRPD))
                    || ((wwanDataRat == ServiceState.RIL_RADIO_TECHNOLOGY_EHRPD)
                    && ServiceState.isPsOnlyTech(newWwanDataRat)));

            hasMultiApnSupport = ((ServiceState.isPsOnlyTech(newWwanDataRat)
                    || (newWwanDataRat == ServiceState.RIL_RADIO_TECHNOLOGY_EHRPD))
                    && (!ServiceState.isPsOnlyTech(wwanDataRat)
                    && (wwanDataRat != ServiceState.RIL_RADIO_TECHNOLOGY_EHRPD)));

            hasLostMultiApnSupport = ((newWwanDataRat >= ServiceState.RIL_RADIO_TECHNOLOGY_IS95A)
                    && (newWwanDataRat <= ServiceState.RIL_RADIO_TECHNOLOGY_EVDO_A));
        }

        if (DBG) {
            log("pollStateDone:"
                    + " hasRegistered = " + hasRegistered
                    + " hasDeregistered = " + hasDeregistered
                    + " hasDataAttached = " + hasDataAttached
                    + " hasDataDetached = " + hasDataDetached
                    + " hasDataRegStateChanged = " + hasDataRegStateChanged
                    + " hasRilVoiceRadioTechnologyChanged = " + hasRilVoiceRadioTechnologyChanged
                    + " hasRilDataRadioTechnologyChanged = " + hasRilDataRadioTechnologyChanged
                    + " hasDataTransportPreferenceChanged = " + hasDataTransportPreferenceChanged
                    + " hasChanged = " + hasChanged
                    + " hasVoiceRoamingOn = " + hasVoiceRoamingOn
                    + " hasVoiceRoamingOff = " + hasVoiceRoamingOff
                    + " hasDataRoamingOn =" + hasDataRoamingOn
                    + " hasDataRoamingOff = " + hasDataRoamingOff
                    + " hasLocationChanged = " + hasLocationChanged
                    + " has4gHandoff = " + has4gHandoff
                    + " hasMultiApnSupport = " + hasMultiApnSupport
                    + " hasLostMultiApnSupport = " + hasLostMultiApnSupport
                    + " hasCssIndicatorChanged = " + hasCssIndicatorChanged
                    + " hasNrFrequencyRangeChanged = " + hasNrFrequencyRangeChanged
                    + " hasNrStateChanged = " + hasNrStateChanged
                    + " hasAirplaneModeOnlChanged = " + hasAirplaneModeOnChanged);
        }

        // Add an event log when connection state changes
        if (hasVoiceRegStateChanged || anyDataRegChanged) {
            EventLog.writeEvent(mPhone.isPhoneTypeGsm() ? EventLogTags.GSM_SERVICE_STATE_CHANGE :
                            EventLogTags.CDMA_SERVICE_STATE_CHANGE,
                    mSS.getState(), mSS.getDataRegistrationState(),
                    mNewSS.getState(), mNewSS.getDataRegistrationState());
        }

        if (mPhone.isPhoneTypeGsm()) {
            // Add an event log when network type switched
            // TODO: we may add filtering to reduce the event logged,
            // i.e. check preferred network setting, only switch to 2G, etc
            if (hasRilVoiceRadioTechnologyChanged) {
                long cid = getCidFromCellIdentity(primaryCellIdentity);
                // NOTE: this code was previously located after mSS and mNewSS are swapped, so
                // existing logs were incorrectly using the new state for "network_from"
                // and STATE_OUT_OF_SERVICE for "network_to". To avoid confusion, use a new log tag
                // to record the correct states.
                EventLog.writeEvent(EventLogTags.GSM_RAT_SWITCHED_NEW, cid,
                        mSS.getRilVoiceRadioTechnology(),
                        mNewSS.getRilVoiceRadioTechnology());
                if (DBG) {
                    log("RAT switched "
                            + ServiceState.rilRadioTechnologyToString(
                            mSS.getRilVoiceRadioTechnology())
                            + " -> "
                            + ServiceState.rilRadioTechnologyToString(
                            mNewSS.getRilVoiceRadioTechnology()) + " at cell " + cid);
                }
            }

            mReasonDataDenied = mNewReasonDataDenied;
            mMaxDataCalls = mNewMaxDataCalls;
            mRejectCode = mNewRejectCode;
        }

        ServiceState oldMergedSS = new ServiceState(mPhone.getServiceState());

        // swap mSS and mNewSS to put new state in mSS
        ServiceState tss = mSS;
        mSS = mNewSS;
        mNewSS = tss;
        // clean slate for next time
        mNewSS.setStateOutOfService();

        mCellIdentity = primaryCellIdentity;

        if (hasRilVoiceRadioTechnologyChanged) {
            updatePhoneObject();
        }

        TelephonyManager tm = (TelephonyManager) mPhone.getContext().getSystemService(
                Context.TELEPHONY_SERVICE);
        if (anyDataRatChanged) {
            tm.setDataNetworkTypeForPhone(mPhone.getPhoneId(), mSS.getRilDataRadioTechnology());
            TelephonyStatsLog.write(TelephonyStatsLog.MOBILE_RADIO_TECHNOLOGY_CHANGED,
                    ServiceState.rilRadioTechnologyToNetworkType(
                            mSS.getRilDataRadioTechnology()), mPhone.getPhoneId());
        }

        if (hasRegistered) {
            mNetworkAttachedRegistrants.notifyRegistrants();
        }

        if (hasDeregistered) {
            mNetworkDetachedRegistrants.notifyRegistrants();
        }

        if (hasCssIndicatorChanged) {
            mCssIndicatorChangedRegistrants.notifyRegistrants();
        }

        if (hasRejectCauseChanged) {
            setNotification(CS_REJECT_CAUSE_ENABLED);
        }

        String eriText = mPhone.getCdmaEriText();
        boolean hasEriChanged = !TextUtils.equals(mEriText, eriText);
        mEriText = eriText;
        // Trigger updateSpnDisplay when
        // 1. Service state is changed.
        // 2. phone type is Cdma or CdmaLte and ERI text has changed.
        if (hasChanged || (!mPhone.isPhoneTypeGsm() && hasEriChanged)) {
            updateSpnDisplay();
        }

        if (hasChanged) {
            tm.setNetworkOperatorNameForPhone(mPhone.getPhoneId(), mSS.getOperatorAlpha());
            String operatorNumeric = mSS.getOperatorNumeric();

            if (!mPhone.isPhoneTypeGsm()) {
                // try to fix the invalid Operator Numeric
                if (isInvalidOperatorNumeric(operatorNumeric)) {
                    int sid = mSS.getCdmaSystemId();
                    operatorNumeric = fixUnknownMcc(operatorNumeric, sid);
                }
            }

            tm.setNetworkOperatorNumericForPhone(mPhone.getPhoneId(), operatorNumeric);

            // If the OPERATOR command hasn't returned a valid operator, but if the device has
            // camped on a cell either to attempt registration or for emergency services, then
            // for purposes of setting the locale, we don't care if registration fails or is
            // incomplete.
            // CellIdentity can return a null MCC and MNC in CDMA
            String localeOperator = operatorNumeric;
            if (isInvalidOperatorNumeric(operatorNumeric)) {
                for (CellIdentity cid : prioritizedCids) {
                    if (!TextUtils.isEmpty(cid.getPlmn())) {
                        localeOperator = cid.getPlmn();
                        break;
                    }
                }
            }

            if (isInvalidOperatorNumeric(localeOperator)) {
                if (DBG) log("localeOperator " + localeOperator + " is invalid");
                // Passing empty string is important for the first update. The initial value of
                // operator numeric in locale tracker is null. The async update will allow getting
                // cell info from the modem instead of using the cached one.
                mLocaleTracker.updateOperatorNumeric("");
            } else {
                if (!mPhone.isPhoneTypeGsm()) {
                    setOperatorIdd(localeOperator);
                }
                mLocaleTracker.updateOperatorNumeric(localeOperator);
            }

            tm.setNetworkRoamingForPhone(mPhone.getPhoneId(),
                    mPhone.isPhoneTypeGsm() ? mSS.getVoiceRoaming() :
                            (mSS.getVoiceRoaming() || mSS.getDataRoaming()));

            setRoamingType(mSS);
            log("Broadcasting ServiceState : " + mSS);
            // notify using PhoneStateListener and the legacy intent ACTION_SERVICE_STATE_CHANGED
            // notify service state changed only if the merged service state is changed.
            if (!oldMergedSS.equals(mPhone.getServiceState())) {
                mPhone.notifyServiceStateChanged(mPhone.getServiceState());
            }

            // insert into ServiceStateProvider. This will trigger apps to wake through JobScheduler
            mPhone.getContext().getContentResolver()
                    .insert(getUriForSubscriptionId(mPhone.getSubId()),
                            getContentValuesForServiceState(mSS));
        }

        if (hasChanged || hasNrStateChanged) {
            TelephonyMetrics.getInstance().writeServiceStateChanged(mPhone.getPhoneId(), mSS);
            mPhone.getVoiceCallSessionStats().onServiceStateChanged(mSS);
        }

        boolean shouldLogAttachedChange = false;
        boolean shouldLogRatChange = false;

        if (hasRegistered || hasDeregistered) {
            shouldLogAttachedChange = true;
        }

        if (has4gHandoff) {
            mAttachedRegistrants.get(AccessNetworkConstants.TRANSPORT_TYPE_WWAN)
                    .notifyRegistrants();
            shouldLogAttachedChange = true;
        }

        if (hasRilVoiceRadioTechnologyChanged) {
            shouldLogRatChange = true;
            notifySignalStrength();
        }

        for (int transport : mTransportManager.getAvailableTransports()) {
            if (hasRilDataRadioTechnologyChanged.get(transport)) {
                shouldLogRatChange = true;
                notifySignalStrength();
            }

            if (hasDataRegStateChanged.get(transport)
                    || hasRilDataRadioTechnologyChanged.get(transport)
                    // Update all transports if preference changed so that consumers can be notified
                    // that ServiceState#getRilDataRadioTechnology has changed.
                    || hasDataTransportPreferenceChanged) {
                setDataNetworkTypeForPhone(mSS.getRilDataRadioTechnology());
                notifyDataRegStateRilRadioTechnologyChanged(transport);
            }

            if (hasDataAttached.get(transport)) {
                shouldLogAttachedChange = true;
                if (mAttachedRegistrants.get(transport) != null) {
                    mAttachedRegistrants.get(transport).notifyRegistrants();
                }
            }
            if (hasDataDetached.get(transport)) {
                shouldLogAttachedChange = true;
                if (mDetachedRegistrants.get(transport) != null) {
                    mDetachedRegistrants.get(transport).notifyRegistrants();
                }
            }
        }

        if (shouldLogAttachedChange) {
            logAttachChange();
        }
        if (shouldLogRatChange) {
            logRatChange();
        }

        if (hasVoiceRegStateChanged || hasRilVoiceRadioTechnologyChanged) {
            notifyVoiceRegStateRilRadioTechnologyChanged();
        }

        if (hasVoiceRoamingOn || hasVoiceRoamingOff || hasDataRoamingOn || hasDataRoamingOff) {
            logRoamingChange();
        }

        if (hasVoiceRoamingOn) {
            mVoiceRoamingOnRegistrants.notifyRegistrants();
        }

        if (hasVoiceRoamingOff) {
            mVoiceRoamingOffRegistrants.notifyRegistrants();
        }

        if (hasDataRoamingOn) {
            mDataRoamingOnRegistrants.notifyRegistrants();
        }

        if (hasDataRoamingOff) {
            mDataRoamingOffRegistrants.notifyRegistrants();
        }

        if (hasLocationChanged) {
            mPhone.notifyLocationChanged(getCellIdentity());
        }

        if (hasNrStateChanged) {
            mNrStateChangedRegistrants.notifyRegistrants();
        }

        if (hasNrFrequencyRangeChanged) {
            mNrFrequencyChangedRegistrants.notifyRegistrants();
        }

        if (mPhone.isPhoneTypeGsm()) {
            if (!isGprsConsistent(mSS.getDataRegistrationState(), mSS.getState())) {
                if (!mStartedGprsRegCheck && !mReportedGprsNoReg) {
                    mStartedGprsRegCheck = true;

                    int check_period = Settings.Global.getInt(
                            mPhone.getContext().getContentResolver(),
                            Settings.Global.GPRS_REGISTER_CHECK_PERIOD_MS,
                            DEFAULT_GPRS_CHECK_PERIOD_MILLIS);
                    sendMessageDelayed(obtainMessage(EVENT_CHECK_REPORT_GPRS),
                            check_period);
                }
            } else {
                mReportedGprsNoReg = false;
            }
        }
    }

    private String getOperatorNameFromEri() {
        String eriText = null;
        if (mPhone.isPhoneTypeCdma()) {
            if ((mCi.getRadioState() == TelephonyManager.RADIO_POWER_ON)
                    && (!mIsSubscriptionFromRuim)) {
                // Now the Phone sees the new ServiceState so it can get the new ERI text
                if (mSS.getState() == ServiceState.STATE_IN_SERVICE) {
                    eriText = mPhone.getCdmaEriText();
                } else {
                    // Note that ServiceState.STATE_OUT_OF_SERVICE is valid used for
                    // mRegistrationState 0,2,3 and 4
                    eriText = mPhone.getContext().getText(
                            com.android.internal.R.string.roamingTextSearching).toString();
                }
            }
        } else if (mPhone.isPhoneTypeCdmaLte()) {
            boolean hasBrandOverride = mUiccController.getUiccCard(getPhoneId()) != null &&
                    mUiccController.getUiccCard(getPhoneId()).getOperatorBrandOverride() != null;
            if (!hasBrandOverride && (mCi.getRadioState() == TelephonyManager.RADIO_POWER_ON)
                    && (mEriManager.isEriFileLoaded())
                    && (!ServiceState.isPsOnlyTech(mSS.getRilVoiceRadioTechnology())
                    || mPhone.getContext().getResources().getBoolean(com.android.internal.R
                    .bool.config_LTE_eri_for_network_name))) {
                // Only when CDMA is in service, ERI will take effect
                eriText = mSS.getOperatorAlpha();
                // Now the Phone sees the new ServiceState so it can get the new ERI text
                if (mSS.getState() == ServiceState.STATE_IN_SERVICE) {
                    eriText = mPhone.getCdmaEriText();
                } else if (mSS.getState() == ServiceState.STATE_POWER_OFF) {
                    eriText = getServiceProviderName();
                    if (TextUtils.isEmpty(eriText)) {
                        // Sets operator alpha property by retrieving from
                        // build-time system property
                        eriText = SystemProperties.get("ro.cdma.home.operator.alpha");
                    }
                } else if (mSS.getDataRegistrationState() != ServiceState.STATE_IN_SERVICE) {
                    // Note that ServiceState.STATE_OUT_OF_SERVICE is valid used
                    // for mRegistrationState 0,2,3 and 4
                    eriText = mPhone.getContext()
                            .getText(com.android.internal.R.string.roamingTextSearching).toString();
                }
            }

            if (mUiccApplcation != null && mUiccApplcation.getState() == AppState.APPSTATE_READY &&
                    mIccRecords != null && getCombinedRegState(mSS) == ServiceState.STATE_IN_SERVICE
                    && !ServiceState.isPsOnlyTech(mSS.getRilVoiceRadioTechnology())) {
                // SIM is found on the device. If ERI roaming is OFF, and SID/NID matches
                // one configured in SIM, use operator name from CSIM record. Note that ERI, SID,
                // and NID are CDMA only, not applicable to LTE.
                boolean showSpn =
                        ((RuimRecords) mIccRecords).getCsimSpnDisplayCondition();
                int iconIndex = mSS.getCdmaEriIconIndex();

                if (showSpn && (iconIndex == EriInfo.ROAMING_INDICATOR_OFF)
                        && isInHomeSidNid(mSS.getCdmaSystemId(), mSS.getCdmaNetworkId())
                        && mIccRecords != null) {
                    eriText = getServiceProviderName();
                }
            }
        }
        return eriText;
    }

    /**
     * Get the service provider name with highest priority among various source.
     * @return service provider name.
     */
    public String getServiceProviderName() {
        // BrandOverride has higher priority than the carrier config
        String operatorBrandOverride = getOperatorBrandOverride();
        if (!TextUtils.isEmpty(operatorBrandOverride)) {
            return operatorBrandOverride;
        }

        String carrierName = mIccRecords != null ? mIccRecords.getServiceProviderName() : "";
        PersistableBundle config = getCarrierConfig();
        if (config.getBoolean(CarrierConfigManager.KEY_CARRIER_NAME_OVERRIDE_BOOL)
                || TextUtils.isEmpty(carrierName)) {
            return config.getString(CarrierConfigManager.KEY_CARRIER_NAME_STRING);
        }

        return carrierName;
    }

    /**
     * Get the resolved carrier name display condition bitmask.
     *
     * <p> Show service provider name if only if {@link #CARRIER_NAME_DISPLAY_BITMASK_SHOW_SPN}
     * is set.
     *
     * <p> Show PLMN network name if only if {@link #CARRIER_NAME_DISPLAY_BITMASK_SHOW_PLMN} is set.
     *
     * @param ss service state
     * @return carrier name display bitmask.
     */
    @CarrierNameDisplayBitmask
    public int getCarrierNameDisplayBitmask(ServiceState ss) {
        PersistableBundle config = getCarrierConfig();
        if (!TextUtils.isEmpty(getOperatorBrandOverride())) {
            // If the operator has been overridden, all PLMNs will be considered HOME PLMNs, only
            // show SPN.
            return CARRIER_NAME_DISPLAY_BITMASK_SHOW_SPN;
        } else if (TextUtils.isEmpty(getServiceProviderName())) {
            // If SPN is null or empty, we should show plmn.
            // This is a hack from IccRecords#getServiceProviderName().
            return CARRIER_NAME_DISPLAY_BITMASK_SHOW_PLMN;
        } else {
            boolean useRoamingFromServiceState = config.getBoolean(
                    CarrierConfigManager.KEY_SPN_DISPLAY_RULE_USE_ROAMING_FROM_SERVICE_STATE_BOOL);
            int carrierDisplayNameConditionFromSim =
                    mIccRecords == null ? 0 : mIccRecords.getCarrierNameDisplayCondition();

            boolean isRoaming;
            if (useRoamingFromServiceState) {
                isRoaming = ss.getRoaming();
            } else {
                String[] hplmns = mIccRecords != null ? mIccRecords.getHomePlmns() : null;
                isRoaming = !ArrayUtils.contains(hplmns, ss.getOperatorNumeric());
            }
            int rule;
            if (isRoaming) {
                // Show PLMN when roaming.
                rule = CARRIER_NAME_DISPLAY_BITMASK_SHOW_PLMN;

                // Check if show SPN is required when roaming.
                if ((carrierDisplayNameConditionFromSim
                        & CARRIER_NAME_DISPLAY_CONDITION_BITMASK_SPN)
                        == CARRIER_NAME_DISPLAY_CONDITION_BITMASK_SPN) {
                    rule |= CARRIER_NAME_DISPLAY_BITMASK_SHOW_SPN;
                }
            } else {
                // Show SPN when not roaming.
                rule = CARRIER_NAME_DISPLAY_BITMASK_SHOW_SPN;

                // Check if show PLMN is required when not roaming.
                if ((carrierDisplayNameConditionFromSim
                        & CARRIER_NAME_DISPLAY_CONDITION_BITMASK_PLMN)
                        == CARRIER_NAME_DISPLAY_CONDITION_BITMASK_PLMN) {
                    rule |= CARRIER_NAME_DISPLAY_BITMASK_SHOW_PLMN;
                }
            }
            return rule;
        }
    }

    private String getOperatorBrandOverride() {
        UiccCard card = mPhone.getUiccCard();
        if (card == null) return null;
        UiccProfile profile = card.getUiccProfile();
        if (profile == null) return null;
        return profile.getOperatorBrandOverride();
    }

    /**
     * Check whether the specified SID and NID pair appears in the HOME SID/NID list
     * read from NV or SIM.
     *
     * @return true if provided sid/nid pair belongs to operator's home network.
     */
    @UnsupportedAppUsage
    private boolean isInHomeSidNid(int sid, int nid) {
        // if SID/NID is not available, assume this is home network.
        if (isSidsAllZeros()) return true;

        // length of SID/NID shold be same
        if (mHomeSystemId.length != mHomeNetworkId.length) return true;

        if (sid == 0) return true;

        for (int i = 0; i < mHomeSystemId.length; i++) {
            // Use SID only if NID is a reserved value.
            // SID 0 and NID 0 and 65535 are reserved. (C.0005 2.6.5.2)
            if ((mHomeSystemId[i] == sid) &&
                    ((mHomeNetworkId[i] == 0) || (mHomeNetworkId[i] == 65535) ||
                            (nid == 0) || (nid == 65535) || (mHomeNetworkId[i] == nid))) {
                return true;
            }
        }
        // SID/NID are not in the list. So device is not in home network
        return false;
    }

    @UnsupportedAppUsage
    protected void setOperatorIdd(String operatorNumeric) {
        if (mPhone.getUnitTestMode()) {
            return;
        }

        // Retrieve the current country information
        // with the MCC got from operatorNumeric.
        String idd = mHbpcdUtils.getIddByMcc(
                Integer.parseInt(operatorNumeric.substring(0,3)));
        if (idd != null && !idd.isEmpty()) {
            TelephonyProperties.operator_idp_string(idd);
        } else {
            // use default "+", since we don't know the current IDP
            TelephonyProperties.operator_idp_string("+");
        }
    }

    @UnsupportedAppUsage
    private boolean isInvalidOperatorNumeric(String operatorNumeric) {
        return operatorNumeric == null || operatorNumeric.length() < 5 ||
                operatorNumeric.startsWith(INVALID_MCC);
    }

    @UnsupportedAppUsage
    private String fixUnknownMcc(String operatorNumeric, int sid) {
        if (sid <= 0) {
            // no cdma information is available, do nothing
            return operatorNumeric;
        }

        // resolve the mcc from sid, using time zone information from the latest NITZ signal when
        // available.
        int utcOffsetHours = 0;
        boolean isDst = false;
        boolean isNitzTimeZone = false;
        NitzData lastNitzData = mLastNitzData;
        if (lastNitzData != null) {
            utcOffsetHours = lastNitzData.getLocalOffsetMillis() / MS_PER_HOUR;
            Integer dstAdjustmentMillis = lastNitzData.getDstAdjustmentMillis();
            isDst = (dstAdjustmentMillis != null) && (dstAdjustmentMillis != 0);
            isNitzTimeZone = true;
        }
        int mcc = mHbpcdUtils.getMcc(sid, utcOffsetHours, (isDst ? 1 : 0), isNitzTimeZone);
        if (mcc > 0) {
            operatorNumeric = mcc + DEFAULT_MNC;
        }
        return operatorNumeric;
    }

    /**
     * Check if GPRS got registered while voice is registered.
     *
     * @param dataRegState i.e. CGREG in GSM
     * @param voiceRegState i.e. CREG in GSM
     * @return false if device only register to voice but not gprs
     */
    @UnsupportedAppUsage
    private boolean isGprsConsistent(int dataRegState, int voiceRegState) {
        return !((voiceRegState == ServiceState.STATE_IN_SERVICE) &&
                (dataRegState != ServiceState.STATE_IN_SERVICE));
    }

    /** convert ServiceState registration code
     * to service state */
    private int regCodeToServiceState(int code) {
        switch (code) {
            case NetworkRegistrationInfo.REGISTRATION_STATE_HOME:
            case NetworkRegistrationInfo.REGISTRATION_STATE_ROAMING:
                return ServiceState.STATE_IN_SERVICE;
            default:
                return ServiceState.STATE_OUT_OF_SERVICE;
        }
    }

    /**
     * code is registration state 0-5 from TS 27.007 7.2
     * returns true if registered roam, false otherwise
     */
    private boolean regCodeIsRoaming (int code) {
        return NetworkRegistrationInfo.REGISTRATION_STATE_ROAMING == code;
    }

    private boolean isSameOperatorNameFromSimAndSS(ServiceState s) {
        String spn = ((TelephonyManager) mPhone.getContext().
                getSystemService(Context.TELEPHONY_SERVICE)).
                getSimOperatorNameForPhone(getPhoneId());

        // NOTE: in case of RUIM we should completely ignore the ERI data file and
        // mOperatorAlphaLong is set from RIL_REQUEST_OPERATOR response 0 (alpha ONS)
        String onsl = s.getOperatorAlphaLong();
        String onss = s.getOperatorAlphaShort();

        boolean equalsOnsl = !TextUtils.isEmpty(spn) && spn.equalsIgnoreCase(onsl);
        boolean equalsOnss = !TextUtils.isEmpty(spn) && spn.equalsIgnoreCase(onss);

        return (equalsOnsl || equalsOnss);
    }

    /**
     * Set roaming state if operator mcc is the same as sim mcc
     * and ons is not different from spn
     *
     * @param s ServiceState hold current ons
     * @return true if same operator
     */
    private boolean isSameNamedOperators(ServiceState s) {
        return currentMccEqualsSimMcc(s) && isSameOperatorNameFromSimAndSS(s);
    }

    /**
     * Compare SIM MCC with Operator MCC
     *
     * @param s ServiceState hold current ons
     * @return true if both are same
     */
    private boolean currentMccEqualsSimMcc(ServiceState s) {
        String simNumeric = ((TelephonyManager) mPhone.getContext().
                getSystemService(Context.TELEPHONY_SERVICE)).
                getSimOperatorNumericForPhone(getPhoneId());
        String operatorNumeric = s.getOperatorNumeric();
        boolean equalsMcc = true;

        try {
            equalsMcc = simNumeric.substring(0, 3).
                    equals(operatorNumeric.substring(0, 3));
        } catch (Exception e){
        }
        return equalsMcc;
    }

    /**
     * Do not set roaming state in case of oprators considered non-roaming.
     *
     * Can use mcc or mcc+mnc as item of
     * {@link CarrierConfigManager#KEY_NON_ROAMING_OPERATOR_STRING_ARRAY}.
     * For example, 302 or 21407. If mcc or mcc+mnc match with operator,
     * don't set roaming state.
     *
     * @param s ServiceState hold current ons
     * @return false for roaming state set
     */
    private boolean isOperatorConsideredNonRoaming(ServiceState s) {
        String operatorNumeric = s.getOperatorNumeric();

        PersistableBundle config = getCarrierConfig();
        String[] numericArray = config.getStringArray(
                CarrierConfigManager.KEY_NON_ROAMING_OPERATOR_STRING_ARRAY);

        if (ArrayUtils.isEmpty(numericArray) || operatorNumeric == null) {
            return false;
        }

        for (String numeric : numericArray) {
            if (!TextUtils.isEmpty(numeric) && operatorNumeric.startsWith(numeric)) {
                return true;
            }
        }
        return false;
    }

    private boolean isOperatorConsideredRoaming(ServiceState s) {
        String operatorNumeric = s.getOperatorNumeric();
        PersistableBundle config = getCarrierConfig();
        String[] numericArray = config.getStringArray(
                CarrierConfigManager.KEY_ROAMING_OPERATOR_STRING_ARRAY);
        if (ArrayUtils.isEmpty(numericArray) || operatorNumeric == null) {
            return false;
        }

        for (String numeric : numericArray) {
            if (!TextUtils.isEmpty(numeric) && operatorNumeric.startsWith(numeric)) {
                return true;
            }
        }
        return false;
    }

    /**
     * Set restricted state based on the OnRestrictedStateChanged notification
     * If any voice or packet restricted state changes, trigger a UI
     * notification and notify registrants when sim is ready.
     *
     * @param ar an int value of RIL_RESTRICTED_STATE_*
     */
    private void onRestrictedStateChanged(AsyncResult ar) {
        RestrictedState newRs = new RestrictedState();

        if (DBG) log("onRestrictedStateChanged: E rs "+ mRestrictedState);

        if (ar.exception == null && ar.result != null) {
            int state = (int)ar.result;

            newRs.setCsEmergencyRestricted(
                    ((state & RILConstants.RIL_RESTRICTED_STATE_CS_EMERGENCY) != 0) ||
                            ((state & RILConstants.RIL_RESTRICTED_STATE_CS_ALL) != 0) );
            //ignore the normal call and data restricted state before SIM READY
            if (mUiccApplcation != null && mUiccApplcation.getState() == AppState.APPSTATE_READY) {
                newRs.setCsNormalRestricted(
                        ((state & RILConstants.RIL_RESTRICTED_STATE_CS_NORMAL) != 0) ||
                                ((state & RILConstants.RIL_RESTRICTED_STATE_CS_ALL) != 0) );
                newRs.setPsRestricted(
                        (state & RILConstants.RIL_RESTRICTED_STATE_PS_ALL)!= 0);
            }

            if (DBG) log("onRestrictedStateChanged: new rs "+ newRs);

            if (!mRestrictedState.isPsRestricted() && newRs.isPsRestricted()) {
                mPsRestrictEnabledRegistrants.notifyRegistrants();
                setNotification(PS_ENABLED);
            } else if (mRestrictedState.isPsRestricted() && !newRs.isPsRestricted()) {
                mPsRestrictDisabledRegistrants.notifyRegistrants();
                setNotification(PS_DISABLED);
            }

            /**
             * There are two kind of cs restriction, normal and emergency. So
             * there are 4 x 4 combinations in current and new restricted states
             * and we only need to notify when state is changed.
             */
            if (mRestrictedState.isCsRestricted()) {
                if (!newRs.isAnyCsRestricted()) {
                    // remove all restriction
                    setNotification(CS_DISABLED);
                } else if (!newRs.isCsNormalRestricted()) {
                    // remove normal restriction
                    setNotification(CS_EMERGENCY_ENABLED);
                } else if (!newRs.isCsEmergencyRestricted()) {
                    // remove emergency restriction
                    setNotification(CS_NORMAL_ENABLED);
                }
            } else if (mRestrictedState.isCsEmergencyRestricted() &&
                    !mRestrictedState.isCsNormalRestricted()) {
                if (!newRs.isAnyCsRestricted()) {
                    // remove all restriction
                    setNotification(CS_DISABLED);
                } else if (newRs.isCsRestricted()) {
                    // enable all restriction
                    setNotification(CS_ENABLED);
                } else if (newRs.isCsNormalRestricted()) {
                    // remove emergency restriction and enable normal restriction
                    setNotification(CS_NORMAL_ENABLED);
                }
            } else if (!mRestrictedState.isCsEmergencyRestricted() &&
                    mRestrictedState.isCsNormalRestricted()) {
                if (!newRs.isAnyCsRestricted()) {
                    // remove all restriction
                    setNotification(CS_DISABLED);
                } else if (newRs.isCsRestricted()) {
                    // enable all restriction
                    setNotification(CS_ENABLED);
                } else if (newRs.isCsEmergencyRestricted()) {
                    // remove normal restriction and enable emergency restriction
                    setNotification(CS_EMERGENCY_ENABLED);
                }
            } else {
                if (newRs.isCsRestricted()) {
                    // enable all restriction
                    setNotification(CS_ENABLED);
                } else if (newRs.isCsEmergencyRestricted()) {
                    // enable emergency restriction
                    setNotification(CS_EMERGENCY_ENABLED);
                } else if (newRs.isCsNormalRestricted()) {
                    // enable normal restriction
                    setNotification(CS_NORMAL_ENABLED);
                }
            }

            mRestrictedState = newRs;
        }
        log("onRestrictedStateChanged: X rs "+ mRestrictedState);
    }

    /**
     * Get CellIdentity from the ServiceState if available or guess from cached
     *
     * Get the CellIdentity by first checking if ServiceState has a current CID. If so
     * then return that info. Otherwise, check the latest List<CellInfo> and return the first GSM or
     * WCDMA result that appears. If no GSM or WCDMA results, then return an LTE result. The
     * behavior is kept consistent for backwards compatibility; (do not apply logic to determine
     * why the behavior is this way).
     *
     * @return the current cell location if known or a non-null "empty" cell location
     */
    @NonNull
    public CellIdentity getCellIdentity() {
        if (mCellIdentity != null) return mCellIdentity;

        CellIdentity ci = getCellIdentityFromCellInfo(getAllCellInfo());
        if (ci != null) return ci;

        return mPhone.getPhoneType() == PhoneConstants.PHONE_TYPE_CDMA
                ? new CellIdentityCdma() : new CellIdentityGsm();
    }

    /**
     * Get CellIdentity from the ServiceState if available or guess from CellInfo
     *
     * Get the CellLocation by first checking if ServiceState has a current CID. If so
     * then return that info. Otherwise, query AllCellInfo and return the first GSM or
     * WCDMA result that appears. If no GSM or WCDMA results, then return an LTE result.
     * The behavior is kept consistent for backwards compatibility; (do not apply logic
     * to determine why the behavior is this way).
     *
     * @param workSource calling WorkSource
     * @param rspMsg the response message which must be non-null
     */
    public void requestCellIdentity(WorkSource workSource, Message rspMsg) {
        if (mCellIdentity != null) {
            AsyncResult.forMessage(rspMsg, mCellIdentity, null);
            rspMsg.sendToTarget();
            return;
        }

        Message cellLocRsp = obtainMessage(EVENT_CELL_LOCATION_RESPONSE, rspMsg);
        requestAllCellInfo(workSource, cellLocRsp);
    }

    /* Find and return a CellIdentity from CellInfo
     *
     * This method returns the first GSM or WCDMA result that appears in List<CellInfo>. If no GSM
     * or  WCDMA results are found, then it returns an LTE result. The behavior is kept consistent
     * for backwards compatibility; (do not apply logic to determine why the behavior is this way).
     *
     * @return the current CellIdentity from CellInfo or null
     */
    private static CellIdentity getCellIdentityFromCellInfo(List<CellInfo> info) {
        CellIdentity cl = null;
        if (info != null && info.size() > 0) {
            CellIdentity fallbackLteCid = null; // We prefer not to use LTE
            for (CellInfo ci : info) {
                CellIdentity c = ci.getCellIdentity();
                if (c instanceof CellIdentityLte && fallbackLteCid == null) {
                    if (getCidFromCellIdentity(c) != -1) fallbackLteCid = c;
                    continue;
                }
                if (getCidFromCellIdentity(c) != -1) {
                    cl = c;
                    break;
                }
            }
            if (cl == null && fallbackLteCid != null) {
                cl = fallbackLteCid;
            }
        }
        return cl;
    }

    /**
     * nitzReceiveTime is time_t that the NITZ time was posted
     */
    private void setTimeFromNITZString(String nitzString, long nitzReceiveTime) {
        long start = SystemClock.elapsedRealtime();
        if (DBG) {
            Rlog.d(LOG_TAG, "NITZ: " + nitzString + "," + nitzReceiveTime
                    + " start=" + start + " delay=" + (start - nitzReceiveTime));
        }
        NitzData newNitzData = NitzData.parse(nitzString);
        mLastNitzData = newNitzData;
        if (newNitzData != null) {
            try {
                TimestampedValue<NitzData> nitzSignal =
                        new TimestampedValue<>(nitzReceiveTime, newNitzData);
                mNitzState.handleNitzReceived(nitzSignal);
            } finally {
                if (DBG) {
                    long end = SystemClock.elapsedRealtime();
                    Rlog.d(LOG_TAG, "NITZ: end=" + end + " dur=" + (end - start));
                }
            }
        }
    }

    /**
     * Cancels all notifications posted to NotificationManager for this subId. These notifications
     * for restricted state and rejection cause for cs registration are no longer valid after the
     * SIM has been removed.
     */
    private void cancelAllNotifications() {
        if (DBG) log("cancelAllNotifications: mPrevSubId=" + mPrevSubId);
        NotificationManager notificationManager = (NotificationManager)
                mPhone.getContext().getSystemService(Context.NOTIFICATION_SERVICE);
        if (SubscriptionManager.isValidSubscriptionId(mPrevSubId)) {
            notificationManager.cancel(Integer.toString(mPrevSubId), PS_NOTIFICATION);
            notificationManager.cancel(Integer.toString(mPrevSubId), CS_NOTIFICATION);
            notificationManager.cancel(Integer.toString(mPrevSubId), CS_REJECT_CAUSE_NOTIFICATION);

            // Cancel Emergency call warning and network preference notifications
            notificationManager.cancel(
                    CarrierServiceStateTracker.EMERGENCY_NOTIFICATION_TAG, mPrevSubId);
            notificationManager.cancel(
                    CarrierServiceStateTracker.PREF_NETWORK_NOTIFICATION_TAG, mPrevSubId);
        }
    }

    /**
     * Post a notification to NotificationManager for restricted state and
     * rejection cause for cs registration
     *
     * @param notifyType is one state of PS/CS_*_ENABLE/DISABLE
     */
    @VisibleForTesting
    public void setNotification(int notifyType) {
        if (DBG) log("setNotification: create notification " + notifyType);

        if (!SubscriptionManager.isValidSubscriptionId(mSubId)) {
            // notifications are posted per-sub-id, so return if current sub-id is invalid
            loge("cannot setNotification on invalid subid mSubId=" + mSubId);
            return;
        }
        Context context = mPhone.getContext();

        SubscriptionInfo info = mSubscriptionController
                .getActiveSubscriptionInfo(mPhone.getSubId(), context.getOpPackageName(),
                        context.getAttributionTag());

        //if subscription is part of a group and non-primary, suppress all notifications
        if (info == null || (info.isOpportunistic() && info.getGroupUuid() != null)) {
            log("cannot setNotification on invisible subid mSubId=" + mSubId);
            return;
        }

        // Needed because sprout RIL sends these when they shouldn't?
        boolean isSetNotification = context.getResources().getBoolean(
                com.android.internal.R.bool.config_user_notification_of_restrictied_mobile_access);
        if (!isSetNotification) {
            if (DBG) log("Ignore all the notifications");
            return;
        }

        boolean autoCancelCsRejectNotification = false;

        PersistableBundle bundle = getCarrierConfig();
        boolean disableVoiceBarringNotification = bundle.getBoolean(
                CarrierConfigManager.KEY_DISABLE_VOICE_BARRING_NOTIFICATION_BOOL, false);
        if (disableVoiceBarringNotification && (notifyType == CS_ENABLED
                || notifyType == CS_NORMAL_ENABLED
                || notifyType == CS_EMERGENCY_ENABLED)) {
            if (DBG) log("Voice/emergency call barred notification disabled");
            return;
        }
        autoCancelCsRejectNotification = bundle.getBoolean(
                CarrierConfigManager.KEY_AUTO_CANCEL_CS_REJECT_NOTIFICATION, false);

        CharSequence details = "";
        CharSequence title = "";
        int notificationId = CS_NOTIFICATION;
        int icon = com.android.internal.R.drawable.stat_sys_warning;

        final boolean multipleSubscriptions = (((TelephonyManager) mPhone.getContext()
                  .getSystemService(Context.TELEPHONY_SERVICE)).getPhoneCount() > 1);
        final int simNumber = mSubscriptionController.getSlotIndex(mSubId) + 1;

        switch (notifyType) {
            case PS_ENABLED:
                long dataSubId = SubscriptionManager.getDefaultDataSubscriptionId();
                if (dataSubId != mPhone.getSubId()) {
                    return;
                }
                notificationId = PS_NOTIFICATION;
                title = context.getText(com.android.internal.R.string.RestrictedOnDataTitle);
                details = multipleSubscriptions
                        ? context.getString(
                                com.android.internal.R.string.RestrictedStateContentMsimTemplate,
                                simNumber) :
                        context.getText(com.android.internal.R.string.RestrictedStateContent);
                break;
            case PS_DISABLED:
                notificationId = PS_NOTIFICATION;
                break;
            case CS_ENABLED:
                title = context.getText(com.android.internal.R.string.RestrictedOnAllVoiceTitle);
                details = multipleSubscriptions
                        ? context.getString(
                                com.android.internal.R.string.RestrictedStateContentMsimTemplate,
                                simNumber) :
                        context.getText(com.android.internal.R.string.RestrictedStateContent);
                break;
            case CS_NORMAL_ENABLED:
                title = context.getText(com.android.internal.R.string.RestrictedOnNormalTitle);
                details = multipleSubscriptions
                        ? context.getString(
                                com.android.internal.R.string.RestrictedStateContentMsimTemplate,
                                simNumber) :
                        context.getText(com.android.internal.R.string.RestrictedStateContent);
                break;
            case CS_EMERGENCY_ENABLED:
                title = context.getText(com.android.internal.R.string.RestrictedOnEmergencyTitle);
                details = multipleSubscriptions
                        ? context.getString(
                                com.android.internal.R.string.RestrictedStateContentMsimTemplate,
                                simNumber) :
                        context.getText(com.android.internal.R.string.RestrictedStateContent);
                break;
            case CS_DISABLED:
                // do nothing and cancel the notification later
                break;
            case CS_REJECT_CAUSE_ENABLED:
                notificationId = CS_REJECT_CAUSE_NOTIFICATION;
                int resId = selectResourceForRejectCode(mRejectCode, multipleSubscriptions);
                if (0 == resId) {
                    if (autoCancelCsRejectNotification) {
                        notifyType = CS_REJECT_CAUSE_DISABLED;
                    } else {
                        loge("setNotification: mRejectCode=" + mRejectCode + " is not handled.");
                        return;
                    }
                } else {
                    icon = com.android.internal.R.drawable.stat_notify_mmcc_indication_icn;
                    // if using the single SIM resource, simNumber will be ignored
                    title = context.getString(resId, simNumber);
                    details = null;
                }
                break;
        }

        if (DBG) {
            log("setNotification, create notification, notifyType: " + notifyType
                    + ", title: " + title + ", details: " + details + ", subId: " + mSubId);
        }

        mNotification = new Notification.Builder(context)
                .setWhen(System.currentTimeMillis())
                .setAutoCancel(true)
                .setSmallIcon(icon)
                .setTicker(title)
                .setColor(context.getResources().getColor(
                        com.android.internal.R.color.system_notification_accent_color))
                .setContentTitle(title)
                .setStyle(new Notification.BigTextStyle().bigText(details))
                .setContentText(details)
                .setChannelId(NotificationChannelController.CHANNEL_ID_ALERT)
                .build();

        NotificationManager notificationManager = (NotificationManager)
                context.getSystemService(Context.NOTIFICATION_SERVICE);

        if (notifyType == PS_DISABLED || notifyType == CS_DISABLED
                || notifyType == CS_REJECT_CAUSE_DISABLED) {
            // cancel previous post notification
            notificationManager.cancel(Integer.toString(mSubId), notificationId);
        } else {
            boolean show = false;
            if (mSS.isEmergencyOnly() && notifyType == CS_EMERGENCY_ENABLED) {
                // if reg state is emergency only, always show restricted emergency notification.
                show = true;
            } else if (notifyType == CS_REJECT_CAUSE_ENABLED) {
                // always show notification due to CS reject irrespective of service state.
                show = true;
            } else if (mSS.getState() == ServiceState.STATE_IN_SERVICE) {
                // for non in service states, we have system UI and signal bar to indicate limited
                // service. No need to show notification again. This also helps to mitigate the
                // issue if phone go to OOS and camp to other networks and received restricted ind.
                show = true;
            }
            // update restricted state notification for this subId
            if (show) {
                notificationManager.notify(Integer.toString(mSubId), notificationId, mNotification);
            }
        }
    }

    /**
     * Selects the resource ID, which depends on rejection cause that is sent by the network when CS
     * registration is rejected.
     *
     * @param rejCode should be compatible with TS 24.008.
     */
    private int selectResourceForRejectCode(int rejCode, boolean multipleSubscriptions) {
        int rejResourceId = 0;
        switch (rejCode) {
            case 1:// Authentication reject
                rejResourceId = multipleSubscriptions
                        ? com.android.internal.R.string.mmcc_authentication_reject_msim_template :
                        com.android.internal.R.string.mmcc_authentication_reject;
                break;
            case 2:// IMSI unknown in HLR
                rejResourceId = multipleSubscriptions
                        ? com.android.internal.R.string.mmcc_imsi_unknown_in_hlr_msim_template :
                        com.android.internal.R.string.mmcc_imsi_unknown_in_hlr;
                break;
            case 3:// Illegal MS
                rejResourceId = multipleSubscriptions
                        ? com.android.internal.R.string.mmcc_illegal_ms_msim_template :
                        com.android.internal.R.string.mmcc_illegal_ms;
                break;
            case 6:// Illegal ME
                rejResourceId = multipleSubscriptions
                        ? com.android.internal.R.string.mmcc_illegal_me_msim_template :
                        com.android.internal.R.string.mmcc_illegal_me;
                break;
            default:
                // The other codes are not defined or not required by operators till now.
                break;
        }
        return rejResourceId;
    }

    private UiccCardApplication getUiccCardApplication() {
        if (mPhone.isPhoneTypeGsm()) {
            return mUiccController.getUiccCardApplication(mPhone.getPhoneId(),
                    UiccController.APP_FAM_3GPP);
        } else {
            return mUiccController.getUiccCardApplication(mPhone.getPhoneId(),
                    UiccController.APP_FAM_3GPP2);
        }
    }

    private void queueNextSignalStrengthPoll() {
        if (mDontPollSignalStrength) {
            // The radio is telling us about signal strength changes
            // we don't have to ask it
            return;
        }

        // if there is no SIM present, do not poll signal strength
        UiccCard uiccCard = UiccController.getInstance().getUiccCard(getPhoneId());
        if (uiccCard == null || uiccCard.getCardState() == CardState.CARDSTATE_ABSENT) {
            log("Not polling signal strength due to absence of SIM");
            return;
        }

        Message msg;

        msg = obtainMessage();
        msg.what = EVENT_POLL_SIGNAL_STRENGTH;

        long nextTime;

        // TODO Don't poll signal strength if screen is off
        sendMessageDelayed(msg, POLL_PERIOD_MILLIS);
    }

    private void notifyCdmaSubscriptionInfoReady() {
        if (mCdmaForSubscriptionInfoReadyRegistrants != null) {
            if (DBG) log("CDMA_SUBSCRIPTION: call notifyRegistrants()");
            mCdmaForSubscriptionInfoReadyRegistrants.notifyRegistrants();
        }
    }

    /**
     * Registration point for transition into DataConnection attached.
     * @param transport Transport type
     * @param h handler to notify
     * @param what what code of message when delivered
     * @param obj placed in Message.obj
     */
    public void registerForDataConnectionAttached(@TransportType int transport, Handler h, int what,
                                                  Object obj) {
        Registrant r = new Registrant(h, what, obj);
        if (mAttachedRegistrants.get(transport) == null) {
            mAttachedRegistrants.put(transport, new RegistrantList());
        }
        mAttachedRegistrants.get(transport).add(r);

        if (mSS != null) {
            NetworkRegistrationInfo netRegState = mSS.getNetworkRegistrationInfo(
                    NetworkRegistrationInfo.DOMAIN_PS, transport);
            if (netRegState == null || netRegState.isInService()) {
                r.notifyRegistrant();
            }
        }
    }

    /**
     * Unregister for data attached event
     *
     * @param transport Transport type
     * @param h Handler to notify
     */
    public void unregisterForDataConnectionAttached(@TransportType int transport, Handler h) {
        if (mAttachedRegistrants.get(transport) != null) {
            mAttachedRegistrants.get(transport).remove(h);
        }
    }

    /**
     * Registration point for transition into DataConnection detached.
     * @param transport Transport type
     * @param h handler to notify
     * @param what what code of message when delivered
     * @param obj placed in Message.obj
     */
    public void registerForDataConnectionDetached(@TransportType int transport, Handler h, int what,
                                                  Object obj) {
        Registrant r = new Registrant(h, what, obj);
        if (mDetachedRegistrants.get(transport) == null) {
            mDetachedRegistrants.put(transport, new RegistrantList());
        }
        mDetachedRegistrants.get(transport).add(r);

        if (mSS != null) {
            NetworkRegistrationInfo netRegState = mSS.getNetworkRegistrationInfo(
                    NetworkRegistrationInfo.DOMAIN_PS, transport);
            if (netRegState != null && !netRegState.isInService()) {
                r.notifyRegistrant();
            }
        }
    }

    /**
     * Unregister for data detatched event
     *
     * @param transport Transport type
     * @param h Handler to notify
     */
    public void unregisterForDataConnectionDetached(@TransportType int transport, Handler h) {
        if (mDetachedRegistrants.get(transport) != null) {
            mDetachedRegistrants.get(transport).remove(h);
        }
    }

    /**
     * Registration for RIL Voice Radio Technology changing. The
     * new radio technology will be returned AsyncResult#result as an Integer Object.
     * The AsyncResult will be in the notification Message#obj.
     *
     * @param h handler to notify
     * @param what what code of message when delivered
     * @param obj placed in Message.obj
     */
    public void registerForVoiceRegStateOrRatChanged(Handler h, int what, Object obj) {
        Registrant r = new Registrant(h, what, obj);
        mVoiceRegStateOrRatChangedRegistrants.add(r);
        notifyVoiceRegStateRilRadioTechnologyChanged();
    }

    public void unregisterForVoiceRegStateOrRatChanged(Handler h) {
        mVoiceRegStateOrRatChangedRegistrants.remove(h);
    }

    /**
     * Registration for DataConnection RIL Data Radio Technology changing. The
     * new radio technology will be returned AsyncResult#result as an Integer Object.
     * The AsyncResult will be in the notification Message#obj.
     *
     * @param transport Transport
     * @param h handler to notify
     * @param what what code of message when delivered
     * @param obj placed in Message.obj
     */
    public void registerForDataRegStateOrRatChanged(@TransportType int transport, Handler h,
                                                    int what, Object obj) {
        Registrant r = new Registrant(h, what, obj);
        if (mDataRegStateOrRatChangedRegistrants.get(transport) == null) {
            mDataRegStateOrRatChangedRegistrants.put(transport, new RegistrantList());
        }
        mDataRegStateOrRatChangedRegistrants.get(transport).add(r);
        Pair<Integer, Integer> registrationInfo = getRegistrationInfo(transport);
        if (registrationInfo != null) {
            r.notifyResult(registrationInfo);
        }
    }

    /**
     * Unregister for data registration state changed or RAT changed event
     *
     * @param transport Transport
     * @param h The handler
     */
    public void unregisterForDataRegStateOrRatChanged(@TransportType int transport, Handler h) {
        if (mDataRegStateOrRatChangedRegistrants.get(transport) != null) {
            mDataRegStateOrRatChangedRegistrants.get(transport).remove(h);
        }
    }

    /**
     * Registration point for transition into network attached.
     * @param h handler to notify
     * @param what what code of message when delivered
     * @param obj in Message.obj
     */
    public void registerForNetworkAttached(Handler h, int what, Object obj) {
        Registrant r = new Registrant(h, what, obj);

        mNetworkAttachedRegistrants.add(r);
        if (mSS.getState() == ServiceState.STATE_IN_SERVICE) {
            r.notifyRegistrant();
        }
    }

    public void unregisterForNetworkAttached(Handler h) {
        mNetworkAttachedRegistrants.remove(h);
    }

    /**
     * Registration point for transition into network detached.
     * @param h handler to notify
     * @param what what code of message when delivered
     * @param obj in Message.obj
     */
    public void registerForNetworkDetached(Handler h, int what, Object obj) {
        Registrant r = new Registrant(h, what, obj);

        mNetworkDetachedRegistrants.add(r);
        if (mSS.getState() != ServiceState.STATE_IN_SERVICE) {
            r.notifyRegistrant();
        }
    }

    public void unregisterForNetworkDetached(Handler h) {
        mNetworkDetachedRegistrants.remove(h);
    }

    /**
     * Registration point for transition into packet service restricted zone.
     * @param h handler to notify
     * @param what what code of message when delivered
     * @param obj placed in Message.obj
     */
    public void registerForPsRestrictedEnabled(Handler h, int what, Object obj) {
        Registrant r = new Registrant(h, what, obj);
        mPsRestrictEnabledRegistrants.add(r);

        if (mRestrictedState.isPsRestricted()) {
            r.notifyRegistrant();
        }
    }

    public void unregisterForPsRestrictedEnabled(Handler h) {
        mPsRestrictEnabledRegistrants.remove(h);
    }

    /**
     * Registration point for transition out of packet service restricted zone.
     * @param h handler to notify
     * @param what what code of message when delivered
     * @param obj placed in Message.obj
     */
    public void registerForPsRestrictedDisabled(Handler h, int what, Object obj) {
        Registrant r = new Registrant(h, what, obj);
        mPsRestrictDisabledRegistrants.add(r);

        if (mRestrictedState.isPsRestricted()) {
            r.notifyRegistrant();
        }
    }

    public void unregisterForPsRestrictedDisabled(Handler h) {
        mPsRestrictDisabledRegistrants.remove(h);
    }

    /**
     * Registers for IMS capability changed.
     * @param h handler to notify
     * @param what what code of message when delivered
     * @param obj placed in Message.obj
     */
    public void registerForImsCapabilityChanged(Handler h, int what, Object obj) {
        Registrant r = new Registrant(h, what, obj);
        mImsCapabilityChangedRegistrants.add(r);
    }

    /**
     * Unregisters for IMS capability changed.
     * @param h handler to notify
     */
    public void unregisterForImsCapabilityChanged(Handler h) {
        mImsCapabilityChangedRegistrants.remove(h);
    }

    /**
     * Clean up existing voice and data connection then turn off radio power.
     *
     * Hang up the existing voice calls to decrease call drop rate.
     */
    public void powerOffRadioSafely() {
        synchronized (this) {
            if (!mPendingRadioPowerOffAfterDataOff) {
                int dds = SubscriptionManager.getDefaultDataSubscriptionId();
                // To minimize race conditions we call cleanUpAllConnections on
                // both if else paths instead of before this isDisconnected test.
                if (mPhone.areAllDataDisconnected()
                        && (dds == mPhone.getSubId()
                        || (dds != mPhone.getSubId()
                        && ProxyController.getInstance().areAllDataDisconnected(dds)))) {
                    // To minimize race conditions we do this after isDisconnected
                    for (int transport : mTransportManager.getAvailableTransports()) {
                        if (mPhone.getDcTracker(transport) != null) {
                            mPhone.getDcTracker(transport).cleanUpAllConnections(
                                    Phone.REASON_RADIO_TURNED_OFF);
                        }
                    }
                    if (DBG) log("Data disconnected, turn off radio right away.");
                    hangupAndPowerOff();
                } else {
                    // hang up all active voice calls first
                    if (mPhone.isPhoneTypeGsm() && mPhone.isInCall()) {
                        mPhone.mCT.mRingingCall.hangupIfAlive();
                        mPhone.mCT.mBackgroundCall.hangupIfAlive();
                        mPhone.mCT.mForegroundCall.hangupIfAlive();
                    }
                    for (int transport : mTransportManager.getAvailableTransports()) {
                        if (mPhone.getDcTracker(transport) != null) {
                            mPhone.getDcTracker(transport).cleanUpAllConnections(
                                    Phone.REASON_RADIO_TURNED_OFF);
                        }
                    }

                    if (dds != mPhone.getSubId()
                            && !ProxyController.getInstance().areAllDataDisconnected(dds)) {
                        if (DBG) log("Data is active on DDS.  Wait for all data disconnect");
                        // Data is not disconnected on DDS. Wait for the data disconnect complete
                        // before sending the RADIO_POWER off.
                        ProxyController.getInstance().registerForAllDataDisconnected(dds, this,
                                EVENT_ALL_DATA_DISCONNECTED);
                        mPendingRadioPowerOffAfterDataOff = true;
                    }
                    Message msg = Message.obtain(this);
                    msg.what = EVENT_SET_RADIO_POWER_OFF;
                    msg.arg1 = ++mPendingRadioPowerOffAfterDataOffTag;
                    if (sendMessageDelayed(msg, 30000)) {
                        if (DBG) log("Wait upto 30s for data to disconnect, then turn off radio.");
                        mPendingRadioPowerOffAfterDataOff = true;
                    } else {
                        log("Cannot send delayed Msg, turn off radio right away.");
                        hangupAndPowerOff();
                        mPendingRadioPowerOffAfterDataOff = false;
                    }
                }
            }
        }
    }

    /**
     * process the pending request to turn radio off after data is disconnected
     *
     * return true if there is pending request to process; false otherwise.
     */
    public boolean processPendingRadioPowerOffAfterDataOff() {
        synchronized(this) {
            if (mPendingRadioPowerOffAfterDataOff) {
                if (DBG) log("Process pending request to turn radio off.");
                mPendingRadioPowerOffAfterDataOffTag += 1;
                hangupAndPowerOff();
                mPendingRadioPowerOffAfterDataOff = false;
                return true;
            }
            return false;
        }
    }

    /**
     * Checks if the provided earfcn falls withing the range of earfcns.
     *
     * return true if earfcn falls within the provided range; false otherwise.
     */
    private boolean containsEarfcnInEarfcnRange(ArrayList<Pair<Integer, Integer>> earfcnPairList,
            int earfcn) {
        if (earfcnPairList != null) {
            for (Pair<Integer, Integer> earfcnPair : earfcnPairList) {
                if ((earfcn >= earfcnPair.first) && (earfcn <= earfcnPair.second)) {
                    return true;
                }
            }
        }

        return false;
    }

    /**
     * Convert the earfcnStringArray to list of pairs.
     *
     * Format of the earfcnsList is expected to be {"erafcn1_start-earfcn1_end",
     * "earfcn2_start-earfcn2_end" ... }
     */
    ArrayList<Pair<Integer, Integer>> convertEarfcnStringArrayToPairList(String[] earfcnsList) {
        ArrayList<Pair<Integer, Integer>> earfcnPairList = new ArrayList<Pair<Integer, Integer>>();

        if (earfcnsList != null) {
            int earfcnStart;
            int earfcnEnd;
            for (int i = 0; i < earfcnsList.length; i++) {
                try {
                    String[] earfcns = earfcnsList[i].split("-");
                    if (earfcns.length != 2) {
                        if (VDBG) {
                            log("Invalid earfcn range format");
                        }
                        return null;
                    }

                    earfcnStart = Integer.parseInt(earfcns[0]);
                    earfcnEnd = Integer.parseInt(earfcns[1]);

                    if (earfcnStart > earfcnEnd) {
                        if (VDBG) {
                            log("Invalid earfcn range format");
                        }
                        return null;
                    }

                    earfcnPairList.add(new Pair<Integer, Integer>(earfcnStart, earfcnEnd));
                } catch (PatternSyntaxException pse) {
                    if (VDBG) {
                        log("Invalid earfcn range format");
                    }
                    return null;
                } catch (NumberFormatException nfe) {
                    if (VDBG) {
                        log("Invalid earfcn number format");
                    }
                    return null;
                }
            }
        }

        return earfcnPairList;
    }

    private void onCarrierConfigChanged() {
        PersistableBundle config = getCarrierConfig();
        log("CarrierConfigChange " + config);

        // Load the ERI based on carrier config. Carrier might have their specific ERI.
        mEriManager.loadEriFile();
        mCdnr.updateEfForEri(getOperatorNameFromEri());

        updateLteEarfcnLists(config);
        updateReportingCriteria(config);
        updateOperatorNamePattern(config);
        mCdnr.updateEfFromCarrierConfig(config);

        // Sometimes the network registration information comes before carrier config is ready.
        // For some cases like roaming/non-roaming overriding, we need carrier config. So it's
        // important to poll state again when carrier config is ready.
        pollStateInternal(false);
    }

    private void updateLteEarfcnLists(PersistableBundle config) {
        synchronized (mLteRsrpBoostLock) {
            mLteRsrpBoost = config.getInt(CarrierConfigManager.KEY_LTE_EARFCNS_RSRP_BOOST_INT, 0);
            String[] earfcnsStringArrayForRsrpBoost = config.getStringArray(
                    CarrierConfigManager.KEY_BOOSTED_LTE_EARFCNS_STRING_ARRAY);
            mEarfcnPairListForRsrpBoost = convertEarfcnStringArrayToPairList(
                    earfcnsStringArrayForRsrpBoost);
        }
    }

    private void updateReportingCriteria(PersistableBundle config) {
        int lteMeasurementEnabled = config.getInt(CarrierConfigManager
                .KEY_PARAMETERS_USED_FOR_LTE_SIGNAL_BAR_INT, CellSignalStrengthLte.USE_RSRP);
        mPhone.setSignalStrengthReportingCriteria(SignalThresholdInfo.SIGNAL_RSRP,
                config.getIntArray(CarrierConfigManager.KEY_LTE_RSRP_THRESHOLDS_INT_ARRAY),
                AccessNetworkType.EUTRAN,
                (lteMeasurementEnabled & CellSignalStrengthLte.USE_RSRP) != 0);
        mPhone.setSignalStrengthReportingCriteria(SignalThresholdInfo.SIGNAL_RSCP,
                config.getIntArray(CarrierConfigManager.KEY_WCDMA_RSCP_THRESHOLDS_INT_ARRAY),
                AccessNetworkType.UTRAN, true);
        mPhone.setSignalStrengthReportingCriteria(SignalThresholdInfo.SIGNAL_RSSI,
                config.getIntArray(CarrierConfigManager.KEY_GSM_RSSI_THRESHOLDS_INT_ARRAY),
                AccessNetworkType.GERAN, true);

        if (mPhone.getHalVersion().greaterOrEqual(RIL.RADIO_HAL_VERSION_1_5)) {
            mPhone.setSignalStrengthReportingCriteria(SignalThresholdInfo.SIGNAL_RSRQ,
                    config.getIntArray(CarrierConfigManager.KEY_LTE_RSRQ_THRESHOLDS_INT_ARRAY),
                    AccessNetworkType.EUTRAN,
                    (lteMeasurementEnabled & CellSignalStrengthLte.USE_RSRQ) != 0);
            mPhone.setSignalStrengthReportingCriteria(SignalThresholdInfo.SIGNAL_RSSNR,
                    config.getIntArray(CarrierConfigManager.KEY_LTE_RSSNR_THRESHOLDS_INT_ARRAY),
                    AccessNetworkType.EUTRAN,
                    (lteMeasurementEnabled & CellSignalStrengthLte.USE_RSSNR) != 0);

            int measurementEnabled = config.getInt(CarrierConfigManager
                    .KEY_PARAMETERS_USE_FOR_5G_NR_SIGNAL_BAR_INT, CellSignalStrengthNr.USE_SSRSRP);
            mPhone.setSignalStrengthReportingCriteria(SignalThresholdInfo.SIGNAL_SSRSRP,
                    config.getIntArray(CarrierConfigManager.KEY_5G_NR_SSRSRP_THRESHOLDS_INT_ARRAY),
                    AccessNetworkType.NGRAN,
                    (measurementEnabled & CellSignalStrengthNr.USE_SSRSRP) != 0);
            mPhone.setSignalStrengthReportingCriteria(SignalThresholdInfo.SIGNAL_SSRSRQ,
                    config.getIntArray(CarrierConfigManager.KEY_5G_NR_SSRSRQ_THRESHOLDS_INT_ARRAY),
                    AccessNetworkType.NGRAN,
                    (measurementEnabled & CellSignalStrengthNr.USE_SSRSRQ) != 0);
            mPhone.setSignalStrengthReportingCriteria(SignalThresholdInfo.SIGNAL_SSSINR,
                    config.getIntArray(CarrierConfigManager.KEY_5G_NR_SSSINR_THRESHOLDS_INT_ARRAY),
                    AccessNetworkType.NGRAN,
                    (measurementEnabled & CellSignalStrengthNr.USE_SSSINR) != 0);
        }
    }

    private void updateServiceStateLteEarfcnBoost(ServiceState serviceState, int lteEarfcn) {
        synchronized (mLteRsrpBoostLock) {
            if ((lteEarfcn != INVALID_LTE_EARFCN)
                    && containsEarfcnInEarfcnRange(mEarfcnPairListForRsrpBoost, lteEarfcn)) {
                serviceState.setLteEarfcnRsrpBoost(mLteRsrpBoost);
            } else {
                serviceState.setLteEarfcnRsrpBoost(0);
            }
        }
    }

    /**
     * send signal-strength-changed notification if changed Called both for
     * solicited and unsolicited signal strength updates
     *
     * @return true if the signal strength changed and a notification was sent.
     */
    protected boolean onSignalStrengthResult(AsyncResult ar) {

        // This signal is used for both voice and data radio signal so parse
        // all fields

        if ((ar.exception == null) && (ar.result != null)) {
            mSignalStrength = (SignalStrength) ar.result;

            PersistableBundle config = getCarrierConfig();
            mSignalStrength.updateLevel(config, mSS);
        } else {
            log("onSignalStrengthResult() Exception from RIL : " + ar.exception);
            mSignalStrength = new SignalStrength();
        }
        mSignalStrengthUpdatedTime = System.currentTimeMillis();

        boolean ssChanged = notifySignalStrength();

        return ssChanged;
    }

    /**
     * Hang up all voice call and turn off radio. Implemented by derived class.
     */
    protected void hangupAndPowerOff() {
        // hang up all active voice calls
        if (!mPhone.isPhoneTypeGsm() || mPhone.isInCall()) {
            mPhone.mCT.mRingingCall.hangupIfAlive();
            mPhone.mCT.mBackgroundCall.hangupIfAlive();
            mPhone.mCT.mForegroundCall.hangupIfAlive();
        }

        mCi.setRadioPower(false, obtainMessage(EVENT_RADIO_POWER_OFF_DONE));

    }

    /** Cancel a pending (if any) pollState() operation */
    protected void cancelPollState() {
        // This will effectively cancel the rest of the poll requests.
        mPollingContext = new int[1];
    }

    /**
     * Return true if the network operator's country code changed.
     */
    private boolean networkCountryIsoChanged(String newCountryIsoCode, String prevCountryIsoCode) {
        // Return false if the new ISO code isn't valid as we don't know where we are.
        // Return true if the previous ISO code wasn't valid, or if it was and the new one differs.

        // If newCountryIsoCode is invalid then we'll return false
        if (TextUtils.isEmpty(newCountryIsoCode)) {
            if (DBG) {
                log("countryIsoChanged: no new country ISO code");
            }
            return false;
        }

        if (TextUtils.isEmpty(prevCountryIsoCode)) {
            if (DBG) {
                log("countryIsoChanged: no previous country ISO code");
            }
            return true;
        }
        return !newCountryIsoCode.equals(prevCountryIsoCode);
    }

    // Determine if the Icc card exists
    private boolean iccCardExists() {
        boolean iccCardExist = false;
        if (mUiccApplcation != null) {
            iccCardExist = mUiccApplcation.getState() != AppState.APPSTATE_UNKNOWN;
        }
        return iccCardExist;
    }

    @UnsupportedAppUsage
    public String getSystemProperty(String property, String defValue) {
        return TelephonyManager.getTelephonyProperty(mPhone.getPhoneId(), property, defValue);
    }

    public List<CellInfo> getAllCellInfo() {
        return mLastCellInfoList;
    }

    /** Set the minimum time between CellInfo requests to the modem, in milliseconds */
    public void setCellInfoMinInterval(int interval) {
        mCellInfoMinIntervalMs = interval;
    }

    /**
     * Request the latest CellInfo from the modem.
     *
     * If sufficient time has elapsed, then this request will be sent to the modem. Otherwise
     * the latest cached List<CellInfo> will be returned.
     *
     * @param workSource of the caller for power accounting
     * @param rspMsg an optional response message to get the response to the CellInfo request. If
     *     the rspMsg is not provided, then CellInfo will still be requested from the modem and
     *     cached locally for future lookup.
     */
    public void requestAllCellInfo(WorkSource workSource, Message rspMsg) {
        if (VDBG) log("SST.requestAllCellInfo(): E");
        if (mCi.getRilVersion() < 8) {
            AsyncResult.forMessage(rspMsg);
            rspMsg.sendToTarget();
            if (DBG) log("SST.requestAllCellInfo(): not implemented");
            return;
        }
        synchronized (mPendingCellInfoRequests) {
            // If there are pending requests, then we already have a request active, so add this
            // request to the response queue without initiating a new request.
            if (mIsPendingCellInfoRequest) {
                if (rspMsg != null) mPendingCellInfoRequests.add(rspMsg);
                return;
            }
            // Check to see whether the elapsed time is sufficient for a new request; if not, then
            // return the result of the last request (if expected).
            final long curTime = SystemClock.elapsedRealtime();
            if ((curTime - mLastCellInfoReqTime) < mCellInfoMinIntervalMs) {
                if (rspMsg != null) {
                    if (DBG) log("SST.requestAllCellInfo(): return last, back to back calls");
                    AsyncResult.forMessage(rspMsg, mLastCellInfoList, null);
                    rspMsg.sendToTarget();
                }
                return;
            }
            // If this request needs an explicit response (it's a synchronous request), then queue
            // the response message.
            if (rspMsg != null) mPendingCellInfoRequests.add(rspMsg);
            // Update the timeout window so that we don't delay based on slow responses
            mLastCellInfoReqTime = curTime;
            // Set a flag to remember that we have a pending cell info request
            mIsPendingCellInfoRequest = true;
            // Send a cell info request and also chase it with a timeout message
            Message msg = obtainMessage(EVENT_GET_CELL_INFO_LIST);
            mCi.getCellInfoList(msg, workSource);
            // This message will arrive TIMEOUT ms later and ensure that we don't wait forever for
            // a CELL_INFO response.
            sendMessageDelayed(
                    obtainMessage(EVENT_GET_CELL_INFO_LIST), CELL_INFO_LIST_QUERY_TIMEOUT);
        }
    }

    /**
     * @return signal strength
     */
    public SignalStrength getSignalStrength() {
        if (shouldRefreshSignalStrength()) {
            log("SST.getSignalStrength() refreshing signal strength.");
            obtainMessage(EVENT_POLL_SIGNAL_STRENGTH).sendToTarget();
        }
        return mSignalStrength;
    }

    private boolean shouldRefreshSignalStrength() {
        long curTime = System.currentTimeMillis();

        // If last signal strength is older than 10 seconds, or somehow if curTime is smaller
        // than mSignalStrengthUpdatedTime (system time update), it's considered stale.
        boolean isStale = (mSignalStrengthUpdatedTime > curTime)
                || (curTime - mSignalStrengthUpdatedTime > SIGNAL_STRENGTH_REFRESH_THRESHOLD_IN_MS);
        if (!isStale) return false;

        List<SubscriptionInfo> subInfoList = SubscriptionController.getInstance()
                .getActiveSubscriptionInfoList(mPhone.getContext().getOpPackageName(),
                        mPhone.getContext().getAttributionTag());

        if (!ArrayUtils.isEmpty(subInfoList)) {
            for (SubscriptionInfo info : subInfoList) {
                // If we have an active opportunistic subscription whose data is IN_SERVICE,
                // we need to get signal strength to decide data switching threshold. In this case,
                // we poll latest signal strength from modem.
                if (info.isOpportunistic()) {
                    TelephonyManager tm = TelephonyManager.from(mPhone.getContext())
                            .createForSubscriptionId(info.getSubscriptionId());
                    ServiceState ss = tm.getServiceState();
                    if (ss != null
                            && ss.getDataRegistrationState() == ServiceState.STATE_IN_SERVICE) {
                        return true;
                    }
                }
            }
        }

        return false;
    }

    /**
     * Registration point for subscription info ready
     * @param h handler to notify
     * @param what what code of message when delivered
     * @param obj placed in Message.obj
     */
    public void registerForSubscriptionInfoReady(Handler h, int what, Object obj) {
        Registrant r = new Registrant(h, what, obj);
        mCdmaForSubscriptionInfoReadyRegistrants.add(r);

        if (isMinInfoReady()) {
            r.notifyRegistrant();
        }
    }

    public void unregisterForSubscriptionInfoReady(Handler h) {
        mCdmaForSubscriptionInfoReadyRegistrants.remove(h);
    }

    /**
     * Save current source of cdma subscription
     * @param source - 1 for NV, 0 for RUIM
     */
    private void saveCdmaSubscriptionSource(int source) {
        log("Storing cdma subscription source: " + source);
        Settings.Global.putInt(mPhone.getContext().getContentResolver(),
                Settings.Global.CDMA_SUBSCRIPTION_MODE,
                source);
        log("Read from settings: " + Settings.Global.getInt(mPhone.getContext().getContentResolver(),
                Settings.Global.CDMA_SUBSCRIPTION_MODE, -1));
    }

    private void getSubscriptionInfoAndStartPollingThreads() {
        mCi.getCDMASubscription(obtainMessage(EVENT_POLL_STATE_CDMA_SUBSCRIPTION));

        // Get Registration Information
        pollStateInternal(false);
    }

    private void handleCdmaSubscriptionSource(int newSubscriptionSource) {
        log("Subscription Source : " + newSubscriptionSource);
        mIsSubscriptionFromRuim =
                (newSubscriptionSource == CdmaSubscriptionSourceManager.SUBSCRIPTION_FROM_RUIM);
        log("isFromRuim: " + mIsSubscriptionFromRuim);
        saveCdmaSubscriptionSource(newSubscriptionSource);
        if (!mIsSubscriptionFromRuim) {
            // NV is ready when subscription source is NV
            sendMessage(obtainMessage(EVENT_NV_READY));
        }
    }

    private void dumpEarfcnPairList(PrintWriter pw) {
        pw.print(" mEarfcnPairListForRsrpBoost={");
        if (mEarfcnPairListForRsrpBoost != null) {
            int i = mEarfcnPairListForRsrpBoost.size();
            for (Pair<Integer, Integer> earfcnPair : mEarfcnPairListForRsrpBoost) {
                pw.print("(");
                pw.print(earfcnPair.first);
                pw.print(",");
                pw.print(earfcnPair.second);
                pw.print(")");
                if ((--i) != 0) {
                    pw.print(",");
                }
            }
        }
        pw.println("}");
    }

    private void dumpCellInfoList(PrintWriter pw) {
        pw.print(" mLastCellInfoList={");
        if(mLastCellInfoList != null) {
            boolean first = true;
            for(CellInfo info : mLastCellInfoList) {
               if(first == false) {
                   pw.print(",");
               }
               first = false;
               pw.print(info.toString());
            }
        }
        pw.println("}");
    }

    public void dump(FileDescriptor fd, PrintWriter pw, String[] args) {
        pw.println("ServiceStateTracker:");
        pw.println(" mSubId=" + mSubId);
        pw.println(" mSS=" + mSS);
        pw.println(" mNewSS=" + mNewSS);
        pw.println(" mVoiceCapable=" + mVoiceCapable);
        pw.println(" mRestrictedState=" + mRestrictedState);
        pw.println(" mPollingContext=" + mPollingContext + " - " +
                (mPollingContext != null ? mPollingContext[0] : ""));
        pw.println(" mDesiredPowerState=" + mDesiredPowerState);
        pw.println(" mDontPollSignalStrength=" + mDontPollSignalStrength);
        pw.println(" mSignalStrength=" + mSignalStrength);
        pw.println(" mLastSignalStrength=" + mLastSignalStrength);
        pw.println(" mRestrictedState=" + mRestrictedState);
        pw.println(" mPendingRadioPowerOffAfterDataOff=" + mPendingRadioPowerOffAfterDataOff);
        pw.println(" mPendingRadioPowerOffAfterDataOffTag=" + mPendingRadioPowerOffAfterDataOffTag);
        pw.println(" mCellIdentity=" + Rlog.pii(VDBG, mCellIdentity));
        pw.println(" mLastCellInfoReqTime=" + mLastCellInfoReqTime);
        dumpCellInfoList(pw);
        pw.flush();
        pw.println(" mPreferredNetworkType=" + mPreferredNetworkType);
        pw.println(" mMaxDataCalls=" + mMaxDataCalls);
        pw.println(" mNewMaxDataCalls=" + mNewMaxDataCalls);
        pw.println(" mReasonDataDenied=" + mReasonDataDenied);
        pw.println(" mNewReasonDataDenied=" + mNewReasonDataDenied);
        pw.println(" mGsmVoiceRoaming=" + mGsmVoiceRoaming);
        pw.println(" mGsmDataRoaming=" + mGsmDataRoaming);
        pw.println(" mEmergencyOnly=" + mEmergencyOnly);
        pw.flush();
        mNitzState.dumpState(pw);
        pw.println(" mLastNitzData=" + mLastNitzData);
        pw.flush();
        pw.println(" mStartedGprsRegCheck=" + mStartedGprsRegCheck);
        pw.println(" mReportedGprsNoReg=" + mReportedGprsNoReg);
        pw.println(" mNotification=" + mNotification);
        pw.println(" mCurSpn=" + mCurSpn);
        pw.println(" mCurDataSpn=" + mCurDataSpn);
        pw.println(" mCurShowSpn=" + mCurShowSpn);
        pw.println(" mCurPlmn=" + mCurPlmn);
        pw.println(" mCurShowPlmn=" + mCurShowPlmn);
        pw.flush();
        pw.println(" mCurrentOtaspMode=" + mCurrentOtaspMode);
        pw.println(" mRoamingIndicator=" + mRoamingIndicator);
        pw.println(" mIsInPrl=" + mIsInPrl);
        pw.println(" mDefaultRoamingIndicator=" + mDefaultRoamingIndicator);
        pw.println(" mRegistrationState=" + mRegistrationState);
        pw.println(" mMdn=" + mMdn);
        pw.println(" mHomeSystemId=" + mHomeSystemId);
        pw.println(" mHomeNetworkId=" + mHomeNetworkId);
        pw.println(" mMin=" + mMin);
        pw.println(" mPrlVersion=" + mPrlVersion);
        pw.println(" mIsMinInfoReady=" + mIsMinInfoReady);
        pw.println(" mIsEriTextLoaded=" + mIsEriTextLoaded);
        pw.println(" mIsSubscriptionFromRuim=" + mIsSubscriptionFromRuim);
        pw.println(" mCdmaSSM=" + mCdmaSSM);
        pw.println(" mRegistrationDeniedReason=" + mRegistrationDeniedReason);
        pw.println(" mCurrentCarrier=" + mCurrentCarrier);
        pw.flush();
        pw.println(" mImsRegistered=" + mImsRegistered);
        pw.println(" mImsRegistrationOnOff=" + mImsRegistrationOnOff);
        pw.println(" mAlarmSwitch=" + mAlarmSwitch);
        pw.println(" mRadioDisabledByCarrier" + mRadioDisabledByCarrier);
        pw.println(" mPowerOffDelayNeed=" + mPowerOffDelayNeed);
        pw.println(" mDeviceShuttingDown=" + mDeviceShuttingDown);
        pw.println(" mSpnUpdatePending=" + mSpnUpdatePending);
        pw.println(" mLteRsrpBoost=" + mLteRsrpBoost);
        pw.println(" mCellInfoMinIntervalMs=" + mCellInfoMinIntervalMs);
        pw.println(" mEriManager=" + mEriManager);
        dumpEarfcnPairList(pw);

        mLocaleTracker.dump(fd, pw, args);
        IndentingPrintWriter ipw = new IndentingPrintWriter(pw, "    ");

        mCdnr.dump(ipw);

        ipw.println(" Carrier Display Name update records:");
        ipw.increaseIndent();
        mCdnrLogs.dump(fd, ipw, args);
        ipw.decreaseIndent();

        ipw.println(" Roaming Log:");
        ipw.increaseIndent();
        mRoamingLog.dump(fd, ipw, args);
        ipw.decreaseIndent();

        ipw.println(" Attach Log:");
        ipw.increaseIndent();
        mAttachLog.dump(fd, ipw, args);
        ipw.decreaseIndent();

        ipw.println(" Phone Change Log:");
        ipw.increaseIndent();
        mPhoneTypeLog.dump(fd, ipw, args);
        ipw.decreaseIndent();

        ipw.println(" Rat Change Log:");
        ipw.increaseIndent();
        mRatLog.dump(fd, ipw, args);
        ipw.decreaseIndent();

        ipw.println(" Radio power Log:");
        ipw.increaseIndent();
        mRadioPowerLog.dump(fd, ipw, args);
        ipw.decreaseIndent();

        mNitzState.dumpLogs(fd, ipw, args);

        ipw.flush();
    }

    @UnsupportedAppUsage
    public boolean isImsRegistered() {
        return mImsRegistered;
    }
    /**
     * Verifies the current thread is the same as the thread originally
     * used in the initialization of this instance. Throws RuntimeException
     * if not.
     *
     * @exception RuntimeException if the current thread is not
     * the thread that originally obtained this Phone instance.
     */
    protected void checkCorrectThread() {
        if (Thread.currentThread() != getLooper().getThread()) {
            throw new RuntimeException(
                    "ServiceStateTracker must be used from within one thread");
        }
    }

    protected boolean isCallerOnDifferentThread() {
        boolean value = Thread.currentThread() != getLooper().getThread();
        if (VDBG) log("isCallerOnDifferentThread: " + value);
        return value;
    }

    /**
     * Check ISO country by MCC to see if phone is roaming in same registered country
     */
    protected boolean inSameCountry(String operatorNumeric) {
        if (TextUtils.isEmpty(operatorNumeric) || (operatorNumeric.length() < 5)) {
            // Not a valid network
            return false;
        }
        final String homeNumeric = getHomeOperatorNumeric();
        if (TextUtils.isEmpty(homeNumeric) || (homeNumeric.length() < 5)) {
            // Not a valid SIM MCC
            return false;
        }
        boolean inSameCountry = true;
        final String networkMCC = operatorNumeric.substring(0, 3);
        final String homeMCC = homeNumeric.substring(0, 3);
        final String networkCountry = MccTable.countryCodeForMcc(networkMCC);
        final String homeCountry = MccTable.countryCodeForMcc(homeMCC);
        if (networkCountry.isEmpty() || homeCountry.isEmpty()) {
            // Not a valid country
            return false;
        }
        inSameCountry = homeCountry.equals(networkCountry);
        if (inSameCountry) {
            return inSameCountry;
        }
        // special same country cases
        if ("us".equals(homeCountry) && "vi".equals(networkCountry)) {
            inSameCountry = true;
        } else if ("vi".equals(homeCountry) && "us".equals(networkCountry)) {
            inSameCountry = true;
        }
        return inSameCountry;
    }

    /**
     * Set both voice and data roaming type,
     * judging from the ISO country of SIM VS network.
     */
    @UnsupportedAppUsage
    protected void setRoamingType(ServiceState currentServiceState) {
        final boolean isVoiceInService =
                (currentServiceState.getState() == ServiceState.STATE_IN_SERVICE);
        if (isVoiceInService) {
            if (currentServiceState.getVoiceRoaming()) {
                if (mPhone.isPhoneTypeGsm()) {
                    // check roaming type by MCC
                    if (inSameCountry(currentServiceState.getOperatorNumeric())) {
                        currentServiceState.setVoiceRoamingType(
                                ServiceState.ROAMING_TYPE_DOMESTIC);
                    } else {
                        currentServiceState.setVoiceRoamingType(
                                ServiceState.ROAMING_TYPE_INTERNATIONAL);
                    }
                } else {
                    // some carrier defines international roaming by indicator
                    int[] intRoamingIndicators = mPhone.getContext().getResources().getIntArray(
                            com.android.internal.R.array
                                    .config_cdma_international_roaming_indicators);
                    if ((intRoamingIndicators != null) && (intRoamingIndicators.length > 0)) {
                        // It's domestic roaming at least now
                        currentServiceState.setVoiceRoamingType(ServiceState.ROAMING_TYPE_DOMESTIC);
                        int curRoamingIndicator = currentServiceState.getCdmaRoamingIndicator();
                        for (int i = 0; i < intRoamingIndicators.length; i++) {
                            if (curRoamingIndicator == intRoamingIndicators[i]) {
                                currentServiceState.setVoiceRoamingType(
                                        ServiceState.ROAMING_TYPE_INTERNATIONAL);
                                break;
                            }
                        }
                    } else {
                        // check roaming type by MCC
                        if (inSameCountry(currentServiceState.getOperatorNumeric())) {
                            currentServiceState.setVoiceRoamingType(
                                    ServiceState.ROAMING_TYPE_DOMESTIC);
                        } else {
                            currentServiceState.setVoiceRoamingType(
                                    ServiceState.ROAMING_TYPE_INTERNATIONAL);
                        }
                    }
                }
            } else {
                currentServiceState.setVoiceRoamingType(ServiceState.ROAMING_TYPE_NOT_ROAMING);
            }
        }
        final boolean isDataInService =
                (currentServiceState.getDataRegistrationState() == ServiceState.STATE_IN_SERVICE);
        final int dataRegType = getRilDataRadioTechnologyForWwan(currentServiceState);
        if (isDataInService) {
            if (!currentServiceState.getDataRoaming()) {
                currentServiceState.setDataRoamingType(ServiceState.ROAMING_TYPE_NOT_ROAMING);
            } else {
                if (mPhone.isPhoneTypeGsm()) {
                    if (ServiceState.isGsm(dataRegType)) {
                        if (isVoiceInService) {
                            // GSM data should have the same state as voice
                            currentServiceState.setDataRoamingType(currentServiceState
                                    .getVoiceRoamingType());
                        } else {
                            // we can not decide GSM data roaming type without voice
                            currentServiceState.setDataRoamingType(ServiceState.ROAMING_TYPE_UNKNOWN);
                        }
                    } else {
                        // we can not decide 3gpp2 roaming state here
                        currentServiceState.setDataRoamingType(ServiceState.ROAMING_TYPE_UNKNOWN);
                    }
                } else {
                    if (ServiceState.isCdma(dataRegType)) {
                        if (isVoiceInService) {
                            // CDMA data should have the same state as voice
                            currentServiceState.setDataRoamingType(currentServiceState
                                    .getVoiceRoamingType());
                        } else {
                            // we can not decide CDMA data roaming type without voice
                            // set it as same as last time
                            currentServiceState.setDataRoamingType(ServiceState.ROAMING_TYPE_UNKNOWN);
                        }
                    } else {
                        // take it as 3GPP roaming
                        if (inSameCountry(currentServiceState.getOperatorNumeric())) {
                            currentServiceState.setDataRoamingType(ServiceState.ROAMING_TYPE_DOMESTIC);
                        } else {
                            currentServiceState.setDataRoamingType(
                                    ServiceState.ROAMING_TYPE_INTERNATIONAL);
                        }
                    }
                }
            }
        }
    }

    @UnsupportedAppUsage
    private void setSignalStrengthDefaultValues() {
        mSignalStrength = new SignalStrength();
        mSignalStrengthUpdatedTime = System.currentTimeMillis();
    }

    protected String getHomeOperatorNumeric() {
        String numeric = ((TelephonyManager) mPhone.getContext().
                getSystemService(Context.TELEPHONY_SERVICE)).
                getSimOperatorNumericForPhone(mPhone.getPhoneId());
        if (!mPhone.isPhoneTypeGsm() && TextUtils.isEmpty(numeric)) {
            numeric = SystemProperties.get(GsmCdmaPhone.PROPERTY_CDMA_HOME_OPERATOR_NUMERIC, "");
        }
        return numeric;
    }

    @UnsupportedAppUsage
    protected int getPhoneId() {
        return mPhone.getPhoneId();
    }

    /* Reset Service state when IWLAN is enabled as polling in airplane mode
     * causes state to go to OUT_OF_SERVICE state instead of STATE_OFF
     */


    /**
     * This method adds IWLAN registration info for legacy mode devices camped on IWLAN. It also
     * makes some adjustments when the device camps on IWLAN in airplane mode.
     */
    private void processIwlanRegistrationInfo() {
        if (mCi.getRadioState() == TelephonyManager.RADIO_POWER_OFF) {
            boolean resetIwlanRatVal = false;
            log("set service state as POWER_OFF");
            if (ServiceState.RIL_RADIO_TECHNOLOGY_IWLAN
                    == mNewSS.getRilDataRadioTechnology()) {
                log("pollStateDone: mNewSS = " + mNewSS);
                log("pollStateDone: reset iwlan RAT value");
                resetIwlanRatVal = true;
            }
            // operator info should be kept in SS
            String operator = mNewSS.getOperatorAlphaLong();
            mNewSS.setStateOff();
            if (resetIwlanRatVal) {
                mNewSS.setDataRegState(ServiceState.STATE_IN_SERVICE);
                NetworkRegistrationInfo nri = new NetworkRegistrationInfo.Builder()
                        .setTransportType(AccessNetworkConstants.TRANSPORT_TYPE_WLAN)
                        .setDomain(NetworkRegistrationInfo.DOMAIN_PS)
                        .setAccessNetworkTechnology(TelephonyManager.NETWORK_TYPE_IWLAN)
                        .setRegistrationState(NetworkRegistrationInfo.REGISTRATION_STATE_HOME)
                        .build();
                mNewSS.addNetworkRegistrationInfo(nri);
                if (mTransportManager.isInLegacyMode()) {
                    // If in legacy mode, simulate the behavior that IWLAN registration info
                    // is reported through WWAN transport.
                    nri = new NetworkRegistrationInfo.Builder()
                            .setTransportType(AccessNetworkConstants.TRANSPORT_TYPE_WWAN)
                            .setDomain(NetworkRegistrationInfo.DOMAIN_PS)
                            .setAccessNetworkTechnology(TelephonyManager.NETWORK_TYPE_IWLAN)
                            .setRegistrationState(NetworkRegistrationInfo.REGISTRATION_STATE_HOME)
                            .build();
                    mNewSS.addNetworkRegistrationInfo(nri);
                }
                mNewSS.setOperatorAlphaLong(operator);
                // Since it's in airplane mode, cellular must be out of service. The only possible
                // transport for data to go through is the IWLAN transport. Setting this to true
                // so that ServiceState.getDataNetworkType can report the right RAT.
                mNewSS.setIwlanPreferred(true);
                log("pollStateDone: mNewSS = " + mNewSS);
            }
            return;
        }

        // If the device operates in legacy mode and camps on IWLAN, modem reports IWLAN as a RAT
        // through WWAN registration info. To be consistent with the behavior with AP-assisted mode,
        // we manually make a WLAN registration info for clients to consume. In this scenario,
        // both WWAN and WLAN registration info are the IWLAN registration info and that's the
        // unfortunate limitation we have when the device operates in legacy mode. In AP-assisted
        // mode, the WWAN registration will correctly report the actual cellular registration info
        // when the device camps on IWLAN.
        if (mTransportManager.isInLegacyMode()) {
            NetworkRegistrationInfo wwanNri = mNewSS.getNetworkRegistrationInfo(
                    NetworkRegistrationInfo.DOMAIN_PS, AccessNetworkConstants.TRANSPORT_TYPE_WWAN);
            if (wwanNri != null && wwanNri.getAccessNetworkTechnology()
                    == TelephonyManager.NETWORK_TYPE_IWLAN) {
                NetworkRegistrationInfo wlanNri = new NetworkRegistrationInfo.Builder()
                        .setTransportType(AccessNetworkConstants.TRANSPORT_TYPE_WLAN)
                        .setDomain(NetworkRegistrationInfo.DOMAIN_PS)
                        .setRegistrationState(wwanNri.getRegistrationState())
                        .setAccessNetworkTechnology(TelephonyManager.NETWORK_TYPE_IWLAN)
                        .setRejectCause(wwanNri.getRejectCause())
                        .setEmergencyOnly(wwanNri.isEmergencyEnabled())
                        .setAvailableServices(wwanNri.getAvailableServices())
                        .build();
                mNewSS.addNetworkRegistrationInfo(wlanNri);
            }
        }
    }

    /**
     * Check if device is non-roaming and always on home network.
     *
     * @param b carrier config bundle obtained from CarrierConfigManager
     * @return true if network is always on home network, false otherwise
     * @see CarrierConfigManager
     */
    protected final boolean alwaysOnHomeNetwork(BaseBundle b) {
        return b.getBoolean(CarrierConfigManager.KEY_FORCE_HOME_NETWORK_BOOL);
    }

    /**
     * Check if the network identifier has membership in the set of
     * network identifiers stored in the carrier config bundle.
     *
     * @param b carrier config bundle obtained from CarrierConfigManager
     * @param network The network identifier to check network existence in bundle
     * @param key The key to index into the bundle presenting a string array of
     *            networks to check membership
     * @return true if network has membership in bundle networks, false otherwise
     * @see CarrierConfigManager
     */
    private boolean isInNetwork(BaseBundle b, String network, String key) {
        String[] networks = b.getStringArray(key);

        if (networks != null && Arrays.asList(networks).contains(network)) {
            return true;
        }
        return false;
    }

    protected final boolean isRoamingInGsmNetwork(BaseBundle b, String network) {
        return isInNetwork(b, network, CarrierConfigManager.KEY_GSM_ROAMING_NETWORKS_STRING_ARRAY);
    }

    protected final boolean isNonRoamingInGsmNetwork(BaseBundle b, String network) {
        return isInNetwork(b, network, CarrierConfigManager.KEY_GSM_NONROAMING_NETWORKS_STRING_ARRAY);
    }

    protected final boolean isRoamingInCdmaNetwork(BaseBundle b, String network) {
        return isInNetwork(b, network, CarrierConfigManager.KEY_CDMA_ROAMING_NETWORKS_STRING_ARRAY);
    }

    protected final boolean isNonRoamingInCdmaNetwork(BaseBundle b, String network) {
        return isInNetwork(b, network, CarrierConfigManager.KEY_CDMA_NONROAMING_NETWORKS_STRING_ARRAY);
    }

    /** Check if the device is shutting down. */
    public boolean isDeviceShuttingDown() {
        return mDeviceShuttingDown;
    }

    /**
     * Consider dataRegState if voiceRegState is OOS to determine SPN to be displayed.
     * If dataRegState is in service on IWLAN, also check for wifi calling enabled.
     * @param ss service state.
     */
    protected int getCombinedRegState(ServiceState ss) {
        int regState = ss.getState();
        int dataRegState = ss.getDataRegistrationState();
        if ((regState == ServiceState.STATE_OUT_OF_SERVICE
                || regState == ServiceState.STATE_POWER_OFF)
                && (dataRegState == ServiceState.STATE_IN_SERVICE)) {
            if (ss.getDataNetworkType() == TelephonyManager.NETWORK_TYPE_IWLAN) {
                if (mPhone.getImsPhone() != null && mPhone.getImsPhone().isWifiCallingEnabled()) {
                    log("getCombinedRegState: return STATE_IN_SERVICE for IWLAN as "
                            + "Data is in service and WFC is enabled");
                    regState = dataRegState;
                }
            } else {
                log("getCombinedRegState: return STATE_IN_SERVICE as Data is in service");
                regState = dataRegState;
            }
        }
        return regState;
    }

    /**
     * Gets the carrier configuration values for a particular subscription.
     *
     * @return A {@link PersistableBundle} containing the config for the given subId,
     *         or default values for an invalid subId.
     */
    @NonNull
    private PersistableBundle getCarrierConfig() {
        CarrierConfigManager configManager = (CarrierConfigManager) mPhone.getContext()
                .getSystemService(Context.CARRIER_CONFIG_SERVICE);
        if (configManager != null) {
            // If an invalid subId is used, this bundle will contain default values.
            PersistableBundle config = configManager.getConfigForSubId(mPhone.getSubId());
            if (config != null) {
                return config;
            }
        }
        // Return static default defined in CarrierConfigManager.
        return CarrierConfigManager.getDefaultConfig();
    }

    public LocaleTracker getLocaleTracker() {
        return mLocaleTracker;
    }

    String getCdmaEriText(int roamInd, int defRoamInd) {
        return mEriManager.getCdmaEriText(roamInd, defRoamInd);
    }

    private void updateOperatorNamePattern(PersistableBundle config) {
        String operatorNamePattern = config.getString(
                CarrierConfigManager.KEY_OPERATOR_NAME_FILTER_PATTERN_STRING);
        if (!TextUtils.isEmpty(operatorNamePattern)) {
            mOperatorNameStringPattern = Pattern.compile(operatorNamePattern);
            if (DBG) {
                log("mOperatorNameStringPattern: " + mOperatorNameStringPattern.toString());
            }
        }
    }

    private void updateOperatorNameForServiceState(ServiceState servicestate) {
        if (servicestate == null) {
            return;
        }

        servicestate.setOperatorName(
                filterOperatorNameByPattern(servicestate.getOperatorAlphaLong()),
                filterOperatorNameByPattern(servicestate.getOperatorAlphaShort()),
                servicestate.getOperatorNumeric());

        List<NetworkRegistrationInfo> networkRegistrationInfos =
                servicestate.getNetworkRegistrationInfoList();

        for (int i = 0; i < networkRegistrationInfos.size(); i++) {
            if (networkRegistrationInfos.get(i) != null) {
                updateOperatorNameForCellIdentity(
                        networkRegistrationInfos.get(i).getCellIdentity());
                servicestate.addNetworkRegistrationInfo(networkRegistrationInfos.get(i));
            }
        }
    }

    private void updateOperatorNameForCellIdentity(CellIdentity cellIdentity) {
        if (cellIdentity == null) {
            return;
        }
        cellIdentity.setOperatorAlphaLong(
                filterOperatorNameByPattern((String) cellIdentity.getOperatorAlphaLong()));
        cellIdentity.setOperatorAlphaShort(
                filterOperatorNameByPattern((String) cellIdentity.getOperatorAlphaShort()));
    }

    /**
     * To modify the operator name of CellInfo by pattern.
     *
     * @param cellInfos List of CellInfo{@link CellInfo}.
     */
    public void updateOperatorNameForCellInfo(List<CellInfo> cellInfos) {
        if (cellInfos == null || cellInfos.isEmpty()) {
            return;
        }
        for (CellInfo cellInfo : cellInfos) {
            if (cellInfo.isRegistered()) {
                updateOperatorNameForCellIdentity(cellInfo.getCellIdentity());
            }
        }
    }

    /**
     * To modify the operator name by pattern.
     *
     * @param operatorName Registered operator name
     * @return An operator name.
     */
    public String filterOperatorNameByPattern(String operatorName) {
        if (mOperatorNameStringPattern == null || TextUtils.isEmpty(operatorName)) {
            return operatorName;
        }
        Matcher matcher = mOperatorNameStringPattern.matcher(operatorName);
        if (matcher.find()) {
            if (matcher.groupCount() > 0) {
                operatorName = matcher.group(1);
            } else {
                log("filterOperatorNameByPattern: pattern no group");
            }
        }
        return operatorName;
    }

    @RilRadioTechnology
    private static int getRilDataRadioTechnologyForWwan(ServiceState ss) {
        NetworkRegistrationInfo regInfo = ss.getNetworkRegistrationInfo(
                NetworkRegistrationInfo.DOMAIN_PS, AccessNetworkConstants.TRANSPORT_TYPE_WWAN);
        int networkType = TelephonyManager.NETWORK_TYPE_UNKNOWN;
        if (regInfo != null) {
            networkType = regInfo.getAccessNetworkTechnology();
        }
        return ServiceState.networkTypeToRilRadioTechnology(networkType);
    }

    /**
     * Registers for 5G NR state changed.
     * @param h handler to notify
     * @param what what code of message when delivered
     * @param obj placed in Message.obj
     */
    public void registerForNrStateChanged(Handler h, int what, Object obj) {
        Registrant r = new Registrant(h, what, obj);
        mNrStateChangedRegistrants.add(r);
    }

    /**
     * Unregisters for 5G NR state changed.
     * @param h handler to notify
     */
    public void unregisterForNrStateChanged(Handler h) {
        mNrStateChangedRegistrants.remove(h);
    }

    /**
     * Registers for 5G NR frequency changed.
     * @param h handler to notify
     * @param what what code of message when delivered
     * @param obj placed in Message.obj
     */
    public void registerForNrFrequencyChanged(Handler h, int what, Object obj) {
        Registrant r = new Registrant(h, what, obj);
        mNrFrequencyChangedRegistrants.add(r);
    }

    /**
     * Unregisters for 5G NR frequency changed.
     * @param h handler to notify
     */
    public void unregisterForNrFrequencyChanged(Handler h) {
        mNrFrequencyChangedRegistrants.remove(h);
    }

    /**
     * Registers for CSS indicator changed.
     * @param h handler to notify
     * @param what what code of message when delivered
     * @param obj placed in Message.obj
     */
    public void registerForCssIndicatorChanged(Handler h, int what, Object obj) {
        Registrant r = new Registrant(h, what, obj);
        mCssIndicatorChangedRegistrants.add(r);
    }

    /**
     * Unregisters for CSS indicator changed.
     * @param h handler to notify
     */
    public void unregisterForCssIndicatorChanged(Handler h) {
        mCssIndicatorChangedRegistrants.remove(h);
    }

    /**
     * Get the NR data connection context ids.
     *
     * @return data connection context ids.
     */
    @NonNull
    public Set<Integer> getNrContextIds() {
        Set<Integer> idSet = new HashSet<>();

        if (!ArrayUtils.isEmpty(mLastPhysicalChannelConfigList)) {
            for (PhysicalChannelConfig config : mLastPhysicalChannelConfigList) {
                if (isNrPhysicalChannelConfig(config)) {
                    for (int id : config.getContextIds()) {
                        idSet.add(id);
                    }
                }
            }
        }

        return idSet;
    }

    private void setDataNetworkTypeForPhone(int type) {
        if (mPhone.getUnitTestMode()) {
            return;
        }
        TelephonyManager tm = (TelephonyManager) mPhone.getContext().getSystemService(
                Context.TELEPHONY_SERVICE);
        tm.setDataNetworkTypeForPhone(mPhone.getPhoneId(), type);
    }

    /**
     * Used to insert a ServiceState into the ServiceStateProvider as a ContentValues instance.
     *
     * Copied from packages/services/Telephony/src/com/android/phone/ServiceStateProvider.java
     *
     * @param state the ServiceState to convert into ContentValues
     * @return the convertedContentValues instance
     */
    private ContentValues getContentValuesForServiceState(ServiceState state) {
        ContentValues values = new ContentValues();
        final Parcel p = Parcel.obtain();
        state.writeToParcel(p, 0);
        // Turn the parcel to byte array. Safe to do this because the content values were never
        // written into a persistent storage. ServiceStateProvider keeps values in the memory.
        values.put(SERVICE_STATE, p.marshall());
        return values;
    }
}<|MERGE_RESOLUTION|>--- conflicted
+++ resolved
@@ -2782,7 +2782,6 @@
                 // Power off state, such as airplane mode, show plmn as "No service"
                 // unless connected to WiFi with WFC disabled, then show plmn
                 showPlmn = true;
-<<<<<<< HEAD
                 if (mPhone.getImsPhone() != null && !mPhone.getImsPhone().isWifiCallingEnabled()
                         && mSS.getDataNetworkType() == TelephonyManager.NETWORK_TYPE_IWLAN) {
                     plmn = mSS.getOperatorAlpha();
@@ -2791,11 +2790,6 @@
                             .getText(com.android.internal.R.string.lockscreen_carrier_default)
                             .toString();
                 }
-=======
-                plmn = Resources.getSystem()
-                        .getText(com.android.internal.R.string.lockscreen_carrier_default)
-                        .toString();
->>>>>>> ed1825d0
                 if (DBG) log("updateSpnDisplay: radio is off w/ showPlmn="
                         + showPlmn + " plmn=" + plmn);
             }
