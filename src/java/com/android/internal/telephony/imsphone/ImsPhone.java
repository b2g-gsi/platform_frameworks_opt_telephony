--- conflicted
+++ resolved
@@ -1377,13 +1377,8 @@
         Intent intent = new Intent(TelephonyIntents.ACTION_EMERGENCY_CALLBACK_MODE_CHANGED);
         intent.putExtra(PhoneConstants.PHONE_IN_ECM_STATE, isInEcm());
         SubscriptionManager.putPhoneIdAndSubIdExtra(intent, getPhoneId());
-<<<<<<< HEAD
         ActivityManager.broadcastStickyIntent(intent, UserHandle.USER_ALL);
-        if (DBG) Rlog.d(LOG_TAG, "sendEmergencyCallbackModeChange");
-=======
-        ActivityManagerNative.broadcastStickyIntent(intent, null, UserHandle.USER_ALL);
         if (DBG) Rlog.d(LOG_TAG, "sendEmergencyCallbackModeChange: isInEcm=" + isInEcm());
->>>>>>> 4e135379
     }
 
     @Override
