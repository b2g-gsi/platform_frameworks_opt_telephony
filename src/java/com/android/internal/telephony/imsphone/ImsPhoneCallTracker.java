--- conflicted
+++ resolved
@@ -1620,12 +1620,8 @@
                 // wifi capability caused by a handover.
                 if (DBG) log("onFeatureCapabilityChanged: isVolteEnabled=" + isVolteEnabled()
                             + ", isVideoCallEnabled=" + isVideoCallEnabled()
-<<<<<<< HEAD
-                            + ", isVowifiEnabled=" + isVowifiEnabled());
-=======
                             + ", isVowifiEnabled=" + isVowifiEnabled()
                             + ", isUtEnabled=" + isUtEnabled());
->>>>>>> 58a8cae6
                 for (ImsPhoneConnection connection : mConnections) {
                     connection.updateWifiState();
                 }
