/*
 * Copyright (C) 2006 The Android Open Source Project
 *
 * Licensed under the Apache License, Version 2.0 (the "License");
 * you may not use this file except in compliance with the License.
 * You may obtain a copy of the License at
 *
 *      http://www.apache.org/licenses/LICENSE-2.0
 *
 * Unless required by applicable law or agreed to in writing, software
 * distributed under the License is distributed on an "AS IS" BASIS,
 * WITHOUT WARRANTIES OR CONDITIONS OF ANY KIND, either express or implied.
 * See the License for the specific language governing permissions and
 * limitations under the License.
 */

package com.android.internal.telephony;

import android.annotation.NonNull;
import android.annotation.UnsupportedAppUsage;
import android.content.Context;
import android.net.LinkProperties;
import android.net.NetworkCapabilities;
import android.os.Bundle;
import android.os.RemoteException;
import android.os.ServiceManager;
import android.os.telephony.TelephonyRegistryManager;
import android.telephony.Annotation.DataFailureCause;
import android.telephony.Annotation.RadioPowerState;
import android.telephony.Annotation.SrvccState;
import android.telephony.CallQuality;
import android.telephony.CellInfo;
import android.telephony.CellLocation;
import android.telephony.PhoneCapability;
import android.telephony.PhysicalChannelConfig;
import android.telephony.PreciseCallState;
import android.telephony.Rlog;
import android.telephony.ServiceState;
import android.telephony.SubscriptionManager;
import android.telephony.TelephonyManager;
import android.telephony.data.ApnSetting;
import android.telephony.emergency.EmergencyNumber;
import android.telephony.ims.ImsReasonInfo;

import com.android.internal.telephony.PhoneInternalInterface.DataActivityState;
import java.util.List;

/**
 * broadcast intents
 */
public class DefaultPhoneNotifier implements PhoneNotifier {

    private static final String LOG_TAG = "DefaultPhoneNotifier";
    private static final boolean DBG = false; // STOPSHIP if true

    @UnsupportedAppUsage
    protected ITelephonyRegistry mRegistry;
    private TelephonyRegistryManager mTelephonyRegistryMgr;


    public DefaultPhoneNotifier(Context context) {
        mRegistry = ITelephonyRegistry.Stub.asInterface(ServiceManager.getService(
            "telephony.registry"));
        mTelephonyRegistryMgr = (TelephonyRegistryManager) context.getSystemService(
            Context.TELEPHONY_REGISTRY_SERVICE);
    }

    @Override
    public void notifyPhoneState(Phone sender) {
        Call ringingCall = sender.getRingingCall();
        int subId = sender.getSubId();
        int phoneId = sender.getPhoneId();
        String incomingNumber = "";
        if (ringingCall != null && ringingCall.getEarliestConnection() != null) {
            incomingNumber = ringingCall.getEarliestConnection().getAddress();
        }
        mTelephonyRegistryMgr.notifyCallStateChanged(subId, phoneId,
            PhoneConstantConversions.convertCallState(sender.getState()), incomingNumber);
    }

    @Override
    public void notifyServiceState(Phone sender) {
        ServiceState ss = sender.getServiceState();
        int phoneId = sender.getPhoneId();
        int subId = sender.getSubId();

        Rlog.d(LOG_TAG, "nofityServiceState: mRegistry=" + mRegistry + " ss=" + ss
            + " sender=" + sender + " phondId=" + phoneId + " subId=" + subId);
        if (ss == null) {
            ss = new ServiceState();
            ss.setStateOutOfService();
        }
        mTelephonyRegistryMgr.notifyServiceStateChanged(subId, phoneId, ss);
    }

    @Override
    public void notifySignalStrength(Phone sender) {
        int phoneId = sender.getPhoneId();
        int subId = sender.getSubId();
        if (DBG) {
            // too chatty to log constantly
            Rlog.d(LOG_TAG, "notifySignalStrength: mRegistry=" + mRegistry
                + " ss=" + sender.getSignalStrength() + " sender=" + sender);
        }
        mTelephonyRegistryMgr.notifySignalStrengthChanged(subId, phoneId,
            sender.getSignalStrength());
    }

    @Override
    public void notifyMessageWaitingChanged(Phone sender) {
        int phoneId = sender.getPhoneId();
        int subId = sender.getSubId();
        mTelephonyRegistryMgr.notifyMessageWaitingChanged(subId, phoneId,
            sender.getMessageWaitingIndicator());
    }

    @Override
    public void notifyCallForwardingChanged(Phone sender) {
        int subId = sender.getSubId();
        Rlog.d(LOG_TAG, "notifyCallForwardingChanged: subId=" + subId + ", isCFActive="
            + sender.getCallForwardingIndicator());

        mTelephonyRegistryMgr.notifyCallForwardingChanged(subId,
            sender.getCallForwardingIndicator());
    }

    @Override
    public void notifyDataActivity(Phone sender) {
        int subId = sender.getSubId();
        if (mRegistry != null) {
            mTelephonyRegistryMgr.notifyDataActivityChanged(subId,
                convertDataActivityState(sender.getDataActivityState()));
        }
    }

    @Override
    public void notifyDataConnection(Phone sender, String apnType,
        PhoneConstants.DataState state) {
        doNotifyDataConnection(sender, apnType, state);
    }

    private void doNotifyDataConnection(Phone sender, String apnType,
        PhoneConstants.DataState state) {
        int subId = sender.getSubId();
        int phoneId = sender.getPhoneId();
        long dds = SubscriptionManager.getDefaultDataSubscriptionId();
        if (DBG) {
            log("subId = " + subId + ", DDS = " + dds);
        }

        // TODO
        // use apnType as the key to which connection we're talking about.
        // pass apnType back up to fetch particular for this one.
        TelephonyManager telephony = TelephonyManager.getDefault();
        LinkProperties linkProperties = null;
        NetworkCapabilities networkCapabilities = null;
        boolean roaming = false;

        if (state == PhoneConstants.DataState.CONNECTED) {
            linkProperties = sender.getLinkProperties(apnType);
            networkCapabilities = sender.getNetworkCapabilities(apnType);
        }
        ServiceState ss = sender.getServiceState();
        if (ss != null) {
            roaming = ss.getDataRoaming();
        }
        mTelephonyRegistryMgr.notifyDataConnectionForSubscriber(phoneId, subId,
            PhoneConstantConversions.convertDataState(state),
            sender.isDataAllowed(ApnSetting.getApnTypesBitmaskFromString(apnType)),
            sender.getActiveApnHost(apnType),
            apnType,
            linkProperties,
            networkCapabilities,
            ((telephony != null) ? telephony.getDataNetworkType(subId) :
                TelephonyManager.NETWORK_TYPE_UNKNOWN), roaming);
    }

    @Override
    public void notifyDataConnectionFailed(Phone sender, String apnType) {
        mTelephonyRegistryMgr.notifyDataConnectionFailed(sender.getSubId(), sender.getPhoneId(),
            apnType);
    }

    @Override
    public void notifyCellLocation(Phone sender, CellLocation cl) {
        int subId = sender.getSubId();
        Bundle data = new Bundle();
        cl.fillInNotifierBundle(data);
        mTelephonyRegistryMgr.notifyCellLocation(subId, data);
    }

    @Override
    public void notifyCellInfo(Phone sender, List<CellInfo> cellInfo) {
        int subId = sender.getSubId();
        mTelephonyRegistryMgr.notifyCellInfoChanged(subId, cellInfo);
    }

    @Override
    public void notifyPhysicalChannelConfiguration(Phone sender,
        List<PhysicalChannelConfig> configs) {
        int subId = sender.getSubId();
        int phoneId = sender.getPhoneId();
        try {
            if (mRegistry != null) {
                mRegistry.notifyPhysicalChannelConfigurationForSubscriber(phoneId, subId, configs);
            }
        } catch (RemoteException ex) {
            // system process is dead
        }
    }

<<<<<<< HEAD
    @Override
    public void notifyOtaspChanged(Phone sender, int otaspMode) {
        int subId = sender.getSubId();
        mTelephonyRegistryMgr.notifyOtaspChanged(subId, otaspMode);
    }

=======
>>>>>>> d3d0c8af
    public void notifyPreciseCallState(Phone sender) {
        Call ringingCall = sender.getRingingCall();
        Call foregroundCall = sender.getForegroundCall();
        Call backgroundCall = sender.getBackgroundCall();
        if (ringingCall != null && foregroundCall != null && backgroundCall != null) {
            mTelephonyRegistryMgr.notifyPreciseCallState(sender.getSubId(), sender.getPhoneId(),
                convertPreciseCallState(ringingCall.getState()),
                convertPreciseCallState(foregroundCall.getState()),
                convertPreciseCallState(backgroundCall.getState()));
        }
    }

    public void notifyDisconnectCause(Phone sender, int cause, int preciseCause) {
        mTelephonyRegistryMgr.notifyDisconnectCause(sender.getSubId(), sender.getPhoneId(), cause,
            preciseCause);
    }

    @Override
    public void notifyImsDisconnectCause(@NonNull Phone sender, ImsReasonInfo imsReasonInfo) {
        mTelephonyRegistryMgr.notifyImsDisconnectCause(sender.getSubId(), imsReasonInfo);
    }

    public void notifyPreciseDataConnectionFailed(Phone sender, String apnType,
        String apn, @DataFailureCause int failCause) {
        mTelephonyRegistryMgr.notifyPreciseDataConnectionFailed(sender.getSubId(),
            sender.getPhoneId(), apnType, apn, failCause);
    }

    @Override
    public void notifySrvccStateChanged(Phone sender, @SrvccState int state) {
        mTelephonyRegistryMgr.notifySrvccStateChanged(sender.getSubId(), state);
    }

    @Override
    public void notifyDataActivationStateChanged(Phone sender, int activationState) {
        mTelephonyRegistryMgr.notifyDataActivationStateChanged(sender.getSubId(),
            sender.getPhoneId(), activationState);
    }

    @Override
    public void notifyVoiceActivationStateChanged(Phone sender, int activationState) {
        mTelephonyRegistryMgr.notifyVoiceActivationStateChanged(sender.getSubId(),
            sender.getPhoneId(),  activationState);
    }

    @Override
    public void notifyUserMobileDataStateChanged(Phone sender, boolean state) {
        mTelephonyRegistryMgr.notifyUserMobileDataStateChanged(
            sender.getSubId(), sender.getPhoneId(), state);
    }

    @Override
    public void notifyOemHookRawEventForSubscriber(Phone sender, byte[] rawData) {
        mTelephonyRegistryMgr.notifyOemHookRawEventForSubscriber(sender.getSubId(),
            sender.getPhoneId(), rawData);
    }

    @Override
    public void notifyPhoneCapabilityChanged(PhoneCapability capability) {
        mTelephonyRegistryMgr.notifyPhoneCapabilityChanged(capability);
    }

    @Override
    public void notifyRadioPowerStateChanged(Phone sender, @RadioPowerState int state) {
        mTelephonyRegistryMgr.notifyRadioPowerStateChanged(sender.getSubId(), sender.getPhoneId(),
            state);
    }

    @Override
    public void notifyEmergencyNumberList(Phone sender) {
        mTelephonyRegistryMgr.notifyEmergencyNumberList(sender.getSubId(), sender.getPhoneId());
    }

    @Override
    public void notifyOutgoingEmergencyCall(Phone sender, EmergencyNumber emergencyNumber) {
        try {
            if (mRegistry != null) {
                mRegistry.notifyOutgoingEmergencyCall(sender.getPhoneId(), sender.getSubId(),
                        emergencyNumber);
            }
        } catch (RemoteException ex) {
            // system process is dead
        }
    }

    @Override
    public void notifyOutgoingEmergencySms(Phone sender, EmergencyNumber emergencyNumber) {
        try {
            if (mRegistry != null) {
                mRegistry.notifyOutgoingEmergencySms(sender.getPhoneId(), sender.getSubId(),
                        emergencyNumber);
            }
        } catch (RemoteException ex) {
            // system process is dead
        }
    }

    @Override
    public void notifyCallQualityChanged(Phone sender, CallQuality callQuality,
        int callNetworkType) {
        mTelephonyRegistryMgr.notifyCallQualityChanged(sender.getSubId(), sender.getPhoneId(),
            callQuality, callNetworkType);
    }

    /**
     * Convert the {@link DataActivityState} enum into the TelephonyManager.DATA_* constants for the
     * public API.
     */
    public static int convertDataActivityState(DataActivityState state) {
        switch (state) {
            case DATAIN:
                return TelephonyManager.DATA_ACTIVITY_IN;
            case DATAOUT:
                return TelephonyManager.DATA_ACTIVITY_OUT;
            case DATAINANDOUT:
                return TelephonyManager.DATA_ACTIVITY_INOUT;
            case DORMANT:
                return TelephonyManager.DATA_ACTIVITY_DORMANT;
            default:
                return TelephonyManager.DATA_ACTIVITY_NONE;
        }
    }

    /**
     * Convert the {@link Call.State} enum into the PreciseCallState.PRECISE_CALL_STATE_* constants
     * for the public API.
     */
    public static int convertPreciseCallState(Call.State state) {
        switch (state) {
            case ACTIVE:
                return PreciseCallState.PRECISE_CALL_STATE_ACTIVE;
            case HOLDING:
                return PreciseCallState.PRECISE_CALL_STATE_HOLDING;
            case DIALING:
                return PreciseCallState.PRECISE_CALL_STATE_DIALING;
            case ALERTING:
                return PreciseCallState.PRECISE_CALL_STATE_ALERTING;
            case INCOMING:
                return PreciseCallState.PRECISE_CALL_STATE_INCOMING;
            case WAITING:
                return PreciseCallState.PRECISE_CALL_STATE_WAITING;
            case DISCONNECTED:
                return PreciseCallState.PRECISE_CALL_STATE_DISCONNECTED;
            case DISCONNECTING:
                return PreciseCallState.PRECISE_CALL_STATE_DISCONNECTING;
            default:
                return PreciseCallState.PRECISE_CALL_STATE_IDLE;
        }
    }

    private void log(String s) {
        Rlog.d(LOG_TAG, s);
    }
}<|MERGE_RESOLUTION|>--- conflicted
+++ resolved
@@ -18,19 +18,15 @@
 
 import android.annotation.NonNull;
 import android.annotation.UnsupportedAppUsage;
-import android.content.Context;
 import android.net.LinkProperties;
 import android.net.NetworkCapabilities;
 import android.os.Bundle;
 import android.os.RemoteException;
 import android.os.ServiceManager;
-import android.os.telephony.TelephonyRegistryManager;
-import android.telephony.Annotation.DataFailureCause;
-import android.telephony.Annotation.RadioPowerState;
-import android.telephony.Annotation.SrvccState;
 import android.telephony.CallQuality;
 import android.telephony.CellInfo;
 import android.telephony.CellLocation;
+import android.telephony.DataFailCause;
 import android.telephony.PhoneCapability;
 import android.telephony.PhysicalChannelConfig;
 import android.telephony.PreciseCallState;
@@ -39,30 +35,23 @@
 import android.telephony.SubscriptionManager;
 import android.telephony.TelephonyManager;
 import android.telephony.data.ApnSetting;
-import android.telephony.emergency.EmergencyNumber;
 import android.telephony.ims.ImsReasonInfo;
 
-import com.android.internal.telephony.PhoneInternalInterface.DataActivityState;
 import java.util.List;
 
 /**
  * broadcast intents
  */
 public class DefaultPhoneNotifier implements PhoneNotifier {
-
     private static final String LOG_TAG = "DefaultPhoneNotifier";
     private static final boolean DBG = false; // STOPSHIP if true
 
     @UnsupportedAppUsage
     protected ITelephonyRegistry mRegistry;
-    private TelephonyRegistryManager mTelephonyRegistryMgr;
-
-
-    public DefaultPhoneNotifier(Context context) {
+
+    public DefaultPhoneNotifier() {
         mRegistry = ITelephonyRegistry.Stub.asInterface(ServiceManager.getService(
-            "telephony.registry"));
-        mTelephonyRegistryMgr = (TelephonyRegistryManager) context.getSystemService(
-            Context.TELEPHONY_REGISTRY_SERVICE);
+                    "telephony.registry"));
     }
 
     @Override
@@ -74,8 +63,15 @@
         if (ringingCall != null && ringingCall.getEarliestConnection() != null) {
             incomingNumber = ringingCall.getEarliestConnection().getAddress();
         }
-        mTelephonyRegistryMgr.notifyCallStateChanged(subId, phoneId,
-            PhoneConstantConversions.convertCallState(sender.getState()), incomingNumber);
+        try {
+            if (mRegistry != null) {
+                  mRegistry.notifyCallStateForPhoneId(phoneId, subId,
+                        PhoneConstantConversions.convertCallState(
+                            sender.getState()), incomingNumber);
+            }
+        } catch (RemoteException ex) {
+            // system process is dead
+        }
     }
 
     @Override
@@ -85,12 +81,18 @@
         int subId = sender.getSubId();
 
         Rlog.d(LOG_TAG, "nofityServiceState: mRegistry=" + mRegistry + " ss=" + ss
-            + " sender=" + sender + " phondId=" + phoneId + " subId=" + subId);
+                + " sender=" + sender + " phondId=" + phoneId + " subId=" + subId);
         if (ss == null) {
             ss = new ServiceState();
             ss.setStateOutOfService();
         }
-        mTelephonyRegistryMgr.notifyServiceStateChanged(subId, phoneId, ss);
+        try {
+            if (mRegistry != null) {
+                mRegistry.notifyServiceStateForPhoneId(phoneId, subId, ss);
+            }
+        } catch (RemoteException ex) {
+            // system process is dead
+        }
     }
 
     @Override
@@ -100,53 +102,74 @@
         if (DBG) {
             // too chatty to log constantly
             Rlog.d(LOG_TAG, "notifySignalStrength: mRegistry=" + mRegistry
-                + " ss=" + sender.getSignalStrength() + " sender=" + sender);
-        }
-        mTelephonyRegistryMgr.notifySignalStrengthChanged(subId, phoneId,
-            sender.getSignalStrength());
+                    + " ss=" + sender.getSignalStrength() + " sender=" + sender);
+        }
+        try {
+            if (mRegistry != null) {
+                mRegistry.notifySignalStrengthForPhoneId(phoneId, subId,
+                        sender.getSignalStrength());
+            }
+        } catch (RemoteException ex) {
+            // system process is dead
+        }
     }
 
     @Override
     public void notifyMessageWaitingChanged(Phone sender) {
         int phoneId = sender.getPhoneId();
         int subId = sender.getSubId();
-        mTelephonyRegistryMgr.notifyMessageWaitingChanged(subId, phoneId,
-            sender.getMessageWaitingIndicator());
+
+        try {
+            if (mRegistry != null) {
+                mRegistry.notifyMessageWaitingChangedForPhoneId(phoneId, subId,
+                        sender.getMessageWaitingIndicator());
+            }
+        } catch (RemoteException ex) {
+            // system process is dead
+        }
     }
 
     @Override
     public void notifyCallForwardingChanged(Phone sender) {
         int subId = sender.getSubId();
-        Rlog.d(LOG_TAG, "notifyCallForwardingChanged: subId=" + subId + ", isCFActive="
-            + sender.getCallForwardingIndicator());
-
-        mTelephonyRegistryMgr.notifyCallForwardingChanged(subId,
-            sender.getCallForwardingIndicator());
+        try {
+            if (mRegistry != null) {
+                Rlog.d(LOG_TAG, "notifyCallForwardingChanged: subId=" + subId + ", isCFActive="
+                        + sender.getCallForwardingIndicator());
+
+                mRegistry.notifyCallForwardingChangedForSubscriber(subId,
+                        sender.getCallForwardingIndicator());
+            }
+        } catch (RemoteException ex) {
+            // system process is dead
+        }
     }
 
     @Override
     public void notifyDataActivity(Phone sender) {
         int subId = sender.getSubId();
-        if (mRegistry != null) {
-            mTelephonyRegistryMgr.notifyDataActivityChanged(subId,
-                convertDataActivityState(sender.getDataActivityState()));
+        try {
+            if (mRegistry != null) {
+                mRegistry.notifyDataActivityForSubscriber(subId,
+                        convertDataActivityState(sender.getDataActivityState()));
+            }
+        } catch (RemoteException ex) {
+            // system process is dead
         }
     }
 
     @Override
     public void notifyDataConnection(Phone sender, String apnType,
-        PhoneConstants.DataState state) {
+                                     PhoneConstants.DataState state) {
         doNotifyDataConnection(sender, apnType, state);
     }
 
     private void doNotifyDataConnection(Phone sender, String apnType,
-        PhoneConstants.DataState state) {
+                                        PhoneConstants.DataState state) {
         int subId = sender.getSubId();
         int phoneId = sender.getPhoneId();
         long dds = SubscriptionManager.getDefaultDataSubscriptionId();
-        if (DBG) {
-            log("subId = " + subId + ", DDS = " + dds);
-        }
+        if (DBG) log("subId = " + subId + ", DDS = " + dds);
 
         // TODO
         // use apnType as the key to which connection we're talking about.
@@ -161,24 +184,35 @@
             networkCapabilities = sender.getNetworkCapabilities(apnType);
         }
         ServiceState ss = sender.getServiceState();
-        if (ss != null) {
-            roaming = ss.getDataRoaming();
-        }
-        mTelephonyRegistryMgr.notifyDataConnectionForSubscriber(phoneId, subId,
-            PhoneConstantConversions.convertDataState(state),
-            sender.isDataAllowed(ApnSetting.getApnTypesBitmaskFromString(apnType)),
-            sender.getActiveApnHost(apnType),
-            apnType,
-            linkProperties,
-            networkCapabilities,
-            ((telephony != null) ? telephony.getDataNetworkType(subId) :
-                TelephonyManager.NETWORK_TYPE_UNKNOWN), roaming);
+        if (ss != null) roaming = ss.getDataRoaming();
+
+        try {
+            if (mRegistry != null) {
+                mRegistry.notifyDataConnectionForSubscriber(phoneId, subId,
+                    PhoneConstantConversions.convertDataState(state),
+                        sender.isDataAllowed(ApnSetting.getApnTypesBitmaskFromString(apnType)),
+                        sender.getActiveApnHost(apnType),
+                        apnType,
+                        linkProperties,
+                        networkCapabilities,
+                        ((telephony != null) ? telephony.getDataNetworkType(subId) :
+                                TelephonyManager.NETWORK_TYPE_UNKNOWN), roaming);
+            }
+        } catch (RemoteException ex) {
+            // system process is dead
+        }
     }
 
     @Override
     public void notifyDataConnectionFailed(Phone sender, String apnType) {
-        mTelephonyRegistryMgr.notifyDataConnectionFailed(sender.getSubId(), sender.getPhoneId(),
-            apnType);
+        try {
+            if (mRegistry != null) {
+                mRegistry.notifyDataConnectionFailedForSubscriber(sender.getPhoneId(),
+                        sender.getSubId(), apnType);
+            }
+        } catch (RemoteException ex) {
+            // system process is dead
+        }
     }
 
     @Override
@@ -186,18 +220,30 @@
         int subId = sender.getSubId();
         Bundle data = new Bundle();
         cl.fillInNotifierBundle(data);
-        mTelephonyRegistryMgr.notifyCellLocation(subId, data);
+        try {
+            if (mRegistry != null) {
+                mRegistry.notifyCellLocationForSubscriber(subId, data);
+            }
+        } catch (RemoteException ex) {
+            // system process is dead
+        }
     }
 
     @Override
     public void notifyCellInfo(Phone sender, List<CellInfo> cellInfo) {
         int subId = sender.getSubId();
-        mTelephonyRegistryMgr.notifyCellInfoChanged(subId, cellInfo);
+        try {
+            if (mRegistry != null) {
+                mRegistry.notifyCellInfoForSubscriber(subId, cellInfo);
+            }
+        } catch (RemoteException ex) {
+
+        }
     }
 
     @Override
     public void notifyPhysicalChannelConfiguration(Phone sender,
-        List<PhysicalChannelConfig> configs) {
+            List<PhysicalChannelConfig> configs) {
         int subId = sender.getSubId();
         int phoneId = sender.getPhoneId();
         try {
@@ -209,106 +255,123 @@
         }
     }
 
-<<<<<<< HEAD
-    @Override
-    public void notifyOtaspChanged(Phone sender, int otaspMode) {
-        int subId = sender.getSubId();
-        mTelephonyRegistryMgr.notifyOtaspChanged(subId, otaspMode);
-    }
-
-=======
->>>>>>> d3d0c8af
     public void notifyPreciseCallState(Phone sender) {
         Call ringingCall = sender.getRingingCall();
         Call foregroundCall = sender.getForegroundCall();
         Call backgroundCall = sender.getBackgroundCall();
         if (ringingCall != null && foregroundCall != null && backgroundCall != null) {
-            mTelephonyRegistryMgr.notifyPreciseCallState(sender.getSubId(), sender.getPhoneId(),
-                convertPreciseCallState(ringingCall.getState()),
-                convertPreciseCallState(foregroundCall.getState()),
-                convertPreciseCallState(backgroundCall.getState()));
+            try {
+                mRegistry.notifyPreciseCallState(sender.getPhoneId(), sender.getSubId(),
+                        convertPreciseCallState(ringingCall.getState()),
+                        convertPreciseCallState(foregroundCall.getState()),
+                        convertPreciseCallState(backgroundCall.getState()));
+            } catch (RemoteException ex) {
+                // system process is dead
+            }
         }
     }
 
     public void notifyDisconnectCause(Phone sender, int cause, int preciseCause) {
-        mTelephonyRegistryMgr.notifyDisconnectCause(sender.getSubId(), sender.getPhoneId(), cause,
-            preciseCause);
+        try {
+            mRegistry.notifyDisconnectCause(sender.getPhoneId(), sender.getSubId(), cause,
+                    preciseCause);
+        } catch (RemoteException ex) {
+            // system process is dead
+        }
     }
 
     @Override
     public void notifyImsDisconnectCause(@NonNull Phone sender, ImsReasonInfo imsReasonInfo) {
-        mTelephonyRegistryMgr.notifyImsDisconnectCause(sender.getSubId(), imsReasonInfo);
+        try {
+            mRegistry.notifyImsDisconnectCause(sender.getSubId(), imsReasonInfo);
+        } catch (RemoteException ex) {
+            // system process is dead
+        }
     }
 
     public void notifyPreciseDataConnectionFailed(Phone sender, String apnType,
-        String apn, @DataFailureCause int failCause) {
-        mTelephonyRegistryMgr.notifyPreciseDataConnectionFailed(sender.getSubId(),
-            sender.getPhoneId(), apnType, apn, failCause);
-    }
-
-    @Override
-    public void notifySrvccStateChanged(Phone sender, @SrvccState int state) {
-        mTelephonyRegistryMgr.notifySrvccStateChanged(sender.getSubId(), state);
+            String apn, @DataFailCause.FailCause int failCause) {
+        try {
+            mRegistry.notifyPreciseDataConnectionFailed(sender.getPhoneId(), sender.getSubId(),
+                    apnType, apn, failCause);
+        } catch (RemoteException ex) {
+            // system process is dead
+        }
+    }
+
+    @Override
+    public void notifySrvccStateChanged(Phone sender, @TelephonyManager.SrvccState int state) {
+        try {
+            mRegistry.notifySrvccStateChanged(sender.getSubId(), state);
+        } catch (RemoteException ex) {
+            // system process is dead
+        }
     }
 
     @Override
     public void notifyDataActivationStateChanged(Phone sender, int activationState) {
-        mTelephonyRegistryMgr.notifyDataActivationStateChanged(sender.getSubId(),
-            sender.getPhoneId(), activationState);
+        try {
+            mRegistry.notifySimActivationStateChangedForPhoneId(sender.getPhoneId(),
+                    sender.getSubId(), PhoneConstants.SIM_ACTIVATION_TYPE_DATA, activationState);
+        } catch (RemoteException ex) {
+            // system process is dead
+        }
     }
 
     @Override
     public void notifyVoiceActivationStateChanged(Phone sender, int activationState) {
-        mTelephonyRegistryMgr.notifyVoiceActivationStateChanged(sender.getSubId(),
-            sender.getPhoneId(),  activationState);
+        try {
+            mRegistry.notifySimActivationStateChangedForPhoneId(sender.getPhoneId(),
+                    sender.getSubId(), PhoneConstants.SIM_ACTIVATION_TYPE_VOICE, activationState);
+        } catch (RemoteException ex) {
+            // system process is dead
+        }
     }
 
     @Override
     public void notifyUserMobileDataStateChanged(Phone sender, boolean state) {
-        mTelephonyRegistryMgr.notifyUserMobileDataStateChanged(
-            sender.getSubId(), sender.getPhoneId(), state);
+        try {
+            mRegistry.notifyUserMobileDataStateChangedForPhoneId(
+                    sender.getPhoneId(), sender.getSubId(), state);
+        } catch (RemoteException ex) {
+            // system process is dead
+        }
     }
 
     @Override
     public void notifyOemHookRawEventForSubscriber(Phone sender, byte[] rawData) {
-        mTelephonyRegistryMgr.notifyOemHookRawEventForSubscriber(sender.getSubId(),
-            sender.getPhoneId(), rawData);
+        try {
+            mRegistry.notifyOemHookRawEventForSubscriber(sender.getPhoneId(),
+                    sender.getSubId(), rawData);
+        } catch (RemoteException ex) {
+            // system process is dead
+        }
     }
 
     @Override
     public void notifyPhoneCapabilityChanged(PhoneCapability capability) {
-        mTelephonyRegistryMgr.notifyPhoneCapabilityChanged(capability);
-    }
-
-    @Override
-    public void notifyRadioPowerStateChanged(Phone sender, @RadioPowerState int state) {
-        mTelephonyRegistryMgr.notifyRadioPowerStateChanged(sender.getSubId(), sender.getPhoneId(),
-            state);
+        try {
+            mRegistry.notifyPhoneCapabilityChanged(capability);
+        } catch (RemoteException ex) {
+            // system process is dead
+        }
+    }
+
+    @Override
+    public void notifyRadioPowerStateChanged(Phone sender,
+                                             @TelephonyManager.RadioPowerState int state) {
+        try {
+            mRegistry.notifyRadioPowerStateChanged(sender.getPhoneId(), sender.getSubId(), state);
+        } catch (RemoteException ex) {
+            // system process is dead
+        }
     }
 
     @Override
     public void notifyEmergencyNumberList(Phone sender) {
-        mTelephonyRegistryMgr.notifyEmergencyNumberList(sender.getSubId(), sender.getPhoneId());
-    }
-
-    @Override
-    public void notifyOutgoingEmergencyCall(Phone sender, EmergencyNumber emergencyNumber) {
-        try {
-            if (mRegistry != null) {
-                mRegistry.notifyOutgoingEmergencyCall(sender.getPhoneId(), sender.getSubId(),
-                        emergencyNumber);
-            }
-        } catch (RemoteException ex) {
-            // system process is dead
-        }
-    }
-
-    @Override
-    public void notifyOutgoingEmergencySms(Phone sender, EmergencyNumber emergencyNumber) {
-        try {
-            if (mRegistry != null) {
-                mRegistry.notifyOutgoingEmergencySms(sender.getPhoneId(), sender.getSubId(),
-                        emergencyNumber);
+        try {
+            if (mRegistry != null) {
+                mRegistry.notifyEmergencyNumberList(sender.getPhoneId(), sender.getSubId());
             }
         } catch (RemoteException ex) {
             // system process is dead
@@ -317,16 +380,22 @@
 
     @Override
     public void notifyCallQualityChanged(Phone sender, CallQuality callQuality,
-        int callNetworkType) {
-        mTelephonyRegistryMgr.notifyCallQualityChanged(sender.getSubId(), sender.getPhoneId(),
-            callQuality, callNetworkType);
+            int callNetworkType) {
+        try {
+            if (mRegistry != null) {
+                mRegistry.notifyCallQualityChanged(callQuality, sender.getPhoneId(),
+                        sender.getSubId(), callNetworkType);
+            }
+        } catch (RemoteException ex) {
+            // system process is dead
+        }
     }
 
     /**
-     * Convert the {@link DataActivityState} enum into the TelephonyManager.DATA_* constants for the
-     * public API.
+     * Convert the {@link Phone.DataActivityState} enum into the TelephonyManager.DATA_* constants
+     * for the public API.
      */
-    public static int convertDataActivityState(DataActivityState state) {
+    public static int convertDataActivityState(Phone.DataActivityState state) {
         switch (state) {
             case DATAIN:
                 return TelephonyManager.DATA_ACTIVITY_IN;
