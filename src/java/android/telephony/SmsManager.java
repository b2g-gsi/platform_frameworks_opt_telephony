/*
 * Copyright (C) 2008 The Android Open Source Project
 *
 * Licensed under the Apache License, Version 2.0 (the "License");
 * you may not use this file except in compliance with the License.
 * You may obtain a copy of the License at
 *
 *      http://www.apache.org/licenses/LICENSE-2.0
 *
 * Unless required by applicable law or agreed to in writing, software
 * distributed under the License is distributed on an "AS IS" BASIS,
 * WITHOUT WARRANTIES OR CONDITIONS OF ANY KIND, either express or implied.
 * See the License for the specific language governing permissions and
 * limitations under the License.
 */

package android.telephony;

import android.app.ActivityThread;
import android.app.PendingIntent;
import android.os.RemoteException;
import android.os.ServiceManager;
import android.text.TextUtils;
import android.util.Log;

import com.android.internal.telephony.ISms;
import com.android.internal.telephony.SmsRawData;
import com.android.internal.telephony.IMms;
import com.android.internal.telephony.uicc.IccConstants;

import java.util.ArrayList;
import java.util.Arrays;
import java.util.List;

/*
 * TODO(code review): Curious question... Why are a lot of these
 * methods not declared as static, since they do not seem to require
 * any local object state?  Presumably this cannot be changed without
 * interfering with the API...
 */

/**
 * Manages SMS operations such as sending data, text, and pdu SMS messages.
 * Get this object by calling the static method {@link #getDefault()}.
 *
 * <p>For information about how to behave as the default SMS app on Android 4.4 (API level 19)
 * and higher, see {@link android.provider.Telephony}.
 */
public final class SmsManager {
    /** Singleton object constructed during class initialization. */
    private static final SmsManager sInstance = new SmsManager();
    private static final int DEFAULT_SUB = 0;

    /**
     * Send a text based SMS.
     *
     * <p class="note"><strong>Note:</strong> Using this method requires that your app has the
     * {@link android.Manifest.permission#SEND_SMS} permission.</p>
     *
     * <p class="note"><strong>Note:</strong> Beginning with Android 4.4 (API level 19), if
     * <em>and only if</em> an app is not selected as the default SMS app, the system automatically
     * writes messages sent using this method to the SMS Provider (the default SMS app is always
     * responsible for writing its sent messages to the SMS Provider). For information about
     * how to behave as the default SMS app, see {@link android.provider.Telephony}.</p>
     *
     *
     * @param destinationAddress the address to send the message to
     * @param scAddress is the service center address or null to use
     *  the current default SMSC
     * @param text the body of the message to send
     * @param sentIntent if not NULL this <code>PendingIntent</code> is
     *  broadcast when the message is successfully sent, or failed.
     *  The result code will be <code>Activity.RESULT_OK</code> for success,
     *  or one of these errors:<br>
     *  <code>RESULT_ERROR_GENERIC_FAILURE</code><br>
     *  <code>RESULT_ERROR_RADIO_OFF</code><br>
     *  <code>RESULT_ERROR_NULL_PDU</code><br>
     *  For <code>RESULT_ERROR_GENERIC_FAILURE</code> the sentIntent may include
     *  the extra "errorCode" containing a radio technology specific value,
     *  generally only useful for troubleshooting.<br>
     *  The per-application based SMS control checks sentIntent. If sentIntent
     *  is NULL the caller will be checked against all unknown applications,
     *  which cause smaller number of SMS to be sent in checking period.
     * @param deliveryIntent if not NULL this <code>PendingIntent</code> is
     *  broadcast when the message is delivered to the recipient.  The
     *  raw pdu of the status report is in the extended data ("pdu").
     *
     * @throws IllegalArgumentException if destinationAddress or text are empty
     */
    public void sendTextMessage(
            String destinationAddress, String scAddress, String text,
            PendingIntent sentIntent, PendingIntent deliveryIntent) {
        sendTextMessage(getPreferredSmsSubscription(), destinationAddress, scAddress, text,
           sentIntent, deliveryIntent);
    }

    /**
     * Send a text based SMS.
     *
     * @param destinationAddress the address to send the message to
     * @param scAddress is the service center address or null to use
     *  the current default SMSC
     * @param text the body of the message to send
     * @param sentIntent if not NULL this <code>PendingIntent</code> is
     *  broadcast when the message is successfully sent, or failed.
     *  The result code will be <code>Activity.RESULT_OK</code> for success,
     *  or one of these errors:<br>
     *  <code>RESULT_ERROR_GENERIC_FAILURE</code><br>
     *  <code>RESULT_ERROR_RADIO_OFF</code><br>
     *  <code>RESULT_ERROR_NULL_PDU</code><br>
     *  For <code>RESULT_ERROR_GENERIC_FAILURE</code> the sentIntent may include
     *  the extra "errorCode" containing a radio technology specific value,
     *  generally only useful for troubleshooting.<br>
     *  The per-application based SMS control checks sentIntent. If sentIntent
     *  is NULL the caller will be checked against all unknown applications,
     *  which cause smaller number of SMS to be sent in checking period.
     * @param deliveryIntent if not NULL this <code>PendingIntent</code> is
     *  broadcast when the message is delivered to the recipient.  The
     *  raw pdu of the status report is in the extended data ("pdu").
     * @param subId on which the SMS has to be sent.
     *
     * @throws IllegalArgumentException if destinationAddress or text are empty
     *
     */
    /** @hide */
    public void sendTextMessage(
            long subId, String destinationAddress, String scAddress, String text,
            PendingIntent sentIntent, PendingIntent deliveryIntent) {
        if (TextUtils.isEmpty(destinationAddress)) {
            throw new IllegalArgumentException("Invalid destinationAddress");
        }

        if (TextUtils.isEmpty(text)) {
            throw new IllegalArgumentException("Invalid message body");
        }

        try {
            ISms iccISms = getISmsServiceOrThrow();
            iccISms.sendText(ActivityThread.currentPackageName(), destinationAddress,
                    scAddress, text, sentIntent, deliveryIntent);
        } catch (RemoteException ex) {
            // ignore it
        }
    }

    /**
<<<<<<< HEAD
     * TODO Move this to new CarrierSmsManager class.
     *
     * Inject an SMS PDU into the android application framework.
     *
     * @param pdu is the byte array of pdu to be injected into android application framework
     * @param format is the format of SMS pdu (3gpp or 3gpp2)
     * @param receivedIntent if not NULL this <code>PendingIntent</code> is
     *  broadcast when the message is successfully received by the
     *  android application framework. This intent is broadcasted at
     *  the same time an SMS received from radio is acknowledged back.
     *
     *  @throws IllegalArgumentException if format is not one of 3gpp and 3gpp2.
     *  {@hide}
     */
    public void injectSmsPdu(byte[] pdu, String format, PendingIntent receivedIntent) {
        if (!format.equals(SmsMessage.FORMAT_3GPP) && !format.equals(SmsMessage.FORMAT_3GPP2)) {
            // Format must be either 3gpp or 3gpp2.
            throw new IllegalArgumentException(
                    "Invalid pdu format. format must be either 3gpp or 3gpp2");
        }
        try {
            ISms iccISms = ISms.Stub.asInterface(ServiceManager.getService("isms"));
            if (iccISms != null) {
                iccISms.injectSmsPdu(pdu, format, receivedIntent);
=======
     * Update the status of a pending (send-by-IP) SMS message and resend by PSTN if necessary.
     * This outbound message was handled by the carrier app. If the carrier app fails to send
     * this message, it would be resent by PSTN.
     *
     * @param messageRef the reference number of the SMS message.
     * @param success True if and only if the message was sent successfully. If its value is
     *  false, this message should be resent via PSTN.
     * {@hide}
     */
    public void updateSmsSendStatus(int messageRef, boolean success) {
        try {
            ISms iccISms = ISms.Stub.asInterface(ServiceManager.getService("isms"));
            if (iccISms != null) {
                iccISms.updateSmsSendStatus(messageRef, success);
>>>>>>> 112c36a6
            }
        } catch (RemoteException ex) {
          // ignore it
        }
    }

    /**
     * Divide a message text into several fragments, none bigger than
     * the maximum SMS message size.
     *
     * @param text the original message.  Must not be null.
     * @return an <code>ArrayList</code> of strings that, in order,
     *   comprise the original message
     *
     * @throws IllegalArgumentException if text is null
     */
    public ArrayList<String> divideMessage(String text) {
        if (null == text) {
            throw new IllegalArgumentException("text is null");
        }
        return SmsMessage.fragmentText(text);
    }

    /**
     * Send a multi-part text based SMS.  The callee should have already
     * divided the message into correctly sized parts by calling
     * <code>divideMessage</code>.
     *
     * <p class="note"><strong>Note:</strong> Using this method requires that your app has the
     * {@link android.Manifest.permission#SEND_SMS} permission.</p>
     *
     * <p class="note"><strong>Note:</strong> Beginning with Android 4.4 (API level 19), if
     * <em>and only if</em> an app is not selected as the default SMS app, the system automatically
     * writes messages sent using this method to the SMS Provider (the default SMS app is always
     * responsible for writing its sent messages to the SMS Provider). For information about
     * how to behave as the default SMS app, see {@link android.provider.Telephony}.</p>
     *
     * @param destinationAddress the address to send the message to
     * @param scAddress is the service center address or null to use
     *   the current default SMSC
     * @param parts an <code>ArrayList</code> of strings that, in order,
     *   comprise the original message
     * @param sentIntents if not null, an <code>ArrayList</code> of
     *   <code>PendingIntent</code>s (one for each message part) that is
     *   broadcast when the corresponding message part has been sent.
     *   The result code will be <code>Activity.RESULT_OK</code> for success,
     *   or one of these errors:<br>
     *   <code>RESULT_ERROR_GENERIC_FAILURE</code><br>
     *   <code>RESULT_ERROR_RADIO_OFF</code><br>
     *   <code>RESULT_ERROR_NULL_PDU</code><br>
     *   For <code>RESULT_ERROR_GENERIC_FAILURE</code> each sentIntent may include
     *   the extra "errorCode" containing a radio technology specific value,
     *   generally only useful for troubleshooting.<br>
     *   The per-application based SMS control checks sentIntent. If sentIntent
     *   is NULL the caller will be checked against all unknown applications,
     *   which cause smaller number of SMS to be sent in checking period.
     * @param deliveryIntents if not null, an <code>ArrayList</code> of
     *   <code>PendingIntent</code>s (one for each message part) that is
     *   broadcast when the corresponding message part has been delivered
     *   to the recipient.  The raw pdu of the status report is in the
     *   extended data ("pdu").
     *
     * @throws IllegalArgumentException if destinationAddress or data are empty
     */
    public void sendMultipartTextMessage(
            String destinationAddress, String scAddress, ArrayList<String> parts,
            ArrayList<PendingIntent> sentIntents, ArrayList<PendingIntent> deliveryIntents) {
        sendMultipartTextMessage(getPreferredSmsSubscription(), destinationAddress, scAddress, parts, sentIntents,
            deliveryIntents);
    }

    /**
     * Send a multi-part text based SMS.  The callee should have already
     * divided the message into correctly sized parts by calling
     * <code>divideMessage</code>.
     *
     * @param destinationAddress the address to send the message to
     * @param scAddress is the service center address or null to use
     *   the current default SMSC
     * @param parts an <code>ArrayList</code> of strings that, in order,
     *   comprise the original message
     * @param sentIntents if not null, an <code>ArrayList</code> of
     *   <code>PendingIntent</code>s (one for each message part) that is
     *   broadcast when the corresponding message part has been sent.
     *   The result code will be <code>Activity.RESULT_OK</code> for success,
     *   or one of these errors:<br>
     *   <code>RESULT_ERROR_GENERIC_FAILURE</code><br>
     *   <code>RESULT_ERROR_RADIO_OFF</code><br>
     *   <code>RESULT_ERROR_NULL_PDU</code><br>
     *   For <code>RESULT_ERROR_GENERIC_FAILURE</code> each sentIntent may include
     *   the extra "errorCode" containing a radio technology specific value,
     *   generally only useful for troubleshooting.<br>
     *   The per-application based SMS control checks sentIntent. If sentIntent
     *   is NULL the caller will be checked against all unknown applications,
     *   which cause smaller number of SMS to be sent in checking period.
     * @param deliveryIntents if not null, an <code>ArrayList</code> of
     *   <code>PendingIntent</code>s (one for each message part) that is
     *   broadcast when the corresponding message part has been delivered
     *   to the recipient.  The raw pdu of the status report is in the
     *   extended data ("pdu").
     *   @param subId on which the SMS has to be sent.
     *
     * @throws IllegalArgumentException if destinationAddress or data are empty
     */
    /** @hide */
    public void sendMultipartTextMessage(long subId, String destinationAddress, String scAddress,
            ArrayList<String> parts, ArrayList<PendingIntent> sentIntents,
            ArrayList<PendingIntent> deliveryIntents) {
        if (TextUtils.isEmpty(destinationAddress)) {
            throw new IllegalArgumentException("Invalid destinationAddress");
        }
        if (parts == null || parts.size() < 1) {
            throw new IllegalArgumentException("Invalid message body");
        }

        if (parts.size() > 1) {
            try {
                ISms iccISms = getISmsServiceOrThrow();
                iccISms.sendMultipartText(ActivityThread.currentPackageName(),
                        destinationAddress, scAddress, parts,
                        sentIntents, deliveryIntents);
            } catch (RemoteException ex) {
                // ignore it
            }
        } else {
            PendingIntent sentIntent = null;
            PendingIntent deliveryIntent = null;
            if (sentIntents != null && sentIntents.size() > 0) {
                sentIntent = sentIntents.get(0);
            }
            if (deliveryIntents != null && deliveryIntents.size() > 0) {
                deliveryIntent = deliveryIntents.get(0);
            }
            sendTextMessage(destinationAddress, scAddress, parts.get(0),
                    sentIntent, deliveryIntent);
        }
    }

    /**
     * Send a data based SMS to a specific application port.
     *
     * <p class="note"><strong>Note:</strong> Using this method requires that your app has the
     * {@link android.Manifest.permission#SEND_SMS} permission.</p>
     *
     * @param destinationAddress the address to send the message to
     * @param scAddress is the service center address or null to use
     *  the current default SMSC
     * @param destinationPort the port to deliver the message to
     * @param data the body of the message to send
     * @param sentIntent if not NULL this <code>PendingIntent</code> is
     *  broadcast when the message is successfully sent, or failed.
     *  The result code will be <code>Activity.RESULT_OK</code> for success,
     *  or one of these errors:<br>
     *  <code>RESULT_ERROR_GENERIC_FAILURE</code><br>
     *  <code>RESULT_ERROR_RADIO_OFF</code><br>
     *  <code>RESULT_ERROR_NULL_PDU</code><br>
     *  For <code>RESULT_ERROR_GENERIC_FAILURE</code> the sentIntent may include
     *  the extra "errorCode" containing a radio technology specific value,
     *  generally only useful for troubleshooting.<br>
     *  The per-application based SMS control checks sentIntent. If sentIntent
     *  is NULL the caller will be checked against all unknown applications,
     *  which cause smaller number of SMS to be sent in checking period.
     * @param deliveryIntent if not NULL this <code>PendingIntent</code> is
     *  broadcast when the message is delivered to the recipient.  The
     *  raw pdu of the status report is in the extended data ("pdu").
     *
     * @throws IllegalArgumentException if destinationAddress or data are empty
     */
    public void sendDataMessage(
            String destinationAddress, String scAddress, short destinationPort,
            byte[] data, PendingIntent sentIntent, PendingIntent deliveryIntent) {
        sendDataMessage(getPreferredSmsSubscription(),
            destinationAddress, scAddress, destinationPort,
            data, sentIntent, deliveryIntent);
    }

    /**
     * Send a data based SMS to a specific application port.
     *
     * @param destinationAddress the address to send the message to
     * @param scAddress is the service center address or null to use
     *  the current default SMSC
     * @param destinationPort the port to deliver the message to
     * @param data the body of the message to send
     * @param sentIntent if not NULL this <code>PendingIntent</code> is
     *  broadcast when the message is successfully sent, or failed.
     *  The result code will be <code>Activity.RESULT_OK</code> for success,
     *  or one of these errors:<br>
     *  <code>RESULT_ERROR_GENERIC_FAILURE</code><br>
     *  <code>RESULT_ERROR_RADIO_OFF</code><br>
     *  <code>RESULT_ERROR_NULL_PDU</code><br>
     *  For <code>RESULT_ERROR_GENERIC_FAILURE</code> the sentIntent may include
     *  the extra "errorCode" containing a radio technology specific value,
     *  generally only useful for troubleshooting.<br>
     *  The per-application based SMS control checks sentIntent. If sentIntent
     *  is NULL the caller will be checked against all unknown applications,
     *  which cause smaller number of SMS to be sent in checking period.
     * @param deliveryIntent if not NULL this <code>PendingIntent</code> is
     *  broadcast when the message is delivered to the recipient.  The
     *  raw pdu of the status report is in the extended data ("pdu").
     *  @param subId on which the SMS has to be sent.
     *
     * @throws IllegalArgumentException if destinationAddress or data are empty
     */
    /** @hide */
    public void sendDataMessage(long subId,
            String destinationAddress, String scAddress, short destinationPort,
            byte[] data, PendingIntent sentIntent, PendingIntent deliveryIntent) {
        if (TextUtils.isEmpty(destinationAddress)) {
            throw new IllegalArgumentException("Invalid destinationAddress");
        }

        if (data == null || data.length == 0) {
            throw new IllegalArgumentException("Invalid message data");
        }

        try {
            ISms iccISms = getISmsServiceOrThrow();
            iccISms.sendData(ActivityThread.currentPackageName(),
                    destinationAddress, scAddress, destinationPort & 0xFFFF,
                    data, sentIntent, deliveryIntent);
        } catch (RemoteException ex) {
            // ignore it
        }
    }

    /**
     * Get the default instance of the SmsManager
     *
     * @return the default instance of the SmsManager
     */
    public static SmsManager getDefault() {
        return sInstance;
    }

    private SmsManager() {
        //nothing
    }

    /**
     * Returns the ISms service, or throws an UnsupportedOperationException if
     * the service does not exist.
     */
    private static ISms getISmsServiceOrThrow() {
        ISms iccISms = getISmsService();
        if (iccISms == null) {
            throw new UnsupportedOperationException("Sms is not supported");
        }
        return iccISms;
    }

    private static ISms getISmsService() {
        return ISms.Stub.asInterface(ServiceManager.getService("isms"));
    }

    /**
     * Copy a raw SMS PDU to the ICC.
     * ICC (Integrated Circuit Card) is the card of the device.
     * For example, this can be the SIM or USIM for GSM.
     *
     * @param smsc the SMSC for this message, or NULL for the default SMSC
     * @param pdu the raw PDU to store
     * @param status message status (STATUS_ON_ICC_READ, STATUS_ON_ICC_UNREAD,
     *               STATUS_ON_ICC_SENT, STATUS_ON_ICC_UNSENT)
     * @return true for success
     *
     * @throws IllegalArgumentException if pdu is NULL
     * {@hide}
     */
    public boolean copyMessageToIcc(byte[] smsc, byte[] pdu,int status) {
        return copyMessageToIcc(getPreferredSmsSubscription(), smsc, pdu, status);
    }

    /**
     * Copy a raw SMS PDU to the ICC on  subId.
     * ICC (Integrated Circuit Card) is the card of the device.
     * For example, this can be the SIM or USIM for GSM.
     *
     * @param smsc the SMSC for this message, or NULL for the default SMSC
     * @param pdu the raw PDU to store
     * @param status message status (STATUS_ON_ICC_READ, STATUS_ON_ICC_UNREAD,
     *               STATUS_ON_ICC_SENT, STATUS_ON_ICC_UNSENT)
     * @param subId from which SMS has to be copied.
     * @return true for success
     *
     * @throws IllegalArgumentException if pdu is NULL
     * {@hide}
     */

    /** @hide */
    public boolean copyMessageToIcc(long subId, byte[] smsc, byte[] pdu, int status) {
        boolean success = false;

        if (null == pdu) {
            throw new IllegalArgumentException("pdu is NULL");
        }
        try {
            ISms iccISms = getISmsService();
            if (iccISms != null) {
                success = iccISms.copyMessageToIccEf(ActivityThread.currentPackageName(),
                        status, pdu, smsc);
            }
        } catch (RemoteException ex) {
            // ignore it
        }

        return success;
    }

    /**
     * Delete the specified message from the ICC.
     * ICC (Integrated Circuit Card) is the card of the device.
     * For example, this can be the SIM or USIM for GSM.
     *
     * @param messageIndex is the record index of the message on ICC
     * @return true for success
     *
     * {@hide}
     */
    public boolean
    deleteMessageFromIcc(int messageIndex) {
        return deleteMessageFromIcc(getPreferredSmsSubscription(), messageIndex);
    }

    /**
     * Delete the specified message from the ICC on  subId.
     * ICC (Integrated Circuit Card) is the card of the device.
     * For example, this can be the SIM or USIM for GSM.
     *
     * @param messageIndex is the record index of the message on ICC
     * @param subId from which SMS has to be deleted.
     * @return true for success
     *
     */
    /** @hide */
    public boolean
    deleteMessageFromIcc(long subId, int messageIndex) {
        boolean success = false;
        byte[] pdu = new byte[IccConstants.SMS_RECORD_LENGTH-1];
        Arrays.fill(pdu, (byte)0xff);

        try {
            ISms iccISms = getISmsService();
            if (iccISms != null) {
                success = iccISms.updateMessageOnIccEf(ActivityThread.currentPackageName(),
                        messageIndex, STATUS_ON_ICC_FREE, pdu);
            }
        } catch (RemoteException ex) {
            // ignore it
        }

        return success;
    }

    /**
     * Update the specified message on the ICC.
     * ICC (Integrated Circuit Card) is the card of the device.
     * For example, this can be the SIM or USIM for GSM.
     *
     * @param messageIndex record index of message to update
     * @param newStatus new message status (STATUS_ON_ICC_READ,
     *                  STATUS_ON_ICC_UNREAD, STATUS_ON_ICC_SENT,
     *                  STATUS_ON_ICC_UNSENT, STATUS_ON_ICC_FREE)
     * @param pdu the raw PDU to store
     * @return true for success
     *
     * {@hide}
     */
    public boolean updateMessageOnIcc(int messageIndex, int newStatus, byte[] pdu) {
        return updateMessageOnIcc(getPreferredSmsSubscription(), messageIndex, newStatus, pdu);
    }

    /**
     * Update the specified message on the ICC on  subId.
     * ICC (Integrated Circuit Card) is the card of the device.
     * For example, this can be the SIM or USIM for GSM.
     *
     * @param messageIndex record index of message to update
     * @param newStatus new message status (STATUS_ON_ICC_READ,
     *                  STATUS_ON_ICC_UNREAD, STATUS_ON_ICC_SENT,
     *                  STATUS_ON_ICC_UNSENT, STATUS_ON_ICC_FREE)
     * @param pdu the raw PDU to store
     * @param subId on which the SMS had to be updated.
     * @return true for success
     *
     */
    /** @hide */
    public boolean updateMessageOnIcc(long subId, int messageIndex, int newStatus,
                           byte[] pdu)   {
        boolean success = false;

        try {
            ISms iccISms = getISmsService();
            if (iccISms != null) {
                success = iccISms.updateMessageOnIccEf(ActivityThread.currentPackageName(),
                        messageIndex, newStatus, pdu);
            }
        } catch (RemoteException ex) {
            // ignore it
        }

        return success;
    }

    /**
     * Retrieves all messages currently stored on ICC.
     * ICC (Integrated Circuit Card) is the card of the device.
     * For example, this can be the SIM or USIM for GSM.
     *
     * @return <code>ArrayList</code> of <code>SmsMessage</code> objects
     *
     * {@hide}
     */
    public static ArrayList<SmsMessage> getAllMessagesFromIcc() {
        return getAllMessagesFromIcc(getPreferredSmsSubscription());
    }

    /**
     * Retrieves all messages currently stored on ICC on the default
     * subId.
     * ICC (Integrated Circuit Card) is the card of the device.
     * For example, this can be the SIM or USIM for GSM.
     *
     * @param subId from which the messages had to be retrieved.
     * @return <code>ArrayList</code> of <code>SmsMessage</code> objects
     *
     */
    /** @hide */
    public static ArrayList<SmsMessage> getAllMessagesFromIcc(long subId) {
        List<SmsRawData> records = null;

        try {
            ISms iccISms = getISmsService();
            if (iccISms != null) {
                records = iccISms.getAllMessagesFromIccEf(ActivityThread.currentPackageName());
            }
        } catch (RemoteException ex) {
            // ignore it
        }

        return createMessageListFromRawRecords(records);
    }

    /**
     * Enable reception of cell broadcast (SMS-CB) messages with the given
     * message identifier. Note that if two different clients enable the same
     * message identifier, they must both disable it for the device to stop
     * receiving those messages. All received messages will be broadcast in an
     * intent with the action "android.provider.Telephony.SMS_CB_RECEIVED".
     * Note: This call is blocking, callers may want to avoid calling it from
     * the main thread of an application.
     *
     * @param messageIdentifier Message identifier as specified in TS 23.041 (3GPP)
     * or C.R1001-G (3GPP2)
     * @return true if successful, false otherwise
     * @see #disableCellBroadcast(int)
     *
     * {@hide}
     */
    public boolean enableCellBroadcast(int messageIdentifier) {
        return enableCellBroadcast(getPreferredSmsSubscription(), messageIdentifier);
    }

    /**
     * Enable reception of cell broadcast (SMS-CB) messages with the given
     * message identifier on a particular subId.
     * Note that if two different clients enable the same
     * message identifier, they must both disable it for the device to stop
     * receiving those messages. All received messages will be broadcast in an
     * intent with the action "android.provider.telephony.SMS_CB_RECEIVED".
     * Note: This call is blocking, callers may want to avoid calling it from
     * the main thread of an application.
     *
     * @param messageIdentifier Message identifier as specified in TS 23.041 (3GPP)
     * or C.R1001-G (3GPP2)
     * @param subId for which the broadcast has to be enabled
     * @return true if successful, false otherwise
     * @see #disableCellBroadcast(int)
     *
     */
     /** @hide */
    public boolean enableCellBroadcast(long subId, int messageIdentifier) {
        boolean success = false;

        try {
            ISms iccISms = getISmsService();
            if (iccISms != null) {
                success = iccISms.enableCellBroadcast(messageIdentifier);
            }
        } catch (RemoteException ex) {
            // ignore it
        }

        return success;
    }

    /**
     * Disable reception of cell broadcast (SMS-CB) messages with the given
     * message identifier. Note that if two different clients enable the same
     * message identifier, they must both disable it for the device to stop
     * receiving those messages.
     * Note: This call is blocking, callers may want to avoid calling it from
     * the main thread of an application.
     *
     * @param messageIdentifier Message identifier as specified in TS 23.041 (3GPP)
     * or C.R1001-G (3GPP2)
     * @return true if successful, false otherwise
     *
     * @see #enableCellBroadcast(int)
     *
     * {@hide}
     */
    public boolean disableCellBroadcast(int messageIdentifier) {
        return disableCellBroadcast(getPreferredSmsSubscription(), messageIdentifier);
    }

    /**
     * Disable reception of cell broadcast (SMS-CB) messages with the given
     * message identifier on a particular subId.
     * Note that if two different clients enable the same
     * message identifier, they must both disable it for the device to stop
     * receiving those messages.
     * Note: This call is blocking, callers may want to avoid calling it from
     * the main thread of an application.
     *
     * @param messageIdentifier Message identifier as specified in TS 23.041
     * @param subId for which the broadcast has to be disabled
     * @return true if successful, false otherwise
     *
     * @see #enableCellBroadcast(int)
     *
     */
    /** @hide */
    public boolean disableCellBroadcast(long subId, int messageIdentifier) {
        boolean success = false;

        try {
            ISms iccISms = getISmsService();
            if (iccISms != null) {
                success = iccISms.disableCellBroadcast(messageIdentifier);
            }
        } catch (RemoteException ex) {
            // ignore it
        }

        return success;
    }

    /**
     * Enable reception of cell broadcast (SMS-CB) messages with the given
     * message identifier range. Note that if two different clients enable the same
     * message identifier, they must both disable it for the device to stop
     * receiving those messages. All received messages will be broadcast in an
     * intent with the action "android.provider.Telephony.SMS_CB_RECEIVED".
     * Note: This call is blocking, callers may want to avoid calling it from
     * the main thread of an application.
     *
     * @param startMessageId first message identifier as specified in TS 23.041 (3GPP)
     * or C.R1001-G (3GPP2)
     * @param endMessageId last message identifier as specified in TS 23.041 (3GPP)
     * or C.R1001-G (3GPP2)
     * @return true if successful, false otherwise
     * @see #disableCellBroadcastRange(int, int)
     *
     * @throws IllegalArgumentException if endMessageId < startMessageId
     * {@hide}
     */
    public boolean enableCellBroadcastRange(int startMessageId, int endMessageId) {
        return enableCellBroadcastRange(getPreferredSmsSubscription(), startMessageId,
                endMessageId);
    }

    /**
     * Enable reception of cell broadcast (SMS-CB) messages with the given
     * message identifier range on a particular subId.
     * Note that if two different clients enable the same
     * message identifier, they must both disable it for the device to stop
     * receiving those messages. All received messages will be broadcast in an
     * intent with the action "android.provider.Telephony.SMS_CB_RECEIVED".
     * Note: This call is blocking, callers may want to avoid calling it from
     * the main thread of an application.
     *
     * @param startMessageId first message identifier as specified in TS 23.041
     * @param endMessageId last message identifier as specified in TS 23.041
     * @return true if successful, false otherwise
     * @see #disableCellBroadcastRange(int, int)
     * @throws IllegalArgumentException if endMessageId < startMessageId
     *
     */
    /** @hide */
    public boolean enableCellBroadcastRange(long subId, int startMessageId,
            int endMessageId) {
        boolean success = false;

        if (endMessageId < startMessageId) {
            throw new IllegalArgumentException("endMessageId < startMessageId");
        }
        try {
            ISms iccISms = getISmsService();
            if (iccISms != null) {
                success = iccISms.enableCellBroadcastRange(startMessageId, endMessageId);
            }
        } catch (RemoteException ex) {
            // ignore it
        }

        return success;
    }

    /**
     * Disable reception of cell broadcast (SMS-CB) messages with the given
     * message identifier range. Note that if two different clients enable the same
     * message identifier, they must both disable it for the device to stop
     * receiving those messages.
     * Note: This call is blocking, callers may want to avoid calling it from
     * the main thread of an application.
     *
     * @param startMessageId first message identifier as specified in TS 23.041 (3GPP)
     * or C.R1001-G (3GPP2)
     * @param endMessageId last message identifier as specified in TS 23.041 (3GPP)
     * or C.R1001-G (3GPP2)
     * @return true if successful, false otherwise
     *
     * @see #enableCellBroadcastRange(int, int)
     *
     * @throws IllegalArgumentException if endMessageId < startMessageId
     * {@hide}
     */
    public boolean disableCellBroadcastRange(int startMessageId, int endMessageId) {
        return disableCellBroadcastRange(getPreferredSmsSubscription(), startMessageId,
                endMessageId);
    }

    /**
     * Disable reception of cdma broadcast messages with the given
     * message identifier range on a particular subId.
     * Note that if two different clients enable the same
     * message identifier range, they must both disable it for the device to stop
     * receiving those messages.
     * Note: This call is blocking, callers may want to avoid calling it from
     * the main thread of an application.
     *
     * @param startMessageId first message identifier as specified in TS 23.041
     * @param endMessageId last message identifier as specified in TS 23.041
     * @return true if successful, false otherwise
     *
     * @see #enableCellBroadcastRange(int, int)
     * @throws IllegalArgumentException if endMessageId < startMessageId
     *
     */
    /** @hide */
    public boolean disableCellBroadcastRange(long subId, int startMessageId,
            int endMessageId) {
        boolean success = false;

        if (endMessageId < startMessageId) {
            throw new IllegalArgumentException("endMessageId < startMessageId");
        }
        try {
            ISms iccISms = getISmsService();
            if (iccISms != null) {
                success = iccISms.disableCellBroadcastRange(startMessageId, endMessageId);
            }
        } catch (RemoteException ex) {
            // ignore it
        }

        return success;
    }

    /**
     * Create a list of <code>SmsMessage</code>s from a list of RawSmsData
     * records returned by <code>getAllMessagesFromIcc()</code>
     *
     * @param records SMS EF records, returned by
     *   <code>getAllMessagesFromIcc</code>
     * @return <code>ArrayList</code> of <code>SmsMessage</code> objects.
     */
    private static ArrayList<SmsMessage> createMessageListFromRawRecords(List<SmsRawData> records) {
        ArrayList<SmsMessage> messages = new ArrayList<SmsMessage>();
        if (records != null) {
            int count = records.size();
            for (int i = 0; i < count; i++) {
                SmsRawData data = records.get(i);
                // List contains all records, including "free" records (null)
                if (data != null) {
                    SmsMessage sms = SmsMessage.createFromEfRecord(i+1, data.getBytes());
                    if (sms != null) {
                        messages.add(sms);
                    }
                }
            }
        }
        return messages;
    }

    /**
     * SMS over IMS is supported if IMS is registered and SMS is supported
     * on IMS.
     *
     * @return true if SMS over IMS is supported, false otherwise
     *
     * @see #getImsSmsFormat()
     *
     * @hide
     */
    boolean isImsSmsSupported() {
        return isImsSmsSupported(getPreferredSmsSubscription());
    }

    /** @hide */
    boolean isImsSmsSupported(long subId) {
        boolean boSupported = false;
        try {
            ISms iccISms = getISmsService();
            if (iccISms != null) {
                boSupported = iccISms.isImsSmsSupported();
            }
        } catch (RemoteException ex) {
            // ignore it
        }
        return boSupported;
    }

    /**
     * Gets SMS format supported on IMS.  SMS over IMS format is
     * either 3GPP or 3GPP2.
     *
     * @return SmsMessage.FORMAT_3GPP,
     *         SmsMessage.FORMAT_3GPP2
     *      or SmsMessage.FORMAT_UNKNOWN
     *
     * @see #isImsSmsSupported()
     *
     * @hide
     */
    String getImsSmsFormat() {
        return getImsSmsFormat(getPreferredSmsSubscription());
    }

    /** @hide */
    String getImsSmsFormat(long subId) {
        String format = com.android.internal.telephony.SmsConstants.FORMAT_UNKNOWN;
        try {
            ISms iccISms = getISmsService();
            if (iccISms != null) {
                format = iccISms.getImsSmsFormat();
            }
        } catch (RemoteException ex) {
            // ignore it
        }
        return format;
    }

    /**
     * Get the preferred sms subId
     *
     * @return the preferred subId
     * @hide
     */
    public static long getPreferredSmsSubscription() {
        ISms iccISms = null;
        try {
            iccISms = ISms.Stub.asInterface(ServiceManager.getService("isms"));
            return (long) iccISms.getPreferredSmsSubscription();
        } catch (RemoteException ex) {
            return DEFAULT_SUB;
        } catch (NullPointerException ex) {
            return DEFAULT_SUB;
        }
    }

    /**
     * Get SMS prompt property,  enabled or not
     *
     * @return true if enabled, false otherwise
     * @hide
     */
    public boolean isSMSPromptEnabled() {
        ISms iccISms = null;
        try {
            iccISms = ISms.Stub.asInterface(ServiceManager.getService("isms"));
            return iccISms.isSMSPromptEnabled();
        } catch (RemoteException ex) {
            return false;
        } catch (NullPointerException ex) {
            return false;
        }
    }

    // see SmsMessage.getStatusOnIcc

    /** Free space (TS 51.011 10.5.3 / 3GPP2 C.S0023 3.4.27). */
    static public final int STATUS_ON_ICC_FREE      = 0;

    /** Received and read (TS 51.011 10.5.3 / 3GPP2 C.S0023 3.4.27). */
    static public final int STATUS_ON_ICC_READ      = 1;

    /** Received and unread (TS 51.011 10.5.3 / 3GPP2 C.S0023 3.4.27). */
    static public final int STATUS_ON_ICC_UNREAD    = 3;

    /** Stored and sent (TS 51.011 10.5.3 / 3GPP2 C.S0023 3.4.27). */
    static public final int STATUS_ON_ICC_SENT      = 5;

    /** Stored and unsent (TS 51.011 10.5.3 / 3GPP2 C.S0023 3.4.27). */
    static public final int STATUS_ON_ICC_UNSENT    = 7;

    // SMS send failure result codes

    /** Generic failure cause */
    static public final int RESULT_ERROR_GENERIC_FAILURE    = 1;
    /** Failed because radio was explicitly turned off */
    static public final int RESULT_ERROR_RADIO_OFF          = 2;
    /** Failed because no pdu provided */
    static public final int RESULT_ERROR_NULL_PDU           = 3;
    /** Failed because service is currently unavailable */
    static public final int RESULT_ERROR_NO_SERVICE         = 4;
    /** Failed because we reached the sending queue limit.  {@hide} */
    static public final int RESULT_ERROR_LIMIT_EXCEEDED     = 5;
    /** Failed because FDN is enabled. {@hide} */
    static public final int RESULT_ERROR_FDN_CHECK_FAILURE  = 6;

    /**
     * Send an MMS message
     *
     * @param pdu the MMS message encoded in standard MMS PDU format
     * @param locationUrl the optional location url where message should be sent to
     * @param sentIntent if not NULL this <code>PendingIntent</code> is
     *  broadcast when the message is successfully sent, or failed
     * @hide
     */
    public void sendMultimediaMessage(byte[] pdu, String locationUrl, PendingIntent sentIntent) {
        if (pdu == null || pdu.length == 0) {
            throw new IllegalArgumentException("Empty or zero length PDU");
        }
        try {
            final IMms iMms = IMms.Stub.asInterface(ServiceManager.getService("imms"));
            if (iMms == null) {
                return;
            }
            iMms.sendMessage(ActivityThread.currentPackageName(), pdu, locationUrl, sentIntent);
        } catch (RemoteException e) {
            // Ignore it
        }
    }

    /**
     * Download an MMS message from carrier by a given location URL
     *
     * @param locationUrl the location URL of the MMS message to be downloaded, usually obtained
     *  from the MMS WAP push notification
     * @param downloadedIntent if not NULL this <code>PendingIntent</code> is
     *  broadcast when the message is downloaded, or the download is failed
     * @hide
     */
    public void downloadMultimediaMessage(String locationUrl, PendingIntent downloadedIntent) {
        if (TextUtils.isEmpty(locationUrl)) {
            throw new IllegalArgumentException("Empty MMS location URL");
        }
        try {
            final IMms iMms = IMms.Stub.asInterface(ServiceManager.getService("imms"));
            if (iMms == null) {
                return;
            }
            iMms.downloadMessage(ActivityThread.currentPackageName(), locationUrl,
                    downloadedIntent);
        } catch (RemoteException e) {
            // Ignore it
        }
    }

    // MMS send/download failure result codes
    /**@hide*/
    public static final int MMS_ERROR_UNSPECIFIED = 1;
    /**@hide*/
    public static final int MMS_ERROR_INVALID_APN = 2;
    /**@hide*/
    public static final int MMS_ERROR_UNABLE_CONNECT_MMS = 3;
    /**@hide*/
    public static final int MMS_ERROR_HTTP_FAILURE = 4;

    // Intent extra name for result data
    /**@hide*/
    public static final String MMS_EXTRA_DATA = "data";

}<|MERGE_RESOLUTION|>--- conflicted
+++ resolved
@@ -144,7 +144,6 @@
     }
 
     /**
-<<<<<<< HEAD
      * TODO Move this to new CarrierSmsManager class.
      *
      * Inject an SMS PDU into the android application framework.
@@ -169,7 +168,13 @@
             ISms iccISms = ISms.Stub.asInterface(ServiceManager.getService("isms"));
             if (iccISms != null) {
                 iccISms.injectSmsPdu(pdu, format, receivedIntent);
-=======
+            }
+        } catch (RemoteException ex) {
+          // ignore it
+        }
+    }
+
+    /**
      * Update the status of a pending (send-by-IP) SMS message and resend by PSTN if necessary.
      * This outbound message was handled by the carrier app. If the carrier app fails to send
      * this message, it would be resent by PSTN.
@@ -184,7 +189,6 @@
             ISms iccISms = ISms.Stub.asInterface(ServiceManager.getService("isms"));
             if (iccISms != null) {
                 iccISms.updateSmsSendStatus(messageRef, success);
->>>>>>> 112c36a6
             }
         } catch (RemoteException ex) {
           // ignore it
